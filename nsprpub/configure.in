dnl -*- Mode: Autoconf; tab-width: 4; indent-tabs-mode: nil; -*-
dnl 
dnl This Source Code Form is subject to the terms of the Mozilla Public
dnl License, v. 2.0. If a copy of the MPL was not distributed with this
dnl file, You can obtain one at http://mozilla.org/MPL/2.0/.

AC_PREREQ(2.12)
AC_INIT(config/libc_r.h)

AC_CONFIG_AUX_DIR(${srcdir}/build/autoconf)
AC_CANONICAL_SYSTEM

dnl ========================================================
dnl = Defaults
dnl ========================================================
MOD_MAJOR_VERSION=4
MOD_MINOR_VERSION=10
MOD_PATCH_VERSION=2
NSPR_MODNAME=nspr20
_HAVE_PTHREADS=
USE_PTHREADS=
USE_USER_PTHREADS=
USE_NSPR_THREADS=
USE_N32=
USE_64=
USE_CPLUS=
USE_IPV6=
USE_MDUPDATE=
_MACOSX_DEPLOYMENT_TARGET=
_OPTIMIZE_FLAGS=-O
_DEBUG_FLAGS=-g
MOZ_DEBUG=1
MOZ_OPTIMIZE=
OBJDIR='$(OBJDIR_NAME)'
OBJDIR_NAME=.
OBJDIR_SUFFIX=OBJ
NSINSTALL='$(MOD_DEPTH)/config/$(OBJDIR_NAME)/nsinstall'
NOSUCHFILE=/no-such-file
LIBNSPR='-L$(dist_libdir) -lnspr$(MOD_MAJOR_VERSION)'
LIBPLC='-L$(dist_libdir) -lplc$(MOD_MAJOR_VERSION)'
CYGWIN_WRAPPER=
MACOS_SDK_DIR=
NEXT_ROOT=
MT=
MOZ_OS2_HIGH_MEMORY=1
PROFILE_GEN_CFLAGS=
PROFILE_GEN_LDFLAGS=
PROFILE_USE_CFLAGS=
PROFILE_USE_LDFLAGS=

dnl Link in libraries necessary to resolve all symbols for shared libs
RESOLVE_LINK_SYMBOLS=

dnl ========================================================
dnl =
dnl = Dont change the following lines.  Doing so breaks:
dnl =
dnl = CFLAGS="-foo" ./configure
dnl =
dnl ========================================================
CFLAGS="${CFLAGS=}"
CXXFLAGS="${CXXFLAGS=}"
LDFLAGS="${LDFLAGS=}"
DLLFLAGS="${DLLFLAGS=}"
HOST_CFLAGS="${HOST_CFLAGS=}"
HOST_LDFLAGS="${HOST_LDFLAGS=}"

case "$target" in
*-cygwin*|*-mingw*)
    # Check to see if we are really running in a msvc environemnt
    _WIN32_MSVC=
    AC_CHECK_PROGS(CC, cl)
    if test "$CC" = "cl"; then
        echo 'main() { return 0; }' > dummy.c
        ${CC} -o dummy dummy.c >/dev/null 2>&1
        if test $? = 0; then
            _WIN32_MSVC=1
            CXX=$CC
        else
            AC_MSG_WARN([$(CC) test failed.  Using normal feature tests])
        fi
        rm -f dummy dummy.o dummy.obj dummy.exe dummy.c
    fi
    ;;
*-msvc*)
    _WIN32_MSVC=1
    ;;
*-mks*)
    _WIN32_MSVC=1
    ;;
esac

if test -n "$_WIN32_MSVC"; then
    SKIP_PATH_CHECKS=1
    SKIP_COMPILER_CHECKS=1
    SKIP_LIBRARY_CHECKS=1
fi

dnl ========================================================
dnl = Android uses a very custom (hacky) toolchain; we need to do this
dnl = here, so that the compiler checks can succeed
dnl ========================================================

AC_ARG_WITH(android-ndk,
[  --with-android-ndk=DIR
                          location where the Android NDK can be found],
    android_ndk=$withval)

AC_ARG_WITH(android-toolchain,
[  --with-android-toolchain=DIR
                          location of the Android toolchain],
    android_toolchain=$withval)

dnl The default android_version is different for each target cpu.
case "$target_cpu" in
arm)
    android_version=5
    ;;
i?86|mipsel)
    android_version=9
    ;;
esac

AC_ARG_WITH(android-version,
[  --with-android-version=VER
                          Android platform version, default 5 for arm, 9 for x86/mips],
    android_version=$withval)

AC_ARG_WITH(android-platform,
[  --with-android-platform=DIR
                          location of platform dir],
    android_platform=$withval)

case "$target" in
arm-linux*-android*|*-linuxandroid*)
    android_tool_prefix="arm-linux-androideabi"
    ;;
i?86-*android*)
    android_tool_prefix="i686-linux-android"
    ;;
mipsel-*android*)
    android_tool_prefix="mipsel-linux-android"
    ;;
*)
    android_tool_prefix="$target_os"
    ;;
esac

dnl ========================================================
dnl = Gonk is a fork of Android used for Mozilla's B2G project.
dnl = Configuration is done largely by the top level config
dnl = and the specified gonk directory doesn't matter here.
dnl ========================================================

AC_ARG_WITH(gonk,
[  --with-gonk=DIR         location of gonk dir],
    gonkdir=$withval)

if test -n "$gonkdir" ; then
    dnl Most things are directly configured by env vars when building for gonk

    dnl prevent cross compile section from using these flags as host flags
    if test -z "$HOST_CPPFLAGS" ; then
        HOST_CPPFLAGS=" "
    fi
    if test -z "$HOST_CFLAGS" ; then
        HOST_CFLAGS=" "
    fi
    if test -z "$HOST_CXXFLAGS" ; then
        HOST_CXXFLAGS=" "
    fi
    if test -z "$HOST_LDFLAGS" ; then
        HOST_LDFLAGS=" "
    fi

    AC_DEFINE(ANDROID)
else
case "$target" in
*-android*|*-linuxandroid*)
    if test -z "$android_ndk" ; then
       AC_MSG_ERROR([You must specify --with-android-ndk=/path/to/ndk when targeting Android.])
    fi

    if test -z "$android_toolchain" ; then
        AC_MSG_CHECKING([for android toolchain directory])

        kernel_name=`uname -s | tr "[[:upper:]]" "[[:lower:]]"`

        case "$target_cpu" in
        arm)
            target_name=arm-linux-androideabi-4.4.3
            ;;
        i?86)
            target_name=x86-4.4.3
            ;;
        mipsel)
            target_name=mipsel-linux-android-4.4.3
            ;;
        esac
        android_toolchain="$android_ndk"/toolchains/$target_name/prebuilt/$kernel_name-x86

        if test -d "$android_toolchain" ; then
            AC_MSG_RESULT([$android_toolchain])
        else
            AC_MSG_ERROR([not found. You have to specify --with-android-toolchain=/path/to/ndk/toolchain.])
        fi
    fi

    if test -z "$android_platform" ; then
        AC_MSG_CHECKING([for android platform directory])

        case "$target_cpu" in
        arm)
            target_name=arm
            ;;
        i?86)
            target_name=x86
            ;;
        mipsel)
            target_name=mips
            ;;
        esac

        android_platform="$android_ndk"/platforms/android-"$android_version"/arch-"$target_name"

        if test -d "$android_platform" ; then
            AC_MSG_RESULT([$android_platform])
        else
            AC_MSG_ERROR([not found. You have to specify --with-android-platform=/path/to/ndk/platform.])
        fi
    fi

    dnl Old NDK support. If minimum requirement is changed to NDK r8b,
    dnl please remove this.
    case "$target_cpu" in
    i?86)
        if ! test -e "$android_toolchain"/bin/"$android_tool_prefix"-gcc; then
            dnl Old NDK toolchain name
            android_tool_prefix="i686-android-linux"
        fi
        ;;
    esac

    dnl set up compilers
    AS="$android_toolchain"/bin/"$android_tool_prefix"-as
    CC="$android_toolchain"/bin/"$android_tool_prefix"-gcc
    CXX="$android_toolchain"/bin/"$android_tool_prefix"-g++
    CPP="$android_toolchain"/bin/"$android_tool_prefix"-cpp
    LD="$android_toolchain"/bin/"$android_tool_prefix"-ld
    AR="$android_toolchain"/bin/"$android_tool_prefix"-ar
    RANLIB="$android_toolchain"/bin/"$android_tool_prefix"-ranlib
    STRIP="$android_toolchain"/bin/"$android_tool_prefix"-strip

    CPPFLAGS="-I$android_platform/usr/include $CPPFLAGS"
    CFLAGS="-mandroid -I$android_platform/usr/include -fno-short-enums -fno-exceptions $CFLAGS"
    CXXFLAGS="-mandroid -I$android_platform/usr/include -fpic -fno-short-enums -fno-exceptions $CXXFLAGS"
    LDFLAGS="-mandroid -L$android_platform/usr/lib -Wl,-rpath-link=$android_platform/usr/lib --sysroot=$android_platform $LDFLAGS"

    dnl prevent cross compile section from using these flags as host flags
    if test -z "$HOST_CPPFLAGS" ; then
        HOST_CPPFLAGS=" "
    fi
    if test -z "$HOST_CFLAGS" ; then
        HOST_CFLAGS=" "
    fi
    if test -z "$HOST_CXXFLAGS" ; then
        HOST_CXXFLAGS=" "
    fi
    if test -z "$HOST_LDFLAGS" ; then
        HOST_LDFLAGS=" "
    fi

    AC_DEFINE(ANDROID)
    ;;
esac
fi

dnl ========================================================
dnl =
dnl = Check options that may affect the compiler
dnl =
dnl ========================================================
dist_prefix='${MOD_DEPTH}/dist'
dist_bindir='${dist_prefix}/bin'
dist_includedir='${dist_prefix}/include/nspr'
dist_libdir='${dist_prefix}/lib'
dnl If the --includedir option was not specified, add '/nspr' to autoconf's
dnl default value of includedir.
if test "${includedir}" = '${prefix}/include'; then
    includedir='${prefix}/include/nspr'
fi

AC_ARG_WITH(dist-prefix,
    [  --with-dist-prefix=DIST_PREFIX
                          place build files in DIST_PREFIX [dist]],
    dist_prefix=$withval)

AC_ARG_WITH(dist-bindir,
    [  --with-dist-bindir=DIR  build execuatables in DIR [DIST_PREFIX/bin]],
    dist_bindir=$withval)

AC_ARG_WITH(dist-includedir,
    [  --with-dist-includedir=DIR
                          build include files in DIR [DIST_PREFIX/include/nspr]],
    dist_includedir=$withval)

AC_ARG_WITH(dist-libdir,
    [  --with-dist-libdir=DIR  build library files in DIR [DIST_PREFIX/lib]],
    dist_libdir=$withval)

AC_SUBST(dist_prefix)
AC_SUBST(dist_bindir)
AC_SUBST(dist_includedir)
AC_SUBST(dist_libdir)

dnl Check if NSPR is being compiled for Mozilla
dnl Let --with-arg override environment setting
dnl
AC_ARG_WITH(mozilla,
    [  --with-mozilla          Compile NSPR with Mozilla support],
    [   if test "$withval" = "yes"; then
            AC_DEFINE(MOZILLA_CLIENT)
            MOZILLA_CLIENT=1
	    else
	        MOZILLA_CLIENT=
	    fi],
    [	if test -n "$MOZILLA_CLIENT"; then
	        AC_DEFINE(MOZILLA_CLIENT)
	    fi])

AC_ARG_ENABLE(optimize,
    [  --enable-optimize[=OPT] Enable code optimizations (ie. -O2) ],
    [ if test "$enableval" != "no"; then
          MOZ_OPTIMIZE=1
          if test -n "$enableval" -a "$enableval" != "yes"; then
            _OPTIMIZE_FLAGS=`echo $enableval | sed -e 's|\\\ | |g'`
            _SAVE_OPTIMIZE_FLAGS=$_OPTIMIZE_FLAGS
          fi
      else
          MOZ_OPTIMIZE=
      fi ])

AC_ARG_ENABLE(debug,
    [  --enable-debug[=DBG]    Enable debugging (using compiler flags DBG)],
    [ if test "$enableval" != "no"; then
          MOZ_DEBUG=1
          MOZ_DEBUG_SYMBOLS=1
          if test -n "$enableval" -a "$enableval" != "yes"; then
              _DEBUG_FLAGS=`echo $enableval | sed -e 's|\\\ | |g'`
              _SAVE_DEBUG_FLAGS=$_DEBUG_FLAGS
          fi
      else
          MOZ_DEBUG=
      fi ],
      MOZ_DEBUG_SYMBOLS=1)

AC_ARG_ENABLE(debug-symbols,
    [  --enable-debug-symbols[=DBG]    Enable debugging symbols
                                       (using compiler flags DBG)],
    [ if test "$enableval" != "no"; then
          MOZ_DEBUG_SYMBOLS=1
          if test -n "$enableval" -a "$enableval" != "yes"; then
              if test -z "$_SAVE_DEBUG_FLAGS"; then
                  _DEBUG_FLAGS=`echo $enableval | sed -e 's|\\\ | |g'`
                  _SAVE_DEBUG_FLAGS=$_DEBUG_FLAGS
              else
                  AC_MSG_ERROR([--enable-debug-symbols flags cannot be used with --enable-debug flags])
              fi
          fi
      else
          MOZ_DEBUG_SYMBOLS=
      fi ])

AC_ARG_ENABLE(win32-target,
    [  --enable-win32-target=\$t
                          Specify win32 flavor. (WIN95 or WINNT)],
    OS_TARGET=`echo $enableval | tr a-z A-Z`)

AC_ARG_ENABLE(symbian-target,
    [  --enable-symbian-target=\$t
                          Specify symbian flavor. (WINSCW or GCCE)],
    OS_TARGET=`echo $enableval | tr a-z A-Z`)

AC_ARG_ENABLE(debug-rtl,
    [  --enable-debug-rtl      Use the MSVC debug runtime library],
    [ if test "$enableval" = "yes"; then
	    USE_DEBUG_RTL=1
      fi ])

AC_ARG_ENABLE(n32,
    [  --enable-n32            Enable n32 ABI support (IRIX only)],
    [ if test "$enableval" = "yes"; then
	USE_N32=1
      else if test "$enableval" = "no"; then
	USE_N32=
      fi
    fi ])

AC_ARG_ENABLE(64bit,
    [  --enable-64bit          Enable 64-bit support (on certain platforms)],
    [ if test "$enableval" = "yes"; then
	    USE_64=1
      fi ])

AC_ARG_ENABLE(mdupdate,
    [  --enable-mdupdate       Enable use of certain compilers' mdupdate feature],
    [ if test "$enableval" = "yes"; then
	    USE_MDUPDATE=1
      fi ])

AC_ARG_ENABLE(cplus,
    [  --enable-cplus          Enable some c++ api routines],
    [ if test "$enableval" = "yes"; then
	    USE_CPLUS=1
      fi]) 

AC_ARG_WITH(arm-kuser,
    [  --with-arm-kuser        Use kuser helpers (Linux/ARM only)
                          (Requires kernel 2.6.13 or later)],
    [ if test "$withval" = "yes"; then
	    AC_DEFINE(_PR_ARM_KUSER)
      fi ])

dnl ========================================================
dnl = Mac OS X SDK support
dnl ========================================================
AC_ARG_WITH(macos-sdk,
    [  --with-macos-sdk=dir    Location of platform SDK to use (Mac OS X only)],
    MACOS_SDK_DIR=$withval)

AC_ARG_ENABLE(macos-target,
             [  --enable-macos-target=VER
                          Set the minimum MacOS version needed at runtime
                          [10.2 for ppc, 10.4 for x86]],
             [_MACOSX_DEPLOYMENT_TARGET=$enableval])

dnl ========================================================
dnl =
dnl = Set the threading model
dnl =
dnl ========================================================
case "$target" in

*-aix*)
    case "${target_os}" in
    aix3.2*)
        USE_NSPR_THREADS=1
        ;;
    *)
        USE_PTHREADS=1
        ;;
    esac
    ;;

esac

dnl ========================================================
dnl =
dnl = Set the default C compiler
dnl =
dnl ========================================================
if test -z "$CC"; then
    case "$target" in

    *-aix*)
        if test -z "$USE_NSPR_THREADS"; then
            CC=xlc_r
        else
            CC=xlc
        fi
    ;;

    *-hpux*)
        CC=cc
    ;;

    *-irix*)
        CC=cc
    ;;

    *-osf*)
        CC=cc
    ;;

    *-solaris*)
        CC=cc
    ;;

    esac
fi

dnl ========================================================
dnl =
dnl = Set the default C++ compiler
dnl =
dnl ========================================================
if test -z "$CXX"; then
    case "$target" in

    *-aix*)
        if test -z "$USE_NSPR_THREADS"; then
            CXX=xlC_r
        else
            CXX=xlC
        fi
    ;;

    *-hpux*)
        case "${target_os}" in
        hpux10.30)
            CXX=aCC
            ;;
        hpux11.*)
            CXX=aCC
            ;;
        *)
            CXX=CC
            ;;
        esac
    ;;

    *-irix*)
        CXX=CC
    ;;

    *-osf*)
        CXX=cxx
    ;;

    *-solaris*)
        CXX=CC
    ;;

    esac
fi

if test -z "$SKIP_PATH_CHECKS"; then
    AC_PATH_PROG(WHOAMI, $WHOAMI whoami, echo not_whoami)
fi

if test -n "$MOZ_DEBUG"; then
    AC_DEFINE(DEBUG)
    DEFINES="$DEFINES -UNDEBUG"

    case "${target_os}" in
    beos*)
        DEFINES="$DEFINES -DDEBUG_${USER}"
        ;;
    msvc*|mks*|cygwin*|mingw*|wince*|winmo*|os2*)
        DEFINES="$DEFINES -DDEBUG_`echo ${USERNAME} | sed -e 's| |_|g'`"
        ;;
    *) 
        DEFINES="$DEFINES -DDEBUG_`$WHOAMI`"
        ;;
    esac
else
    AC_DEFINE(NDEBUG)
    DEFINES="$DEFINES -UDEBUG"
fi

if test -z "$SKIP_COMPILER_CHECKS"; then
dnl ========================================================
dnl Checks for compilers.
dnl ========================================================

dnl Explicitly honor $CROSS_COMPILE to allow cross-compiling
dnl between toolkits on the same architecture, as when
dnl targeting the iOS Simulator from OS X.
if test "$target" != "$host" -o -n "$CROSS_COMPILE"; then
    echo "cross compiling from $host to $target"
    cross_compiling=yes

    _SAVE_CC="$CC"
    _SAVE_CFLAGS="$CFLAGS"
    _SAVE_LDFLAGS="$LDFLAGS"

    AC_MSG_CHECKING([for $host compiler])
    AC_CHECK_PROGS(HOST_CC, $HOST_CC gcc cc /usr/ucb/cc, "")
    if test -z "$HOST_CC"; then
        AC_MSG_ERROR([no acceptable cc found in \$PATH])
    fi
    AC_MSG_RESULT([$HOST_CC])
    if test -z "$HOST_CFLAGS"; then
        HOST_CFLAGS="$CFLAGS"
    fi
    if test -z "$HOST_LDFLAGS"; then
        HOST_LDFLAGS="$LDFLAGS"
    fi

    CC="$HOST_CC"
    CFLAGS="$HOST_CFLAGS"
    LDFLAGS="$HOST_LDFLAGS"

    AC_MSG_CHECKING([whether the $host compiler ($HOST_CC $HOST_CFLAGS $HOST_LDFLAGS) works])
    AC_TRY_COMPILE([], [return 0;],
        [AC_MSG_RESULT([yes])],
        [AC_MSG_ERROR([installation or configuration problem: $host compiler $HOST_CC cannot create executables.])] )

    CC=$_SAVE_CC
    CFLAGS=$_SAVE_CFLAGS
    LDFLAGS=$_SAVE_LDFLAGS

    case "$build:$target" in 
      powerpc-apple-darwin8*:i?86-apple-darwin*)
        dnl The Darwin cross compiler doesn't necessarily point itself at a
        dnl root that has libraries for the proper architecture, it defaults
        dnl to the system root.  The libraries in the system root on current
        dnl versions of PPC OS X 10.4 aren't fat, so these target compiler
        dnl checks will fail.  Fake a working SDK in that case.
        _SAVE_CFLAGS=$CFLAGS 
        _SAVE_CXXFLAGS=$CXXFLAGS
        CFLAGS="-isysroot /Developer/SDKs/MacOSX10.4u.sdk $CFLAGS"
        CXXFLAGS="-isysroot /Developer/SDKs/MacOSX10.4u.sdk $CXXFLAGS"
        ;;
      *:arm*-apple-darwin*)
        dnl The arm compiler doesn't appear to know about its root by default,
        dnl so explicitly pass it one here. Later on we'll put this in CFLAGS
        dnl anyway.
        _SAVE_CFLAGS=$CFLAGS
        _SAVE_CXXFLAGS=$CXXFLAGS
        CFLAGS="-isysroot $MACOS_SDK_DIR $CFLAGS"
        CXXFLAGS="-isysroot $MACOS_SDK_DIR $CXXFLAGS"
        ;;
    esac

    AC_CHECK_PROGS(CC, $CC "${target_alias}-gcc" "${target}-gcc", echo)
    unset ac_cv_prog_CC
    AC_PROG_CC
    if test -n "$USE_CPLUS"; then
        AC_CHECK_PROGS(CXX, $CXX "${target_alias}-g++" "${target}-g++", echo)
        unset ac_cv_prog_CXX
        AC_PROG_CXX
    fi

    case "$build:$target" in
      powerpc-apple-darwin8*:i?86-apple-darwin*|*:arm*-apple-darwin*)
        dnl Revert the changes made above.  From this point on, the target
        dnl compiler will never be used without applying the SDK to CFLAGS
        dnl (see --with-macos-sdk below).
        CFLAGS=$_SAVE_CFLAGS
        CXXFLAGS=$_SAVE_CXXFLAGS
        ;;
    esac

    AC_CHECK_PROGS(RANLIB, $RANLIB "${target_alias}-ranlib" "${target}-ranlib", echo)
    AC_CHECK_PROGS(AR, $AR "${target_alias}-ar" "${target}-ar", echo)
    AC_CHECK_PROGS(AS, $AS "${target_alias}-as" "${target}-as", echo)
    AC_CHECK_PROGS(LD, $LD "${target_alias}-ld" "${target}-ld", echo)
    AC_CHECK_PROGS(STRIP, $STRIP "${target_alias}-strip" "${target}-strip", echo)
    AC_CHECK_PROGS(WINDRES, $WINDRES "${target_alias}-windres" "${target}-windres", echo)

else
    AC_PROG_CC
    if test -n "$USE_CPLUS"; then
        if test "$CC" = "cl" -a -z "$CXX"; then
            CXX=$CC
        else        
            AC_PROG_CXX
        fi
    fi
    AC_PROG_CPP
    AC_PROG_RANLIB
    AC_PATH_PROGS(AS, as, $CC)
    AC_PATH_PROGS(AR, ar, echo not_ar)
    AC_PATH_PROGS(LD, ld link, echo not_ld)
    AC_PATH_PROGS(STRIP, strip, echo not_strip)
    AC_PATH_PROGS(WINDRES, windres, echo not_windres)
    if test -z "$HOST_CC"; then
        HOST_CC="$CC"
    fi
    if test -z "$HOST_CFLAGS"; then
        HOST_CFLAGS="$CFLAGS"
    fi
fi

if test "$GCC" = "yes"; then
    GNU_CC=1
fi
if test "$GXX" = "yes"; then
    GNU_CXX=1
fi
if test "`echo | $AS -v 2>&1 | grep -c GNU`" != "0"; then
    GNU_AS=1
fi
rm -f a.out

case "$build:$target" in
    i?86-apple-darwin*:powerpc-apple-darwin*)
        dnl cross_compiling will have erroneously been set to "no" in this
        dnl case, because the x86 build host is able to run ppc code in a
        dnl translated environment, making a cross compiler appear native.
        cross_compiling=yes
        ;;
esac

if test "$cross_compiling"  = "yes"; then
    CROSS_COMPILE=1
else
    CROSS_COMPILE=
fi

dnl ========================================================
dnl Check for gcc -pipe support
dnl ========================================================
AC_MSG_CHECKING([for gcc -pipe support])
if test -n "$GNU_CC" && test -n "$GNU_CXX" && test -n "$GNU_AS"; then
    echo '#include <stdio.h>' > dummy-hello.c
    echo 'int main() { printf("Hello World\n"); return 0; }' >> dummy-hello.c
    ${CC} -S dummy-hello.c -o dummy-hello.s 2>&5
    cat dummy-hello.s | ${AS} -o dummy-hello.S - 2>&5
    if test $? = 0; then
        _res_as_stdin="yes"
    else
        _res_as_stdin="no"
    fi
    if test "$_res_as_stdin" = "yes"; then
        _SAVE_CFLAGS=$CFLAGS
        CFLAGS="$CFLAGS -pipe"
        AC_TRY_COMPILE( [ #include <stdio.h> ],
            [printf("Hello World\n");],
            [_res_gcc_pipe="yes"],
            [_res_gcc_pipe="no"] )
        CFLAGS=$_SAVE_CFLAGS
    fi
    if test "$_res_as_stdin" = "yes" && test "$_res_gcc_pipe" = "yes"; then
        _res="yes";
        CFLAGS="$CFLAGS -pipe"
        CXXFLAGS="$CXXFLAGS -pipe"
    else
        _res="no"
    fi
    rm -f dummy-hello.c dummy-hello.s dummy-hello.S dummy-hello a.out
    AC_MSG_RESULT([$_res])
else
    AC_MSG_RESULT([no])
fi

dnl ========================================================
dnl Profile guided optimization
dnl ========================================================
dnl Test for profiling options
dnl Under gcc 3.4+, use -fprofile-generate/-fprofile-use

_SAVE_CFLAGS="$CFLAGS"
CFLAGS="$CFLAGS -fprofile-generate -fprofile-correction"

AC_MSG_CHECKING([whether C compiler supports -fprofile-generate])
AC_TRY_COMPILE([], [return 0;],
               [ PROFILE_GEN_CFLAGS="-fprofile-generate"
                 result="yes" ], result="no")
AC_MSG_RESULT([$result])

if test $result = "yes"; then
   PROFILE_GEN_LDFLAGS="-fprofile-generate"
   PROFILE_USE_CFLAGS="-fprofile-use -fprofile-correction -Wcoverage-mismatch"
   PROFILE_USE_LDFLAGS="-fprofile-use"
fi

CFLAGS="$_SAVE_CFLAGS"

dnl ===============================================================
dnl Check for .hidden assembler directive and visibility attribute.
dnl Borrowed from glibc configure.in
dnl ===============================================================
if test "$GNU_CC"; then
    AC_CACHE_CHECK(for visibility(hidden) attribute,
        ac_cv_visibility_hidden,
        [cat > conftest.c <<EOF
        int foo __attribute__ ((visibility ("hidden"))) = 1;
EOF
        ac_cv_visibility_hidden=no
        if ${CC-cc} -Werror -S conftest.c -o conftest.s >/dev/null 2>&1; then
            if grep '\.hidden.*foo' conftest.s >/dev/null; then
                ac_cv_visibility_hidden=yes
            fi
        fi
        rm -f conftest.[cs]
        ])
    if test "$ac_cv_visibility_hidden" = "yes"; then
        AC_DEFINE(HAVE_VISIBILITY_HIDDEN_ATTRIBUTE)
        AC_CACHE_CHECK(for visibility pragma support,
            ac_cv_visibility_pragma,
            [cat > conftest.c <<EOF
#pragma GCC visibility push(hidden)
            int foo_hidden = 1;
#pragma GCC visibility push(default)
            int foo_default = 1;
EOF
            ac_cv_visibility_pragma=no
            if ${CC-cc} -Werror -S conftest.c -o conftest.s >/dev/null 2>&1; then
                if grep '\.hidden.*foo_hidden' conftest.s >/dev/null; then
                    if ! grep '\.hidden.*foo_default' conftest.s > /dev/null; then
                        ac_cv_visibility_pragma=yes
                    fi
                fi
            fi
            rm -f conftest.[cs]
            ])
        if test "$ac_cv_visibility_pragma" = "yes"; then
            AC_DEFINE(HAVE_VISIBILITY_PRAGMA)
            # To work around a build problem on Linux x86-64 (Bugzilla bug
            # 293438), we use the -fvisibility=hidden flag.  This flag is less
            # optimal than #pragma GCC visibility push(hidden) because the flag
            # assumes that symbols defined outside the current source file have
            # the default visibility.  This has the advantage that we don't need
            # to wrap system header files, but has the disadvantage that calls
            # to hidden symbols defined in other source files cannot be
            # optimized by the compiler.  The -fvisibility=hidden flag does
            # hide and export symbols correctly.
            #VISIBILITY_FLAGS='-I$(dist_includedir)/system_wrappers -include $(topsrcdir)/config/gcc_hidden.h'
            #WRAP_SYSTEM_INCLUDES=1
            VISIBILITY_FLAGS="-fvisibility=hidden"
            WRAP_SYSTEM_INCLUDES=
        fi
    fi
fi # GNU_CC

fi # SKIP_COMPILER_CHECKS

dnl ========================================================
dnl Checks for programs.
dnl ========================================================
if test -z "$SKIP_PATH_CHECKS"; then
    AC_PATH_PROGS(PERL, perl5 perl, echo not_perl)
elif test -z "$PERL"; then
    PERL=perl
fi

dnl ========================================================
dnl Default platform specific options
dnl ========================================================
OBJ_SUFFIX=o
LIB_SUFFIX=a
DLL_SUFFIX=so
ASM_SUFFIX=s
MKSHLIB='$(LD) $(DSO_LDOPTS) -o $@'
PR_MD_ASFILES=
PR_MD_CSRCS=
PR_MD_ARCH_DIR=unix
AR_FLAGS='cr $@'
AS='$(CC)'
ASFLAGS='$(CFLAGS)'

if test -n "$CROSS_COMPILE"; then
    OS_ARCH=`echo $target_os | sed -e 's|/|_|g'`
    OS_RELEASE=
    OS_TEST="${target_cpu}"
    case "${target_os}" in
        linux*)       OS_ARCH=Linux ;;
        solaris*)     OS_ARCH=SunOS OS_RELEASE=5 ;;
        mingw*)       OS_ARCH=WINNT ;;
        wince*)       OS_ARCH=WINCE ;;
        winmo*)       OS_ARCH=WINCE ;;
        darwin*)      OS_ARCH=Darwin ;;
        riscos*)      OS_ARCH=RISCOS ;;
    esac
else
    OS_ARCH=`uname -s | sed -e 's|/|_|g'`
    OS_RELEASE=`uname -r`
    OS_TEST=`uname -m`
fi

if test "$OS_ARCH" = "IRIX64"; then
    OS_ARCH=IRIX
fi

if test "$OS_ARCH" = "AIX"; then
    OS_RELEASE=`uname -v`.`uname -r`
fi

if test "$OS_ARCH" = "FreeBSD"; then
    OS_RELEASE=`echo $OS_RELEASE | sed 's/-.*//'`
fi

if test "$OS_ARCH" = "Linux"; then
    OS_RELEASE=`echo $OS_RELEASE | sed 's/-.*//'`
    OS_RELEASE=`echo $OS_RELEASE | awk -F\. '{ print $1 "." $2 }'`
fi

#######################################################################
# Master "Core Components" macros for getting the OS target           #
#######################################################################

#
# Note: OS_TARGET should be specified on the command line for gmake.
# When OS_TARGET=WIN95 is specified, then a Windows 95 target is built.
# The difference between the Win95 target and the WinNT target is that
# the WinNT target uses Windows NT specific features not available
# in Windows 95. The Win95 target will run on Windows NT, but (supposedly)
# at lesser performance (the Win95 target uses threads; the WinNT target
# uses fibers).
#
# If OS_TARGET is not specified, it defaults to $(OS_ARCH), i.e., no
# cross-compilation.
#

#
# The following hack allows one to build on a WIN95 machine (as if
# s/he were cross-compiling on a WINNT host for a WIN95 target).
# It also accomodates for MKS's uname.exe.  If you never intend
# to do development on a WIN95 machine, you don't need this hack.
#
case "$OS_ARCH" in
WIN95)
    OS_ARCH=WINNT
    OS_TARGET=WIN95
    ;;
Windows_95)
    OS_ARCH=Windows_NT
    OS_TARGET=WIN95
    ;;
Windows_98)
    OS_ARCH=Windows_NT
    OS_TARGET=WIN95
    ;;
CYGWIN_9*|CYGWIN_ME*)
    OS_ARCH='CYGWIN_NT-4.0'
    OS_TARGET=WIN95
    ;;
OS_2)
    OS_ARCH=OS2
    OS_TARGET=OS2
    ;;
esac

#
# On WIN32, we also define the variable CPU_ARCH.
#

case "$OS_ARCH" in
WINNT)
    CPU_ARCH=`uname -p`
    if test "$CPU_ARCH" = "I386"; then
        CPU_ARCH=x86
    fi
    ;;
Windows_NT)
#
# If uname -s returns "Windows_NT", we assume that we are using
# the uname.exe in MKS toolkit.
#
# The -r option of MKS uname only returns the major version number.
# So we need to use its -v option to get the minor version number.
# Moreover, it doesn't have the -p option, so we need to use uname -m.
#
    OS_ARCH=WINNT
    OS_MINOR_RELEASE=`uname -v`
    if test "$OS_MINOR_RELEASE" = "00"; then
        OS_MINOR_RELEASE=0
    fi
    OS_RELEASE="${OS_RELEASE}.${OS_MINOR_RELEASE}"
    CPU_ARCH=`uname -m`
    #
    # MKS's uname -m returns "586" on a Pentium machine.
    #
    if echo "$CPU_ARCH" | grep -c 86 >/dev/null; then
        CPU_ARCH=x86
    fi
    ;;
CYGWIN_NT*|MINGW*_NT*)
#
# If uname -s returns "CYGWIN_NT-4.0", we assume that we are using
# the uname.exe in the Cygwin tools.
# If uname -s returns MINGW32_NT-5.1, we assume that we are using
# the uname.exe in the MSYS tools.
#
    OS_RELEASE=`expr $OS_ARCH : '.*NT-\(.*\)'`
    OS_ARCH=WINNT
    CPU_ARCH=`uname -m`
    #
    # Cygwin's uname -m returns "i686" on a Pentium Pro machine.
    #
    if echo "$CPU_ARCH" | grep -c 86 >/dev/null; then
        CPU_ARCH=x86
    fi
    ;;
esac

if test -n "$MOZILLA_CLIENT" && test "$OS_ARCH" = "WINNT"; then
    OS_TARGET=WIN95
    if test -n "$MOZ_DEBUG"; then
        USE_DEBUG_RTL=1
    fi
fi
if test -z "$OS_TARGET"; then
    OS_TARGET=$OS_ARCH
fi
if test "$OS_TARGET" = "WIN95"; then
    OS_RELEASE="4.0"
fi
OS_CONFIG="${OS_TARGET}${OS_RELEASE}"

dnl ========================================================
dnl Enable high-memory support on OS/2 by default.
dnl ========================================================
AC_ARG_ENABLE(os2-high-mem,
    [  --disable-os2-high-mem  Disable high-memory support on OS/2],
    [ if test "$enableval" = "no"; then
        MOZ_OS2_HIGH_MEMORY=
      else
        MOZ_OS2_HIGH_MEMORY=1
      fi ])

dnl ========================================================
dnl = ARM toolchain tweaks
dnl ========================================================

dnl Defaults
case "$target" in
arm*-android*|arm*-linuxandroid*)
    MOZ_THUMB=yes
    MOZ_ARCH=armv7-a
    MOZ_FPU=vfp
    MOZ_FLOAT_ABI=softfp
    MOZ_SOFT_FLOAT=yes
    ;;
arm*-*)
    if test -n "$MOZ_PLATFORM_MAEMO"; then
        MOZ_THUMB=no
        MOZ_ARCH=armv7-a
        MOZ_FLOAT_ABI=softfp
    fi
    if test "$MOZ_PLATFORM_MAEMO" = 6; then
        MOZ_THUMB=yes
    fi
    ;;
esac

dnl Kept for compatibility with some buildbot mozconfig
AC_ARG_ENABLE(thumb2, [], MOZ_THUMB=$enableval)

AC_ARG_WITH(thumb,
[  --with-thumb[[=yes|no|toolchain-default]]]
[                          Use Thumb instruction set (-mthumb)],
    if test -z "$GNU_CC"; then
        AC_MSG_ERROR([--with-thumb is not supported on non-GNU toolchain-defaults])
    fi
    MOZ_THUMB=$withval)

AC_ARG_WITH(thumb-interwork,
[  --with-thumb-interwork[[=yes|no|toolchain-default]]
                           Use Thumb/ARM instuctions interwork (-mthumb-interwork)],
    if test -z "$GNU_CC"; then
        AC_MSG_ERROR([--with-thumb-interwork is not supported on non-GNU toolchain-defaults])
    fi
    MOZ_THUMB_INTERWORK=$withval)

AC_ARG_WITH(arch,
[  --with-arch=[[type|toolchain-default]]
                           Use specific CPU features (-march=type)],
    if test -z "$GNU_CC"; then
        AC_MSG_ERROR([--with-arch is not supported on non-GNU toolchain-defaults])
    fi
    MOZ_ARCH=$withval)

AC_ARG_WITH(fpu,
[  --with-fpu=[[type|toolchain-default]]
                           Use specific FPU type (-mfpu=type)],
    if test -z "$GNU_CC"; then
        AC_MSG_ERROR([--with-fpu is not supported on non-GNU toolchain-defaults])
    fi
    MOZ_FPU=$withval)

AC_ARG_WITH(float-abi,
[  --with-float-abi=[[type|toolchain-default]]
                           Use specific arm float ABI (-mfloat-abi=type)],
    if test -z "$GNU_CC"; then
        AC_MSG_ERROR([--with-float-abi is not supported on non-GNU toolchain-defaults])
    fi
    MOZ_FLOAT_ABI=$withval)

AC_ARG_WITH(soft-float,
[  --with-soft-float[[=yes|no|toolchain-default]]
                           Use soft float library (-msoft-float)],
    if test -z "$GNU_CC"; then
        AC_MSG_ERROR([--with-soft-float is not supported on non-GNU toolchain-defaults])
    fi
    MOZ_SOFT_FLOAT=$withval)

case "$MOZ_ARCH" in
toolchain-default|"")
    arch_flag=""
    ;;
*)
    arch_flag="-march=$MOZ_ARCH"
    ;;
esac

case "$MOZ_THUMB" in
yes)
    MOZ_THUMB2=1
    thumb_flag="-mthumb"
    ;;
no)
    MOZ_THUMB2=
    thumb_flag="-marm"
    ;;
*)
    _SAVE_CFLAGS="$CFLAGS"
    CFLAGS="$arch_flag"
    AC_TRY_COMPILE([],[return sizeof(__thumb2__);],
        MOZ_THUMB2=1,
        MOZ_THUMB2=)
    CFLAGS="$_SAVE_CFLAGS"
    thumb_flag=""
    ;;
esac

case "$MOZ_THUMB_INTERWORK" in
yes)
    thumb_interwork_flag="-mthumb-interwork"
    ;;
no)
    thumb_interwork_flag="-mno-thumb-interwork"
    ;;
*) # toolchain-default
    thumb_interwork_flag=""
    ;;
esac

case "$MOZ_FPU" in
toolchain-default|"")
    fpu_flag=""
    ;;
*)
    fpu_flag="-mfpu=$MOZ_FPU"
    ;;
esac

case "$MOZ_FLOAT_ABI" in
toolchain-default|"")
    float_abi_flag=""
    ;;
*)
    float_abi_flag="-mfloat-abi=$MOZ_FLOAT_ABI"
    ;;
esac

case "$MOZ_SOFT_FLOAT" in
yes)
    soft_float_flag="-msoft-float"
    ;;
no)
    soft_float_flag="-mno-soft-float"
    ;;
*) # toolchain-default
    soft_float_flag=""
    ;;
esac

dnl Use echo to avoid accumulating space characters
all_flags=`echo $arch_flag $thumb_flag $thumb_interwork_flag $fpu_flag $float_abi_flag $soft_float_flag`
if test -n "$all_flags"; then
    _SAVE_CFLAGS="$CFLAGS"
    CFLAGS="$all_flags"
    AC_MSG_CHECKING(whether the chosen combination of compiler flags ($all_flags) works)
    AC_TRY_COMPILE([],[return 0;],
        AC_MSG_RESULT([yes]),
        AC_MSG_ERROR([no]))

    CFLAGS="$_SAVE_CFLAGS $all_flags"
    CXXFLAGS="$CXXFLAGS $all_flags"
    ASFLAGS="$ASFLAGS $all_flags"
    if test -n "$thumb_flag"; then
        LDFLAGS="$LDFLAGS $thumb_flag"
    fi
fi

dnl ========================================================
dnl Override of system specific host options
dnl ========================================================
case "$host" in
*-mingw*)
    NSINSTALL=nsinstall
    ;;
*-cygwin*|*-msvc*|*-mks*|*-wince*|*-winmo*)
    NSINSTALL='$(CYGWIN_WRAPPER) nsinstall'
    if test `echo "${PATH}" | grep -c \;` = 0; then
        CYGWIN_WRAPPER='sh $(topsrcdir)/build/cygwin-wrapper'
    fi
    ;;
*-beos*)
    HOST_CFLAGS="$HOST_CFLAGS -DXP_BEOS -DBeOS -DBEOS -D_POSIX_SOURCE"
    ;;
*os2*)
    ;;
*)
    HOST_CFLAGS="$HOST_CFLAGS -DXP_UNIX"
    ;;
esac

dnl ========================================================
dnl Override of system specific target options
dnl ========================================================
case "$target" in

*-aix*)
    AC_DEFINE(XP_UNIX)
    AC_DEFINE(AIX)
    AC_DEFINE(SYSV)
    DSO_LDOPTS='-brtl -bnortllib -bM:SRE -bnoentry -bexpall -blibpath:/usr/lib:/lib'
    AC_CHECK_HEADER(sys/atomic_op.h, AC_DEFINE(AIX_HAVE_ATOMIC_OP_H))
    case "${target_os}" in
    aix3.2*)
        AC_DEFINE(AIX_RENAME_SELECT)
        AC_DEFINE(_PR_NO_LARGE_FILES)
        AIX_LINK_OPTS='-bnso -berok'
        PR_MD_ASFILES=os_AIX.s
        ;;
    aix4.1*)
        AC_DEFINE(AIX_TIMERS)
        AC_DEFINE(_PR_NO_LARGE_FILES)
        AC_DEFINE(AIX4_1)
        MKSHLIB=
        DSO_LDOPTS=
        AIX_LINK_OPTS='-bnso -berok'
        LIBNSPR='-L$(dist_libdir) -lnspr$(MOD_MAJOR_VERSION)_shr'
        LIBPLC='-L$(dist_libdir) -lplc$(MOD_MAJOR_VERSION)_shr'
        ;;
    aix4.2*)
        AC_DEFINE(AIX_TIMERS)
        AC_DEFINE(_PR_HAVE_OFF64_T)
        AIX_LINK_OPTS='-brtl -bnso -berok'
        ;;
    aix4.3*)
        AC_DEFINE(AIX_TIMERS)
        AC_DEFINE(_PR_HAVE_OFF64_T)
        AC_DEFINE(AIX4_3_PLUS)
        AC_DEFINE(HAVE_SOCKLEN_T)
        AC_DEFINE(HAVE_FCNTL_FILE_LOCKING)
        USE_IPV6=1
        AIX_LINK_OPTS='-brtl -bnso -berok'
        ;;
    *)
        AC_DEFINE(AIX_TIMERS)
        AC_DEFINE(_PR_HAVE_OFF64_T)
        AC_DEFINE(AIX4_3_PLUS)
        AC_DEFINE(HAVE_SOCKLEN_T)
        AC_DEFINE(HAVE_FCNTL_FILE_LOCKING)
        USE_IPV6=1
        AIX_LINK_OPTS='-brtl -bnso -berok'
        ;;
    esac
    CFLAGS="$CFLAGS -qro -qroconst"
    AIX_WRAP='$(DIST)/lib/aixwrap.o'
    AIX_TMP='./_aix_tmp.o'
    if test -n "$USE_64"; then
        MDCPUCFG_H=_aix64.cfg
        OBJECT_MODE=64
    else
        MDCPUCFG_H=_aix32.cfg
    fi
    PR_MD_CSRCS=aix.c
    RESOLVE_LINK_SYMBOLS=1
    ;;
        
*-beos*)
    AC_DEFINE(XP_BEOS)
    AC_DEFINE(BeOS)
    AC_DEFINE(BEOS)
    AC_DEFINE(_POSIX_SOURCE)
    DSO_LDOPTS=-nostart
    MDCPUCFG_H=_beos.cfg
    USE_BTHREADS=1
    PR_MD_ARCH_DIR=beos
    RESOLVE_LINK_SYMBOLS=1
    case "${target_cpu}" in
    i*86)
        _OPTIMIZE_FLAGS=-O2
        _DEBUG_FLAGS='-gdwarf-2 -O0'
        MKSHLIB='$(CCC) $(DSO_LDOPTS) -o $@'
        AC_CHECK_LIB(bind, gethostbyaddr, [OS_LIBS="$OS_LIBS -lbind -lsocket"])
        ;;
    powerpc)
        CC=mwcc
        CCC=mwcc
        LD=mwld
        DSO_LDOPTS='-xms -export pragma -init _init_routine_ -term _term_routine_ -lroot -lnet /boot/develop/lib/ppc/glue-noinit.a /boot/develop/lib/ppc/init_term_dyn.o /boot/develop/lib/ppc/start_dyn.o'
        _OPTIMIZE_FLAGS=-O2    
        _DEBUG_FLAGS='-g -O0'
        ;;
    esac
    ;;

*-bsdi*)
    AC_DEFINE(XP_UNIX)
    AC_DEFINE(BSDI)
    AC_DEFINE(NEED_BSDREGEX)

    CFLAGS="$CFLAGS -Wall -Wno-format"
    CXXFLAGS="$CXXFLAGS -Wall -Wno-format"

    if echo "$OS_TEST" | grep -c 86 >/dev/null; then
        CPU_ARCH=x86
    elif echo "$OS_TEST" | grep -c sparc >/dev/null; then 
        CPU_ARCH=sparc
    fi

    MDCPUCFG_H=_bsdi.cfg
    PR_MD_CSRCS=bsdi.c

    DSO_LDOPTS=-r

    case "$target_os" in
    bsdi1.1*)
        AC_DEFINE(_PR_BSDI_JMPBUF_IS_ARRAY)
        AC_DEFINE(_PR_STAT_HAS_ONLY_ST_ATIME)
        AC_DEFINE(_PR_NEED_H_ERRNO)
        MKSHLIB=
        DSO_CFLAGS=
        DSO_LDOPTS=
        ;;

    bsdi2.1*)
        AC_DEFINE(_PR_TIMESPEC_HAS_TS_SEC)
        AC_DEFINE(_PR_BSDI_JMPBUF_IS_ARRAY)
        AC_DEFINE(HAVE_DLL)
        AC_DEFINE(USE_DLFCN)
        AC_DEFINE(_PR_STAT_HAS_ST_ATIMESPEC)
        PR_MD_ASFILES=os_BSD_OS_386_2.s
        ;;

    bsdi4.* | bsdi5.*)
        AC_DEFINE(_PR_SELECT_CONST_TIMEVAL)
        AC_DEFINE(_PR_BSDI_JMPBUF_IS_STRUCT)
        AC_DEFINE(HAVE_DLL)
        AC_DEFINE(USE_DLFCN)
        AC_DEFINE(_PR_STAT_HAS_ST_ATIMESPEC)
        MKSHLIB='$(CC) -o $@ $(DSO_LDOPTS)'
        DSO_CFLAGS=-fPIC
        DSO_LDOPTS='-shared -Wl,-soname,$(@:$(OBJDIR)/%.so=%.so)'
        STRIP="$STRIP -d"
        case "$target_os" in
        bsdi4.2* | bsdi4.3* | bsdi5.*)
            AC_DEFINE(_PR_HAVE_GETPROTO_R)
            AC_DEFINE(_PR_HAVE_GETPROTO_R_POINTER)
            ;;
        esac
        ;;
    *)
        AC_DEFINE(_PR_SELECT_CONST_TIMEVAL)
        AC_DEFINE(_PR_BSDI_JMPBUF_IS_STRUCT)
        AC_DEFINE(HAVE_DLL)
        AC_DEFINE(USE_DLFCN)
        AC_DEFINE(_PR_STAT_HAS_ST_ATIMESPEC)
        ;;
    esac

    ;;

*-darwin*)
    AC_DEFINE(XP_UNIX)
    AC_DEFINE(DARWIN)
    AC_DEFINE(HAVE_BSD_FLOCK)
    AC_DEFINE(HAVE_SOCKLEN_T)
    AS='$(CC) -x assembler-with-cpp'
    CFLAGS="$CFLAGS -Wall -fno-common"
    case "${target_cpu}" in
        arm*)
            CPU_ARCH=arm
            ;;
        i*86*)
            if test -n "$USE_64"; then
                CPU_ARCH=x86_64
            else        
                CPU_ARCH=i386
            fi
            ;;
        x86_64)
            CPU_ARCH=x86_64
            ;;
        *)
            CPU_ARCH=ppc
            ;;
    esac
    if test "`echo $CC | grep -c '\-arch '`" = "0"; then
        CC="$CC -arch $CPU_ARCH"
    fi
    AC_CHECK_HEADER(crt_externs.h)
    DSO_CFLAGS=-fPIC
    DSO_LDOPTS='-dynamiclib -compatibility_version 1 -current_version 1 -all_load -install_name @executable_path/$@ -headerpad_max_install_names'
    _OPTIMIZE_FLAGS=-O2
    MKSHLIB='$(CC) $(DSO_LDOPTS) -o $@'
    STRIP="$STRIP -x -S"
    DLL_SUFFIX=dylib
    USE_PTHREADS=1
    MDCPUCFG_H=_darwin.cfg
    PR_MD_CSRCS=darwin.c
    PR_MD_ASFILES=os_Darwin.s

    # Add Mac OS X support for loading CFM & CFBundle plugins
    if test -f "${MACOS_SDK_DIR}/System/Library/Frameworks/Carbon.framework/Carbon"; then
        AC_DEFINE(XP_MACOSX)
        OS_TARGET=MacOSX

        if test -n "$_MACOSX_DEPLOYMENT_TARGET" ; then
            dnl Use the specified value
            export MACOSX_DEPLOYMENT_TARGET=$_MACOSX_DEPLOYMENT_TARGET
        elif test -z "$MACOSX_DEPLOYMENT_TARGET" ; then
            dnl No value specified on the command line or in the environment,
            dnl use the lesser of the library's minimum or the architecture's
            dnl minimum.
            case "${target_cpu}" in
                powerpc*)
                    dnl Architecture minimum 10.2
                    export MACOSX_DEPLOYMENT_TARGET=10.2
                    ;;
                i*86*)
                    dnl Architecture minimum 10.4
                    export MACOSX_DEPLOYMENT_TARGET=10.4
                    ;;
            esac
        fi

        dnl MACOS_SDK_DIR will be set to the SDK location whenever one is
        dnl in use.  NEXT_ROOT will be set and exported if it's needed for
        dnl ld.

        if test "$MACOS_SDK_DIR"; then
            dnl Sync this section with the one in Mozilla's top level.

            if test ! -d "$MACOS_SDK_DIR"; then
                AC_MSG_ERROR([SDK not found.  When using --with-macos-sdk, you must
specify a valid SDK.  SDKs are installed when the optional cross-development
tools are selected during the Xcode/Developer Tools installation.])
            fi

            changequote(,)
            CC_VERSION=`$CC -v 2>&1 | grep 'gcc version'`
            GCC_VERSION_FULL=`echo $CC_VERSION | $PERL -pe 's/^.*gcc version ([^ ]*).*/$1/'`
            GCC_VERSION=`echo $GCC_VERSION_FULL | $PERL -pe '(split(/\./))[0]>=4&&s/(^\d*\.\d*).*/$1/;'`
            changequote([,])
            GCC_VERSION_MAJOR=`echo $GCC_VERSION_FULL | $PERL -pe 's/(^\d*).*/$1/;'`
            if test "$GCC_VERSION_MAJOR" -lt "4" ; then
                SDK_C_FRAMEWORK="-F${MACOS_SDK_DIR}/System/Library/Frameworks"
                if test -d "${MACOS_SDK_DIR}/Library/Frameworks" ; then
                    SDK_C_FRAMEWORK="$SDK_C_FRAMEWORK -F${MACOS_SDK_DIR}/Library/Frameworks"
                fi

                SDK_C_INCLUDE="-isystem ${MACOS_SDK_DIR}/usr/include/gcc/darwin/${GCC_VERSION} -isystem ${MACOS_SDK_DIR}/usr/include ${SDK_C_FRAMEWORK}"

                CFLAGS="$CFLAGS -nostdinc ${SDK_C_INCLUDE}"

                dnl CPP needs to be set for AC_CHECK_HEADER.
                CPP="$CPP -nostdinc ${SDK_C_INCLUDE}"

                changequote(,)
                HOST_DARWIN_MAJOR=`echo "$build_os" | sed -E -e 's/^darwin([0-9]+).*$/\1/'`
                changequote([,])
                if test "$HOST_DARWIN_MAJOR" -lt 9 ; then
                    dnl The build host is running Tiger (10.4) or earlier.
                    dnl ld support for -syslibroot is compiler-agnostic, but
                    dnl only available on Tiger and later.  On Tiger and
                    dnl earlier build hosts, just rely on NEXT_ROOT, because
                    dnl it's not been shown to cause any problems.
                    MACOS_SDK_LIBS="-L${MACOS_SDK_DIR}/usr/lib/gcc/darwin -L${MACOS_SDK_DIR}/usr/lib/gcc/darwin/${GCC_VERSION_FULL} -L${MACOS_SDK_DIR}/usr/lib ${SDK_C_FRAMEWORK}"
                else
                    dnl The build host is running Leopard (10.5) or later.
                    dnl With NEXT_ROOT set, the linker will still not apply
                    dnl it when resolving dependencies.  This causes problems
                    dnl on Leopard, where an SDK depends on frameworks which
                    dnl were present in earlier OS releases (and the associated
                    dnl SDK) but not in Leopard.  -syslibroot does not have
                    dnl this problem, but it results in harmless warnings when
                    dnl NEXT_ROOT is set.  NEXT_ROOT needs to remain set even
                    dnl on Leopard because the compiler uses it too.
                    MACOS_SDK_LIBS="-Wl,-syslibroot,${MACOS_SDK_DIR}"
                fi

                LDFLAGS="${MACOS_SDK_LIBS} $LDFLAGS"
                export NEXT_ROOT=$MACOS_SDK_DIR

                if test -n "$CROSS_COMPILE" ; then
                    dnl NEXT_ROOT will be in the environment, but it
                    dnl shouldn't be set for the build host.  HOST_CXX is
                    dnl presently unused.
                    HOST_CC="NEXT_ROOT= $HOST_CC"
                    HOST_CXX="NEXT_ROOT= $HOST_CXX"
                fi
            else
                dnl gcc >= 4.0 uses different paths than above, but knows
                dnl how to find them itself.
                CFLAGS="$CFLAGS -isysroot ${MACOS_SDK_DIR}"

                dnl CPP needs to be set for AC_CHECK_HEADER.
                CPP="$CPP -isysroot ${MACOS_SDK_DIR}"

                dnl If gcc >= 4.0.0, we're guaranteed to be on Tiger, which
                dnl has an ld that supports -syslibroot.  Don't set
                dnl NEXT_ROOT because it will be ignored and cause
                dnl warnings when -syslibroot is specified.
                if test "$GCC_VERSION_FULL" != "4.0.0" ; then
                    dnl gcc > 4.0.0 will pass -syslibroot to ld automatically
                    dnl based on the -isysroot it receives.
                    LDFLAGS="$LDFLAGS -isysroot ${MACOS_SDK_DIR}"
                else
                    dnl gcc 4.0.0 doesn't pass -syslibroot to ld, it needs
                    dnl to be explicit.
                    LDFLAGS="$LDFLAGS -Wl,-syslibroot,${MACOS_SDK_DIR}"
                fi
            fi
        fi
    fi
    ;;

*-dgux*)
    AC_DEFINE(XP_UNIX)
    AC_DEFINE(_PR_LOCAL_THREADS_ONLY)
    AC_DEFINE(SVR4)
    AC_DEFINE(SYSV)
    AC_DEFINE(DGUX)
    AC_DEFINE(_DGUX_SOURCE)
    AC_DEFINE(_POSIX4A_DRAFT6_SOURCE)
    DSO_LDOPTS=-G
    _OPTIMIZE_FLAGS=-O2
    _DEBUG_FLAGS=
    MDCPUCFG_H=_dgux.cfg
    PR_MD_CSRCS=dgux.c
    ;;

*-freebsd*)
    if test -z "$USE_NSPR_THREADS"; then
        USE_PTHREADS=1
    fi
    AC_DEFINE(XP_UNIX)
    AC_DEFINE(FREEBSD)
    AC_DEFINE(HAVE_BSD_FLOCK)
    AC_DEFINE(HAVE_SOCKLEN_T)
    CFLAGS="$CFLAGS $(DSO_CFLAGS) -ansi -Wall"
    MOZ_OBJFORMAT=`test -x /usr/bin/objformat && /usr/bin/objformat || echo elf`
    if test "$MOZ_OBJFORMAT" = "elf"; then
        DLL_SUFFIX=so
    else
        DLL_SUFFIX=so.1.0
    fi
    MKSHLIB='$(CC) $(DSO_LDOPTS) -o $@'
    DSO_CFLAGS=-fPIC
    DSO_LDOPTS='-shared -Wl,-soname -Wl,$(notdir $@)'
    MDCPUCFG_H=_freebsd.cfg
    PR_MD_CSRCS=freebsd.c
    ;;

*-hpux*)
    AC_DEFINE(XP_UNIX)
    AC_DEFINE(HPUX)
    AC_DEFINE(_HPUX_SOURCE)
    # OSF1 and HPUX report the POLLHUP event for a socket when the
    # shutdown(SHUT_WR) operation is called for the remote end, even though
    # the socket is still writeable. Use select(), instead of poll(), to
    # workaround this problem.
    AC_DEFINE(_PR_POLL_WITH_SELECT)
    AC_DEFINE(_USE_BIG_FDS)
    DSO_LDOPTS='-b +h $(notdir $@)'
    PR_MD_CSRCS=hpux.c
    if test "$OS_TEST" = "ia64"; then
        DLL_SUFFIX=so
        DSO_LDOPTS="$DSO_LDOPTS +b '\$\$ORIGIN'"
        CPU_ARCH_TAG=_$OS_TEST 
        if test -z "$USE_64"; then
            COMPILER_TAG=_32
        fi
        PR_MD_ASFILES=os_HPUX_ia64.s
    else
        AC_DEFINE(hppa)
        DLL_SUFFIX=sl
        PR_MD_ASFILES=os_HPUX.s
    fi
    if test -n "$USE_64"; then
        MDCPUCFG_H=_hpux64.cfg
    else
        MDCPUCFG_H=_hpux32.cfg
    fi
    if test -z "$GNU_CC"; then
        CC="$CC -Ae"
        CXX="$CXX -ext"
        DSO_CFLAGS=+Z
    else
        DSO_CFLAGS=-fPIC
        ASFLAGS="$ASFLAGS -x assembler-with-cpp"
    fi

    if test -n "$MOZILLA_CLIENT"; then
        DEFAULT_IMPL_STRATEGY=_EMU
    fi

    if echo "$OS_RELEASE" | grep ^A.09 >/dev/null; then
        AC_DEFINE(_PR_NEED_H_ERRNO)
        AC_DEFINE(HPUX9)
        DEFAULT_IMPL_STRATEGY=_EMU
    	USE_NSPR_THREADS=1
    fi

    if echo "$OS_RELEASE" | egrep '^(A.09|B.10)' >/dev/null; then
        AC_DEFINE(_PR_NO_LARGE_FILES)
    fi

    if echo "$OS_RELEASE" | egrep '^(B.10.10|B.10.20)' >/dev/null; then
        AC_DEFINE(_PR_NEED_H_ERRNO)
    fi

    if echo "$OS_RELEASE" | egrep '^(B.10.10|B.10.20)' >/dev/null; then
        AC_DEFINE(HAVE_INT_LOCALTIME_R)
    fi

    if echo "$OS_RELEASE" | egrep '^(B.10.30|B.11)' >/dev/null; then
        AC_DEFINE(HAVE_POINTER_LOCALTIME_R)
    fi

    # HP-UX 11i v2 (B.11.23) or higher
    changequote(<<,>>)
    case "$OS_RELEASE" in
    [C-Z]*|B.[2-9]*|B.1[2-9]*|B.11.[3-9]*|B.11.2[3-9]*)
        USE_IPV6=1
        ;;
    esac
    changequote([,])

    if test "$OS_RELEASE" = "B.10.01"; then
        AC_DEFINE(HPUX10)
        DEFAULT_IMPL_STRATEGY=_EMU
    fi

    if test "$OS_RELEASE" = "B.10.10"; then
        AC_DEFINE(HPUX10)
        AC_DEFINE(HPUX10_10)
        DEFAULT_IMPL_STRATEGY=_PTH
    fi

    if test "$OS_RELEASE" = "B.10.20"; then
        AC_DEFINE(HPUX10)
        AC_DEFINE(HPUX10_20)
        if test -z "$GNU_CC"; then
            CFLAGS="$CFLAGS +DAportable +DS1.1"
            CXXFLAGS="$CXXFLAGS +DAportable +DS1.1"
        fi
        DEFAULT_IMPL_STRATEGY=_PTH
    fi

    if test "$OS_RELEASE" = "B.10.30"; then
        AC_DEFINE(HPUX10)
        AC_DEFINE(HPUX10_30)
        if test -z "$GNU_CC"; then
            CFLAGS="$CFLAGS +DAportable +DS1.1"
            CXXFLAGS="$CXXFLAGS +DAportable +DS1.1"
        fi
        DEFAULT_IMPL_STRATEGY=_PTH
    fi

    if echo "$OS_RELEASE" | grep ^B.11 >/dev/null; then
        AC_DEFINE(HPUX10)
        AC_DEFINE(HPUX11)
        AC_DEFINE(_LARGEFILE64_SOURCE)
        AC_DEFINE(_PR_HAVE_OFF64_T)
        AC_DEFINE(HAVE_FCNTL_FILE_LOCKING)
        if test -z "$GNU_CC"; then
            if test -z "$USE_64"; then
                if test "$OS_TEST" = "ia64"; then
                    CFLAGS="$CFLAGS +DD32"
                    CXXFLAGS="$CXXFLAGS +DD32"
                else
                    CFLAGS="$CFLAGS +DAportable +DS2.0"
                    CXXFLAGS="$CXXFLAGS +DAportable +DS2.0"
                fi
            else
                if test "$OS_TEST" = "ia64"; then
                    CFLAGS="$CFLAGS +DD64"
                    CXXFLAGS="$CXXFLAGS +DD64"
                else
                    CFLAGS="$CFLAGS +DA2.0W +DS2.0"
                    CXXFLAGS="$CXXFLAGS +DA2.0W +DS2.0"
                fi
            fi
        fi
        DEFAULT_IMPL_STRATEGY=_PTH
    fi

    if test "$DEFAULT_IMPL_STRATEGY" = "_EMU"; then
        USE_NSPR_THREADS=1
        USE_PTHREADS=
        USE_USER_PTHREADS=
    elif test "$DEFAULT_IMPL_STRATEGY" = "_PTH"; then
        USE_PTHREADS=1
        if test "$USE_NSPR_THREADS"; then
            USE_PTHREADS=
        fi
        if test "$USE_USER_PTHREADS"; then
            USE_PTHREADS=
        fi
    fi
    ;;

*-irix*)
    AC_DEFINE(XP_UNIX)
    AC_DEFINE(IRIX)
    AC_DEFINE(SVR4)
    AC_DEFINE(_SGI_MP_SOURCE)
    AC_DEFINE(HAVE_FCNTL_FILE_LOCKING)
    PR_MD_CSRCS=irix.c
    PR_MD_ASFILES=os_Irix.s
    MKSHLIB='$(LD) $(DSO_LDOPTS) -rdata_shared -shared -soname $(notdir $@) -o $@'
    STRIP="$STRIP -f"
    RESOLVE_LINK_SYMBOLS=1
    if test -n "$USE_64"; then
        MDCPUCFG_H=_irix64.cfg
    else
        MDCPUCFG_H=_irix32.cfg
    fi
    case "${target_os}" in
    irix6*)
        AC_DEFINE(IRIX6)
        USE_PTHREADS=1
        USE_N32=1
        COMPILER_TAG=_n32
        IMPL_STRATEGY=_PTH
        ;;
    irix5*)
        AC_DEFINE(IRIX5)
        USE_NSPR_THREADS=1
        ;;
    *)
        USE_PTHREADS=1
        USE_N32=1
        ;;
    esac
    if test "$GNU_CC"; then
        dnl
        dnl If we are using gcc with native binutils, we need to
        dnl suppress the
        dnl #lineno "filename" num num
        dnl lines, which confuse IRIX native as.  Add -Wp,-P to the
        dnl gcc command line, which passes -P to the preprocessor.
        dnl
	    AS='$(CC) -Wp,-P -x assembler-with-cpp -D_ASM -mips2 $(INCLUDES)'
	    CFLAGS="$CFLAGS -Wall -Wno-format"
	    _OPTIMIZE_FLAGS="-O6"
    else
	    if test -n "$USE_N32"; then
		AS='as -D_ASM $(INCLUDES) -n32'
	    else
		AS='as -D_ASM $(INCLUDES)'
	    fi
	    CFLAGS="$CFLAGS -fullwarn -xansi"
	    if test "$USE_N32"; then
	        _OPTIMIZE_FLAGS="-O -OPT:Olimit=4000"
	    else
	        _OPTIMIZE_FLAGS="-O -Olimit 4000"
	    fi
	    if test "$USE_MDUPDATE"; then
                CFLAGS="$CFLAGS -MDupdate \$(DEPENDENCIES)"
	    fi
	    case "${target}" in
	    *-irix6.*)
	        CFLAGS="$CFLAGS -multigot"
	        DSO_LDOPTS="-no_unresolved"
	        if test "$USE_N32"; then
		        CFLAGS="$CFLAGS -n32 -woff 1209"
		        DSO_LDOPTS="$DSO_LDOPTS -n32"
	        else
		        if test "$USE_64"; then
		            CFLAGS="$CFLAGS -64"
		        else
		            CFLAGS="$CFLAGS -32"
		        fi
	        fi
	        ;;
	    *)
	        CFLAGS="$CFLAGS -xgot"
	        ;;
	    esac
    fi
    if test "${target_os}" = "irix5.3"; then
	    AC_DEFINE(IRIX5_3)
    fi
    case "${target_os}" in
	irix6.5)
	    if test -z "$GNU_CC"; then
		    CFLAGS="$CFLAGS -mips3"
	    fi
	    AC_DEFINE(_PR_HAVE_GETPROTO_R)
	    AC_DEFINE(_PR_HAVE_GETPROTO_R_POINTER)
	    AC_DEFINE(_PR_HAVE_SGI_PRDA_PROCMASK)
	    ;;
	irix5*)
	    ;;
	*)
	    AC_DEFINE(_PR_HAVE_SGI_PRDA_PROCMASK)
	    ;;
	esac
    ;;

*-linux*|*-gnu*|*-k*bsd*-gnu|*-android*|*-linuxandroid*)
    if test -z "$USE_NSPR_THREADS"; then
        USE_PTHREADS=1
        IMPL_STRATEGY=_PTH
    fi
    AC_DEFINE(XP_UNIX)
    AC_DEFINE(_GNU_SOURCE)
    AC_DEFINE(HAVE_FCNTL_FILE_LOCKING)
    case "${target}" in
    *-android*|*-linuxandroid*)
        OS_TARGET=Android
        AC_DEFINE(LINUX)
        ;;
    *-linux*)
        AC_DEFINE(LINUX)
        ;;
    esac
    CFLAGS="$CFLAGS -Wall"
    CXXFLAGS="$CXXFLAGS -Wall"
    MDCPUCFG_H=_linux.cfg
    PR_MD_CSRCS=linux.c
    MKSHLIB='$(CC) $(DSO_LDOPTS) -o $@'
    DSO_CFLAGS=-fPIC
    DSO_LDOPTS='-shared -Wl,-soname -Wl,$(notdir $@)'
    _OPTIMIZE_FLAGS=-O2
    _DEBUG_FLAGS="-g -fno-inline"  # most people on linux use gcc/gdb, and that
                                   # combo is not yet good at debugging inlined
                                   # functions (even when using DWARF2 as the
                                   # debugging format)
    COMPILER_TAG=_glibc
    if echo "$OS_TEST" | grep -c 86 >/dev/null; then
        CPU_ARCH=x86
    else
        CPU_ARCH=$OS_TEST
    fi
    CPU_ARCH_TAG=_${CPU_ARCH}
    case "${target_cpu}" in
    alpha)
        AC_DEFINE(_ALPHA_)
        AC_DEFINE(__alpha)
        CFLAGS="$CFLAGS -mieee"
        CXXFLAGS="$CXXFLAGS -mieee"
        ;;
    i*86)
        AC_DEFINE(i386)
        PR_MD_ASFILES=os_Linux_x86.s
        ;;
    ia64)
        PR_MD_ASFILES=os_Linux_ia64.s
        ;;
    x86_64)
        if test -n "$USE_64"; then
            PR_MD_ASFILES=os_Linux_x86_64.s
        else
            AC_DEFINE(i386)
            PR_MD_ASFILES=os_Linux_x86.s
            CC="$CC -m32"
            CXX="$CXX -m32"
        fi
        ;;
    ppc|powerpc)
        PR_MD_ASFILES=os_Linux_ppc.s
        ;;
    powerpc64)
        if test -n "$USE_64"; then
            CC="$CC -m64"
            CXX="$CXX -m64"
        else
            PR_MD_ASFILES=os_Linux_ppc.s
        fi
        ;;
    m68k)
        CFLAGS="$CFLAGS -m68020-60"
        CXXFLAGS="$CXXFLAGS -m68020-60"
        ;;
    esac    
    ;;

*-mingw*|*-cygwin*|*-msvc*|*-mks*)
    AC_DEFINE(XP_PC)
    AC_DEFINE(WIN32)
    PR_MD_ARCH_DIR=windows
    RESOLVE_LINK_SYMBOLS=1

    if test -n "$GNU_CC"; then
        CC="$CC -mwindows"
        CXX="$CXX -mwindows"
        DLL_SUFFIX=dll
        MKSHLIB='$(CC) -shared -Wl,--export-all-symbols -Wl,--out-implib -Wl,$(IMPORT_LIBRARY) $(DLLBASE) -o $(subst $(OBJDIR)/,,$(SHARED_LIBRARY))'
        RC=$WINDRES
        # Use temp file for windres (bug 213281)
        RCFLAGS='-O coff --use-temp-file'
    else
        CC=cl
        CXX=cl
        LD=link
        AR='lib -NOLOGO -OUT:"$@"'
        AR_FLAGS=
        RANLIB='echo not_ranlib'
        STRIP='echo not_strip'
        RC=rc.exe
        GARBAGE='$(OBJDIR)/vc20.pdb $(OBJDIR)/vc40.pdb'
        OBJ_SUFFIX=obj
        LIB_SUFFIX=lib
        DLL_SUFFIX=dll

        # Determine compiler version
        changequote(,)
        _MSVC_VER_FILTER='s|.* \([0-9]\+\.[0-9]\+\.[0-9]\+\(\.[0-9]\+\)\?\).*|\1|p'
        changequote([,])
        CC_VERSION=`"${CC}" -v 2>&1 | sed -ne "$_MSVC_VER_FILTER"`
        _CC_MAJOR_VERSION=`echo ${CC_VERSION} | awk -F\. '{ print $1 }'`
        _CC_MINOR_VERSION=`echo ${CC_VERSION} | awk -F\. '{ print $2 }'`
        _CC_RELEASE=`echo ${CC_VERSION} | awk -F\. '{ print $3 }'`
        _CC_BUILD=`echo ${CC_VERSION} | awk -F\. '{ print $4 }'`
        MSC_VER=${_CC_MAJOR_VERSION}${_CC_MINOR_VERSION}

        if test "$_CC_MAJOR_VERSION" -eq "14"; then
           dnl -DYNAMICBASE is only supported on VC8SP1 or newer,
           dnl so be very specific here!
           dnl VC8 is 14.00.50727.42, VC8SP1 is 14.00.50727.762
           if test $_CC_RELEASE -gt 50727; then
              _USE_DYNAMICBASE=1
           elif test $_CC_BUILD -ge 762; then
              _USE_DYNAMICBASE=1
           fi
           AC_DEFINE(_CRT_SECURE_NO_DEPRECATE)
           AC_DEFINE(_CRT_NONSTDC_NO_DEPRECATE)
        elif test $_CC_MAJOR_VERSION -ge 15; then
           _USE_DYNAMICBASE=1    
           AC_DEFINE(_CRT_SECURE_NO_WARNINGS)
           AC_DEFINE(_CRT_NONSTDC_NO_WARNINGS)
        fi

        if test -n "$_USE_DYNAMICBASE"; then
           DLLFLAGS="$DLLFLAGS -DYNAMICBASE"
        fi

        # Ensure that mt is Microsoft (R) Manifest Tool and not magnetic
        # tape manipulation utility (or something else)
        if test "$MSC_VER" -ge "1400"; then
            changequote(,)
            _MSMT_VER_FILTER='s|.* \([0-9][0-9]*\.[0-9][0-9]*\.[0-9][0-9]*\.[0-9][0-9]*\).*|\1|p'
            changequote([,])

            MSMT_TOOL=`mt 2>&1|grep 'Microsoft (R) Manifest Tool'`
            if test -n "$MSMT_TOOL"; then
                MSMANIFEST_TOOL_VERSION=`echo ${MSMT_TOOL}|sed -ne "$_MSMT_VER_FILTER"`
                if test -z "$MSMANIFEST_TOOL_VERSION"; then
                    AC_MSG_WARN([Unknown version of the Microsoft (R) Manifest Tool.])
                fi
                MT=mt
                unset MSMT_TOOL
            else
                AC_MSG_ERROR([Microsoft (R) Manifest Tool must be in your \$PATH.])
            fi
        fi
        
        CFLAGS="$CFLAGS -W3 -nologo -GF -Gy"
        DLLFLAGS="$DLLFLAGS -OUT:\"\$@\""
        _DEBUG_FLAGS=-Zi
        _OPTIMIZE_FLAGS=-O2

        PROFILE_GEN_CFLAGS="-GL"
        PROFILE_GEN_LDFLAGS="-LTCG:PGINSTRUMENT"
        PROFILE_USE_CFLAGS="-GL -wd4624 -wd4952"
        PROFILE_USE_LDFLAGS="-LTCG:PGUPDATE"

        if test "$MSC_VER" -ge "1800"; then
            dnl Visual C++ 2013 requires -FS when parallel building with
            dnl make -jN. If not specified, compiler sometimes emits C1041
            dnl error.
            CFLAGS="$CFLAGS -FS"
            dnl -Gw can benefit when using linker optimization on PGO.
            dnl http://blogs.msdn.com/b/vcblog/archive/2013/09/11/introducing-gw-compiler-switch.aspx
            PROFILE_GEN_CFLAGS="$PROFILE_GEN_CFLAGS -Gw"
            PROFILE_USE_CFLAGS="$PROFILE_USE_CFLAGS -Gw"
        fi

        if test -z "$MOZ_OPTIMIZE"; then
            CFLAGS="$CFLAGS -Od"
        fi

        if test -n "$USE_DEBUG_RTL"; then
            CFLAGS="$CFLAGS -MDd"
        else
            CFLAGS="$CFLAGS -MD"
        fi

        if test -n "$MOZ_DEBUG"; then
            AC_DEFINE(_DEBUG)
        else
            DEFINES="$DEFINES -U_DEBUG"
        fi

        if test -n "$MOZ_DEBUG_SYMBOLS"; then
            if test -n "$MOZ_OPTIMIZE"; then
                DLLFLAGS="$DLLFLAGS -DEBUG -OPT:REF"
                LDFLAGS="$LDFLAGS -DEBUG -OPT:REF"
            else
                DLLFLAGS="$DLLFLAGS -DEBUG"
                LDFLAGS="$LDFLAGS -DEBUG"
            fi
        fi

<<<<<<< HEAD
        OS_DLLFLAGS="-nologo -DLL -SUBSYSTEM:WINDOWS,5.02"
=======
        OS_DLLFLAGS="-nologo -DLL -SUBSYSTEM:WINDOWS"
>>>>>>> 0397c65c
        if test "$MSC_VER" -le "1200" -a -z "$MOZ_DEBUG_SYMBOLS"; then
            OS_DLLFLAGS="$OS_DLLFLAGS -PDB:NONE"
        fi
        
        if test "$OS_TARGET" = "WINNT"; then
            CFLAGS="$CFLAGS -GT"
            LIBNSPR='$(dist_libdir)/libnspr$(MOD_MAJOR_VERSION).$(LIB_SUFFIX)'
            LIBPLC='$(dist_libdir)/libplc$(MOD_MAJOR_VERSION).$(LIB_SUFFIX)'
        else
            LIBNSPR='$(dist_libdir)/nspr$(MOD_MAJOR_VERSION).$(LIB_SUFFIX)'
            LIBPLC='$(dist_libdir)/plc$(MOD_MAJOR_VERSION).$(LIB_SUFFIX)'
        fi
    fi # GNU_CC

    if test -n "$USE_STATIC_TLS"; then
        AC_DEFINE(_PR_USE_STATIC_TLS)
    fi

    if test "$OS_TARGET" = "WINNT"; then
        AC_DEFINE(WINNT)
    else
        AC_DEFINE(WIN95)
        # undefine WINNT as some versions of mingw gcc define it by default
        DEFINES="$DEFINES -UWINNT"
        AC_DEFINE(_PR_GLOBAL_THREADS_ONLY)
    fi

    if test "$CPU_ARCH" = "x86"; then
        CPU_ARCH_TAG=
    else
        CPU_ARCH_TAG=$CPU_ARCH
    fi

    if test -n "$USE_DEBUG_RTL"; then
        OBJDIR_SUFFIX=OBJD
    fi

    case "$OS_TARGET" in
    WINNT)
	    MDCPUCFG_H=_winnt.cfg
	    ;;
    WIN95)
	    MDCPUCFG_H=_win95.cfg
	    ;;
    *)
	    AC_MSG_ERROR([Missing OS_TARGET for ${target}.  Use --enable-win32-target to set.])
   	;;
    esac

    case "$target_cpu" in
    i*86)
	if test -n "$USE_64"; then
	    AC_DEFINE(_AMD64_)
	else		
	    AC_DEFINE(_X86_)
	fi
        ;;
    x86_64)
	    AC_DEFINE(_AMD64_)
	    USE_64=1
	    ;;
    ia64)
	    AC_DEFINE(_IA64_)
	    USE_64=1
	    ;;
    *)
	    AC_DEFINE(_CPU_ARCH_NOT_DEFINED)
	    ;;
    esac
    ;;

*-wince*|*-winmo*)
    AC_DEFINE(XP_PC)
    AC_DEFINE(WIN32)
    AC_DEFINE(WINCE)
    AC_DEFINE(_PR_GLOBAL_THREADS_ONLY)

    AR_FLAGS='-NOLOGO -OUT:"$@"'

    OBJ_SUFFIX=obj
    LIB_SUFFIX=lib
    DLL_SUFFIX=dll
    MKSHLIB='$(LD) -DLL $(DSO_LDOPTS) -OUT:$@'

    PR_MD_ARCH_DIR=windows
    RESOLVE_LINK_SYMBOLS=1

    MDCPUCFG_H=_win95.cfg
    LIBNSPR='$(dist_libdir)/nspr$(MOD_MAJOR_VERSION).$(LIB_SUFFIX)'
    LIBPLC='$(dist_libdir)/plc$(MOD_MAJOR_VERSION).$(LIB_SUFFIX)'

    DLLFLAGS='-OUT:"$@"'
    if test -n "$MOZ_DEBUG_SYMBOLS"; then
        OS_LDFLAGS='-DEBUG -DEBUGTYPE:CV'
        OS_DLLFLAGS='-DEBUG -DEBUGTYPE:CV'
        DSO_LDOPTS='-DEBUG -DEBUGTYPE:CV'
    fi
    _DEBUG_FLAGS=-Zi
    _OPTIMIZE_FLAGS=-O2
    ;;

*-netbsd*)
    AC_DEFINE(XP_UNIX)
    AC_DEFINE(NETBSD)
    AC_DEFINE(HAVE_BSD_FLOCK)
    if test -z "$USE_NSPR_THREADS"; then
        USE_PTHREADS=1
    fi
    MDCPUCFG_H=_netbsd.cfg
    PR_MD_CSRCS=netbsd.c

    DSO_CFLAGS='-fPIC -DPIC'
    CFLAGS="$CFLAGS -ansi -Wall"
    CXXFLAGS="$CXXFLAGS -ansi -Wall"
    MKSHLIB='$(CC) -o $@ $(DSO_LDOPTS)'

    if test -z "$OBJECT_FMT"; then
        if echo __ELF__ | ${CC-cc} -E - | grep -q __ELF__ 2>/dev/null; then
            OBJECT_FMT=a.out
            DLL_SUFFIX=so.1.0
            DSO_LDOPTS='-shared'
        else
            OBJECT_FMT=ELF
            DLL_SUFFIX=so
            DSO_LDOPTS='-shared -Wl,-soname,$(notdir $@)'
        fi
    fi

    if test "$LIBRUNPATH"; then
        DSO_LDOPTS="$DSO_LDOPTS -Wl,-R$LIBRUNPATH"
    fi
    ;;

*-nto*)
    AC_DEFINE(XP_UNIX)
    AC_DEFINE(NTO)
    AC_DEFINE(_QNX_SOURCE)
    AC_DEFINE(HAVE_POINTER_LOCALTIME_R)
    MDCPUCFG_H=_nto.cfg
    PR_MD_CSRCS=nto.c
    MKSHLIB='$(CC) $(DSO_LDOPTS) -Wl,-soname -Wl,$(notdir $@) -o $@'
    DSO_CFLAGS=-fPIC
    DSO_LDOPTS=-shared
    OS_LIBS="$OS_LIBS -lsocket"
    _OPTIMIZE_FLAGS="-O1"
    _DEBUG_FLAGS="-gstabs"
	;;

*-openbsd*)
    AC_DEFINE(XP_UNIX)
    AC_DEFINE(OPENBSD)
    AC_DEFINE(HAVE_BSD_FLOCK)
    AC_DEFINE(HAVE_SOCKLEN_T)
    CFLAGS="$CFLAGS -ansi -Wall"
    CXXFLAGS="$CXXFLAGS -ansi -Wall"
    DLL_SUFFIX=so.1.0
    DSO_CFLAGS=-fPIC
    MDCPUCFG_H=_openbsd.cfg
    PR_MD_CSRCS=openbsd.c
    OS_LIBS="-lc"
    if test -z "$USE_NSPR_THREADS"; then
        USE_PTHREADS=1
    fi
    DSO_LDOPTS='-shared -fPIC'
    MKSHLIB='$(CC) $(DSO_LDOPTS) -o $@'
    ;;

*-osf*)
    SHELL_OVERRIDE="SHELL		= /usr/bin/ksh"
    AC_DEFINE(XP_UNIX)
    AC_DEFINE(OSF1)
    AC_DEFINE(_REENTRANT)
    # OSF1 and HPUX report the POLLHUP event for a socket when the
    # shutdown(SHUT_WR) operation is called for the remote end, even though
    # the socket is still writeable. Use select(), instead of poll(), to
    # workaround this problem.
    AC_DEFINE(_PR_POLL_WITH_SELECT)

    if echo "$OS_RELEASE" | egrep -c '(V2.0|V3.2)' 2>/dev/null ; then
        USE_NSPR_THREADS=1
    fi

    if test -z "$GNU_CC"; then
        CC="$CC -std1 -ieee_with_inexact"
        if test "$OS_RELEASE" != "V2.0"; then
            CC="$CC -readonly_strings"
        fi
        _OPTIMIZE_FLAGS="$_OPTIMIZE_FLAGS -Olimit 4000"
        AC_CHECK_HEADER(machine/builtins.h, AC_DEFINE(OSF1_HAVE_MACHINE_BUILTINS_H))
    else
        CFLAGS="$CFLAGS -mieee"
        CXXFLAGS="$CXXFLAGS -mieee"
    fi

    if echo $OS_RELEASE | egrep -c '(V2.0|V3.2)' 2>/dev/null; then
        AC_DEFINE(HAVE_INT_LOCALTIME_R)
    else
        AC_DEFINE(HAVE_FCNTL_FILE_LOCKING)
        AC_DEFINE(HAVE_POINTER_LOCALTIME_R)
    fi
    if echo $OS_RELEASE | grep -c V4.0 >/dev/null; then
        AC_DEFINE(OSF1V4_MAP_PRIVATE_BUG)
    fi
    DSO_LDOPTS='-shared -all -expect_unresolved "*" -soname $(notdir $@)'
    MDCPUCFG_H=_osf1.cfg
    PR_MD_CSRCS=osf1.c
    ;;

*-qnx*)
    AC_DEFINE(XP_UNIX)
    AC_DEFINE(QNX)
    AC_DEFINE(_PR_NEED_H_ERRNO)
    USE_NSPR_THREADS=1
    MDCPUCFG_H=_qnx.cfg
    PR_MD_CSRCS=qnx.c
    ;;

*-riscos*)
    AC_DEFINE(XP_UNIX)
    AC_DEFINE(RISCOS)
    AC_DEFINE(_PR_NEED_H_ERRNO)
    USE_PTHREADS=1
    MDCPUCFG_H=_riscos.cfg
    PR_MD_CSRCS=riscos.c
    DSO_CFLAGS=-fPIC
    DSO_LDOPTS='-shared -Wl,-soname -Wl,$(notdir $@)'
    MKSHLIB='$(CC) $(DSO_LDOPTS) -o $@'
    ;;

*-*-sco*)
    AC_DEFINE(XP_UNIX)
    AC_DEFINE(SCO)
    AC_DEFINE(sco)
    AC_DEFINE(SYSV)
    AC_DEFINE(_SVID3)
    AC_DEFINE(_PR_NEED_H_ERRNO)
    CC='cc -b elf -KPIC'
    CXX='$(NSDEPTH)/build/hcpp CC +.cpp +w'
    USE_NSPR_THREADS=1
    CPU_ARCH=x86
    DSO_LDOPTS='-b elf -G'
    MDCPUCFG_H=_scoos.cfg
    PR_MD_SRCS=scoos.c
    ;;

*-solaris*)
    if test -z "$USE_NSPR_THREADS"; then
        USE_PTHREADS=1
    fi
    AC_DEFINE(XP_UNIX)
    AC_DEFINE(SVR4)
    AC_DEFINE(SYSV)
    AC_DEFINE(__svr4)
    AC_DEFINE(__svr4__)
    AC_DEFINE(SOLARIS)
    AC_DEFINE(HAVE_FCNTL_FILE_LOCKING)
    CPU_ARCH=`uname -p`
    MDCPUCFG_H=_solaris.cfg
    PR_MD_CSRCS=solaris.c
    LD=/usr/ccs/bin/ld
    MKSHLIB='$(CC) $(DSO_LDOPTS) -o $@'
    RESOLVE_LINK_SYMBOLS=1
    case "${OS_RELEASE}" in
    5.8|5.9)
        ;;
    *)
        # It is safe to use the -Bdirect linker flag on Solaris 10 or later.
        USE_B_DIRECT=1
        ;;
    esac
    if test -n "$GNU_CC"; then
        DSO_CFLAGS=-fPIC
        if `$CC -print-prog-name=ld` -v 2>&1 | grep -c GNU >/dev/null; then
            GCC_USE_GNU_LD=1
        fi
        DSO_LDOPTS='-shared -Wl,-h,$(notdir $@),-z,combreloc,-z,defs,-z,ignore' 
        if test -n "$USE_B_DIRECT"; then
            DSO_LDOPTS="$DSO_LDOPTS,-Bdirect"
        fi
    else
        DSO_CFLAGS=-KPIC
        DSO_LDOPTS='-G -h $(notdir $@) -z combreloc -z defs -z ignore'
        if test -n "$USE_B_DIRECT"; then
            DSO_LDOPTS="$DSO_LDOPTS -Bdirect"
        fi
    fi
    if test -n "$GNU_CC"; then
        CFLAGS="$CFLAGS -Wall"
        CXXFLAGS="$CXXFLAGS -Wall"
        if test -n "$USE_MDUPDATE"; then
            CFLAGS="$CFLAGS -MDupdate \$(DEPENDENCIES)"
            CXXFLAGS="$CXXFLAGS -MDupdate \$(DEPENDENCIES)"
        fi
        GCC_AS=`$CC -print-prog-name=as`
        if test "`echo | $GCC_AS -v 2>&1 | grep -c GNU`" != "0"; then
            GNU_AS=1
        fi
    else
        CFLAGS="$CFLAGS -xstrconst"
        CXXFLAGS="$CXXFLAGS -Qoption cg -xstrconst -features=tmplife"
        if test -z "$MOZ_OPTIMIZE"; then
            CFLAGS="$CFLAGS -xs"
            CXXFLAGS="$CXXFLAGS -xs"
        fi
        _OPTIMIZE_FLAGS=-xO4
    fi
    if test -z "$GNU_AS"; then
        ASFLAGS="$ASFLAGS -Wa,-P"
    fi
    if test -n "$USE_64"; then
        if test -n "$GNU_CC"; then
            CC="$CC -m64"
            CXX="$CXX -m64"
        else
            if test "$OS_TEST" = "i86pc"; then
                CC="$CC -xarch=amd64"
                CXX="$CXX -xarch=amd64"
            else
                CC="$CC -xarch=v9"
                CXX="$CXX -xarch=v9"
            fi
        fi
    fi
    if test "$OS_TEST" = "i86pc"; then
        if test -z "$USE_64"; then
            AC_DEFINE(i386)
        fi
        CPU_ARCH_TAG=_$OS_TEST
        # The default debug format, DWARF (-g), is not supported by gcc
        # on i386-ANY-sysv4/solaris, but the stabs format is.  It is
        # assumed that the Solaris assembler /usr/ccs/bin/as is used.
        # If your gcc uses GNU as, you do not need the -Wa,-s option.
        if test -n "$MOZ_DEBUG" && test -n "$GNU_CC"; then
            _DEBUG_FLAGS=-gstabs
            if test -z "$GNU_AS"; then
                _DEBUG_FLAGS="$_DEBUG_FLAGS -Wa,-s"
            fi
        fi
    fi
    case "${target_os}" in
    solaris2.3*)
        AC_DEFINE(_PR_NO_LARGE_FILES)
        ;;
    solaris2.4*)
        AC_DEFINE(_PR_NO_LARGE_FILES)
        ;;
    solaris2.5*)
        AC_DEFINE(SOLARIS2_5)    
        ;;
    *)
        AC_DEFINE(_PR_HAVE_OFF64_T)
        # The lfcompile64(5) man page on Solaris 2.6 says:
        #     For applications that do not wish to conform to the POSIX or
        #     X/Open  specifications,  the  64-bit transitional interfaces
        #     are available by default.  No compile-time flags need to  be
        #     set.
        # But gcc 2.7.2.x fails to define _LARGEFILE64_SOURCE by default.
        # The native compiler, gcc 2.8.x, and egcs don't have this problem.
        if test -n "$GNU_CC"; then
            AC_DEFINE(_LARGEFILE64_SOURCE)
        fi
        ;;
    esac
    case "${target_os}" in
    solaris2.3*)
        ;;
    solaris2.4*)
        ;;
    solaris2.5*)
        ;;
    solaris2.6*)
        ;;
    solaris2.7*)
        ;;
    *)
        # Solaris 8 or higher has IPv6.
        AC_DEFINE(_PR_INET6)
        ;;
    esac
    if test "$CPU_ARCH" = "sparc"; then
        # 64-bit Solaris SPARC requires V9 architecture, so the following
        # is not needed.
        if test -z "$USE_64"; then
            ULTRASPARC_LIBRARY=nspr_flt
        fi
    fi
    # Purify requires that binaries linked against nspr also
    # be linked against -lrt (or -lposix4) so add it to OS_LIBS
    _rev=`uname -r`
    _librt=`echo $_rev 5.6 | awk '{ if ($1 > $2) print "-lrt"; else print "-lposix4" }'`
    OS_LIBS="$OS_LIBS $_librt"
    ;;

*-sco-sysv5*)
    AC_DEFINE(XP_UNIX)
    AC_DEFINE(UNIXWARE)
    AC_DEFINE(SVR4)
    AC_DEFINE(SYSV)
    USE_NSPR_THREADS=1
    if echo $OS_RELEASE | grep -c 2.1 2>/dev/null; then
        AC_DEFINE(_PR_NO_LARGE_FILES)
        CC='$(NSDEPTH)/build/hcc cc'
        CXX='$(NSDEPTH)/build/hcpp CC'
        MDCPUCFG_H=_unixware.cfg
    else
        AC_DEFINE(_LARGEFILE64_SOURCE)
        AC_DEFINE(_PR_HAVE_OFF64_T)
        AC_DEFINE(_PR_HAVE_SOCKADDR_LEN)
        MDCPUCFG_H=_unixware7.cfg
    fi
    PR_MD_CSRCS=unixware.c
    DSO_LDOPTS=-G
    CPU_ARCH=x86
    ;;

*-symbian*)
    AC_ARG_WITH(symbian-sdk,
    [  --with-symbian-sdk=SYMBIAN_SDK_DIR
                          The path to the Symbian SDK],
    SYMBIAN_SDK_DIR=$withval)

    echo -----------------------------------------------------------------------------
    echo Building with Symbian SDK in: $SYMBIAN_SDK_DIR
    echo -----------------------------------------------------------------------------

    AC_DEFINE(XP_UNIX)
    AC_DEFINE(SYMBIAN)
    AC_DEFINE(__arm__)
    AC_DEFINE(__SYMBIAN32__)
    AC_DEFINE(_UNICODE)
    AC_DEFINE(NDEBUG)
    AC_DEFINE(__SUPPORT_CPP_EXCEPTIONS__)
    AC_DEFINE(MOZ_STDERR_TO_STDOUT)
    AC_DEFINE(HAVE_FCNTL_FILE_LOCKING)
    AC_DEFINE(HAVE_SOCKLEN_T)
    USE_PTHREADS=1
    LIB_SUFFIX=lib
    DLL_SUFFIX=dll
    MKSHLIB=
    DSO_LDOPTS=
    DSO_CFLAGS=
    VISIBILITY_FLAGS=
    MDCPUCFG_H=_symbian.cfg
    PR_MD_CSRCS=symbian.c
    NSINSTALL=nsinstall
    RANLIB='echo no ranlib '
    CPU_ARCH=ARM
    OS_ARCH=SYMBIAN
    OS_EXE_CFLAGS="$OS_EXE_CFLAGS -D__EXE__"
    CFLAGS="$CFLAGS -MD -nostdinc"
    SYMBIAN_SYS_INCLUDE="-I$SYMBIAN_SDK_DIR/Epoc32/include/variant -I$SYMBIAN_SDK_DIR/Epoc32/include -I$SYMBIAN_SDK_DIR/Epoc32/include/stdapis"
    echo -------------------------------------------------------
    echo SYMBIAN_SYS_INCLUDE is: $SYMBIAN_SYS_INCLUDE
    echo -------------------------------------------------------
    case "$OS_TARGET" in
    WINSCW)
        CC=mwccsym2.exe
        CXX=mwccsym2.exe
        LD=mwldsym2.exe
        AR=mwldsym2.exe
        WINSCW_LD_DIR="\$(SYMBIAN_SDK_DIR)/EPOC32/RELEASE/WINSCW/UDEB"
        CFLAGS="$CFLAGS -O0 -inline off -wchar_t off -align 4 -warnings on -w nohidevirtual,nounusedexpr -msgstyle gcc -enum int -str pool -exc ms -trigraphs on -nostderr -gccdep -cwd source -i- -I\$(VPATH)"
        SYMBIAN_SYS_INCLUDE="$SYMBIAN_SYS_INCLUDE -include Symbian_OS_v9.2.hrh"
        AR_FLAGS="-library -msgstyle gcc -stdlib -subsystem windows -noimplib -o \$@"
        AC_DEFINE(_DEBUG)
        AC_DEFINE(__CW32__)
        AC_DEFINE(__WINS__)
        AC_DEFINE(__WINSCW__)
        DEFINES="$DEFINES -U_WIN32"
	    ;;
    GCCE)
        CFLAGS="$CFLAGS -Wall -Wno-unknown-pragmas -fexceptions -march=armv5t -mapcs -pipe -x c -msoft-float"
        CXXFLAGS="$CXXFLAGS $CFLAGS -Wno-ctor-dtor-privacy"
        SYMBIAN_SYS_INCLUDE="$SYMBIAN_SYS_INCLUDE -include $SYMBIAN_SDK_DIR/EPOC32/INCLUDE/GCCE/GCCE.h"
        AC_DEFINE(__GCCE__)
        AC_DEFINE(__EABI__)
        DEFINES="$DEFINES -D__PRODUCT_INCLUDE__=$SYMBIAN_SDK_DIR/Epoc32/include/variant/Symbian_OS_v9.2.hrh"
	    ;;
    *)
	    AC_MSG_ERROR([Missing OS_TARGET for ${target}. Set --enable-symbian-target to with 'WINSCW' or 'GCCE'.])
   	;;
    esac
    CFLAGS="$CFLAGS ${SYMBIAN_SYS_INCLUDE}"
    ;;

*-os2*)
    AC_DEFINE(XP_OS2)
    AC_DEFINE(XP_PC)
    AC_DEFINE(BSD_SELECT)
    AC_DEFINE(TCPV40HDRS)
    LIB_SUFFIX=lib
    DLL_SUFFIX=dll
    RC=rc.exe
    PR_MD_ARCH_DIR=os2
    PROG_SUFFIX=.exe
    NSINSTALL=nsinstall
    MDCPUCFG_H=_os2.cfg
    RESOLVE_LINK_SYMBOLS=1

    AC_DEFINE(OS2)
    AR=emxomfar
    AR_FLAGS='r $@'
    CFLAGS="$CFLAGS -Wall -Zomf"
    CXXFLAGS="$CFLAGS -Wall -Zomf"
    MKSHLIB='$(CC) $(DSO_LDOPTS) -o $@'
    DSO_CFLAGS=
    DSO_LDOPTS='-Zomf -Zdll'
    LDFLAGS='-Zmap'
    _OPTIMIZE_FLAGS="-O2 -s"
    _DEBUG_FLAGS="-g -fno-inline"
    if test -n "$MOZ_OPTIMIZE"; then
      DSO_LDOPTS="$DSO_LDOPTS -Zlinker /EXEPACK:2 -Zlinker /PACKCODE -Zlinker /PACKDATA"
    fi
    IMPLIB='emximp -o'
    FILTER='emxexp -o'
    if test -n "$MOZ_OS2_HIGH_MEMORY"; then
      LDFLAGS="$LDFLAGS -Zhigh-mem"
      AC_DEFINE(MOZ_OS2_HIGH_MEMORY)
    fi

    # GCC for OS/2 currently predefines these, but we don't want them
    DEFINES="$DEFINES -Uunix -U__unix -U__unix__"
    ;;

*)
    AC_DEFINE(XP_UNIX)
    ;;
   
esac

if test -z "$SKIP_LIBRARY_CHECKS"; then
dnl ========================================================
dnl Check for system libraries
dnl ========================================================
dnl AC_CHECK_LIB(C, main)
dnl AC_CHECK_LIB(C_r, main)
dnl AC_CHECK_LIB(c, main)
dnl AC_CHECK_LIB(c_r, main)
dnl AC_CHECK_LIB(dce, main)
dnl AC_CHECK_LIB(dl, main)
dnl AC_CHECK_LIB(dld, main)
dnl AC_CHECK_LIB(gen, main)
dnl AC_CHECK_LIB(ip6, main)
dnl AC_CHECK_LIB(l, main)
dnl AC_CHECK_LIB(m, main)
dnl AC_CHECK_LIB(nsl, main)
dnl AC_CHECK_LIB(posix4, main)
dnl AC_CHECK_LIB(prstrms, main)
dnl AC_CHECK_LIB(prstrms_shr, main)
dnl AC_CHECK_LIB(pthread, main)
dnl AC_CHECK_LIB(pthreads, main)
dnl AC_CHECK_LIB(resolv, main)
dnl AC_CHECK_LIB(rt, main)
dnl AC_CHECK_LIB(socket, main)
dnl AC_CHECK_LIB(svld, main)
dnl AC_CHECK_LIB(thread, main)
dnl AC_CHECK_LIB(vms_jackets, main)


dnl We don't want anything to link with libdl even if it's present on OS X, 
dnl since it's not used and not part of the default installation.
dnl The same goes for BeOS.
dnl OS/2 has dlfcn in libc.

case $target in
*-darwin*|*-beos*|*-os2*)
    ;;
*)
    AC_CHECK_LIB(dl, dlopen,
        [AC_CHECK_HEADER(dlfcn.h,
            OS_LIBS="-ldl $OS_LIBS")])
    ;;
esac


dnl ========================================================
dnl Check for system header files.
dnl ========================================================
dnl AC_HEADER_DIRENT
dnl AC_HEADER_STDC
dnl AC_HEADER_SYS_WAIT
dnl AC_CHECK_HEADERS(fcntl.h limits.h sys/file.h sys/ioctl.h sys/time.h unistd.h)

dnl ========================================================
dnl Check for typedefs and structs
dnl ========================================================
dnl AC_C_CONST
dnl AC_TYPE_UID_T
dnl AC_TYPE_MODE_T
dnl AC_TYPE_OFF_T
dnl AC_TYPE_PID_T
dnl AC_TYPE_SIZE_T
dnl AC_STRUCT_ST_BLKSIZE
dnl AC_STRUCT_ST_BLOCKS
dnl AC_STRUCT_ST_RDEV
dnl AC_HEADER_TIME
dnl AC_STRUCT_TM

dnl ========================================================
dnl Checks for library functions.
dnl ========================================================
AC_PROG_GCC_TRADITIONAL
_SAVE_LIBS="$LIBS"
LIBS="$LIBS $OS_LIBS"
AC_CHECK_FUNCS(dladdr gettid lchown setpriority strerror syscall)
LIBS="$_SAVE_LIBS"

dnl AC_FUNC_MEMCMP
dnl AC_FUNC_MMAP
dnl AC_FUNC_SETVBUF_REVERSED
dnl AC_FUNC_STRCOLL
dnl AC_FUNC_STRFTIME
dnl AC_FUNC_UTIME_NULL
dnl AC_FUNC_VPRINTF
dnl AC_CHECK_FUNCS(ftime getcwd gethostname gettimeofday getwd mkdir mktime putenv rmdir select socket strdup strerror strstr strtol strtoul uname)

dnl ========================================================
dnl Check options
dnl ========================================================

dnl ======================================================
dnl = Enable compiling with ccache
dnl ======================================================
AC_ARG_WITH(ccache,
[  --with-ccache[=path/to/ccache]
                          Enable compiling with ccache],
    CCACHE=$withval, CCACHE="no")

if test "$CCACHE" != "no"; then
    if test -n "$CCACHE"; then
        if test "$CCACHE" = "yes"; then
            CCACHE=
        else
            if test ! -e "$CCACHE"; then
                AC_MSG_ERROR([$CCACHE not found])
            fi
        fi
    fi
    AC_PATH_PROGS(CCACHE, $CCACHE ccache)
    if test -z "$CCACHE" -o "$CCACHE" = ":"; then
        AC_MSG_ERROR([ccache not found])
    elif test -x "$CCACHE"; then
        CC="$CCACHE $CC"
        CXX="$CCACHE $CXX"
    else
        AC_MSG_ERROR([$CCACHE is not executable])
    fi
fi

dnl ========================================================
dnl =
dnl = --enable-strip
dnl = 
dnl = Enable stripping of libs and executables
dnl = 
dnl ========================================================
AC_ARG_ENABLE(strip,
    [  --enable-strip          Enable stripping of shared libs and programs],
    [ if test "$enableval" = "yes"; then
	    ENABLE_STRIP=1
      fi ])

dnl Check for hpux options
case "${target_os}" in
hpux*)
if test -z "$GNU_CC"; then

    AC_CACHE_CHECK(for +Olit support,
        ac_cv_hpux_usable_olit_option,
        dnl since aCC doesn't throw an error on invalid options,
        dnl we have to test this the hard way
        [ac_cv_hpux_usable_olit_option=no
        rm -f conftest*
        echo 'int main() { return 0; }' | cat > conftest.c
        ${CC-cc} ${CFLAGS} +Olit=all -o conftest conftest.c > conftest.out 2>&1
        if test $? -eq 0; then
            if test -z "`egrep -i '(unrecognize|unknown)' conftest.out`"; then
                ac_cv_hpux_usable_olit_option=yes
            fi
        fi
        rm -f conftest*
        ])

    if test "$ac_cv_hpux_usable_olit_option" = "yes"; then
        CFLAGS="$CFLAGS +Olit=all"
        CXXFLAGS="$CXXFLAGS +Olit=all"
    else
        CFLAGS="$CFLAGS +ESlit"
        CXXFLAGS="$CXXFLAGS +ESlit"
    fi
fi
;;
esac

dnl
dnl Apparently, some systems cannot properly check for the pthread
dnl library unless <pthread.h> is included so we need to test
dnl using it
dnl
dnl MOZ_CHECK_PTHREADS(lib, success, failure)
AC_DEFUN(MOZ_CHECK_PTHREADS,
[
AC_MSG_CHECKING([for pthread_create in -l$1])
echo "
    #include <pthread.h> 
    void *foo(void *v) { return v; } 
    int main() { 
        pthread_t t;
        if (!pthread_create(&t, 0, &foo, 0)) {
            pthread_join(t, 0);
        }
        return 0;
    }" > dummy.c ;
    echo "${CC-cc} -o dummy${ac_exeext} dummy.c $CFLAGS $CPPFLAGS -l[$1] $LDFLAGS $LIBS" 1>&5;
    ${CC-cc} -o dummy${ac_exeext} dummy.c $CFLAGS $CPPFLAGS -l[$1] $LDFLAGS $LIBS 2>&5;
    _res=$? ;
    rm -f dummy.c dummy${ac_exeext} ;
    if test "$_res" = "0"; then
        AC_MSG_RESULT([yes])
        [$2]
    else
        AC_MSG_RESULT([no])
        [$3]
    fi
])

case "$target_os" in
darwin*)
    _HAVE_PTHREADS=1
    ;;
wince*)
    _HAVE_PTHREADS=
    ;;
*)
    MOZ_CHECK_PTHREADS(pthreads,
        _HAVE_PTHREADS=1 _PTHREAD_LDFLAGS="-lpthreads",
        MOZ_CHECK_PTHREADS(pthread,
            _HAVE_PTHREADS=1 _PTHREAD_LDFLAGS="-lpthread",
            MOZ_CHECK_PTHREADS(c_r,
                _HAVE_PTHREADS=1 _PTHREAD_LDFLAGS="-lc_r",
                MOZ_CHECK_PTHREADS(c,
                    _HAVE_PTHREADS=1
                )
            )
        )
    )
    ;;
esac

AC_ARG_WITH(pthreads,
    [  --with-pthreads         Use system pthreads library as thread subsystem],
    [ if test "$withval" = "yes"; then
	    if test -n "$_HAVE_PTHREADS"; then
		    USE_PTHREADS=1 
		    USE_USER_PTHREADS=
		    USE_NSPR_THREADS=
	    else
		    AC_MSG_ERROR([ --with-pthreads specified for a system without pthread support ]);
	    fi
	  else
	    USE_PTHREADS=
	    _PTHREAD_LDFLAGS=
	  fi],
	[ if test -n "$_HAVE_PTHREADS" && test -z "$USE_USER_PTHREADS" && test -z "$USE_NSPR_THREADS"; then
	    USE_PTHREADS=1
	    USE_USER_PTHREADS=
	    USE_NSPR_THREADS=
	  fi])

AC_ARG_ENABLE(user-pthreads,
    [  --enable-user-pthreads  Build using userland pthreads],
    [ if test "$enableval" = "yes"; then
        if test -n "$_HAVE_PTHREADS"; then
		    USE_PTHREADS=
		    USE_USER_PTHREADS=1
		    USE_NSPR_THREADS=
	    else
		    AC_MSG_ERROR([ --enable-user-pthreads specified for a system without pthread support ]);
	    fi
	  fi])

AC_ARG_ENABLE(nspr-threads,
    [  --enable-nspr-threads   Build using classic nspr threads],
    [ if test "$enableval" = "yes"; then
	    USE_PTHREADS=
	    USE_USER_PTHREADS=
	    USE_NSPR_THREADS=1
	  fi])

case "$target" in
*-beos*)
    AC_ARG_WITH(bthreads,
    [  --with-bthreads         Use system bthreads library as thread subsystem
                          (BeOS only)],
    [	if test "$withval" = "yes"; then
    	    USE_BTHREADS=1
	        USE_USER_PTHREADS=
	        USE_PTHREADS=
	    fi])
    ;;
esac

fi # SKIP_LIBRARY_CHECKS

AC_ARG_ENABLE(ipv6,
    [  --enable-ipv6           Compile ipv6 support],
    [ if test "$enableval" = "yes"; then
	    USE_IPV6=1
      else
	    USE_IPV6=
      fi])

if test -n "$USE_PTHREADS"; then
   dnl See if -pthread is supported.
   rm -f conftest*
   ac_cv_have_dash_pthread=no
   AC_MSG_CHECKING(whether ${CC-cc} accepts -pthread)
   echo 'int main() { return 0; }' | cat > conftest.c
   ${CC-cc} -pthread -o conftest conftest.c > conftest.out 2>&1
   if test $? -eq 0; then
	if test -z "`egrep -i '(unrecognize|unknown)' conftest.out | grep pthread`" && test -z "`egrep -i '(error|incorrect)' conftest.out`" ; then
	    ac_cv_have_dash_pthread=yes
		case "$target_os" in
	    freebsd*)
# Freebsd doesn't use -pthread for compiles, it uses them for linking
            ;;
	    *)
            CFLAGS="$CFLAGS -pthread"
            CXXFLAGS="$CXXFLAGS -pthread"
            ;;
        esac
	fi
    fi
    rm -f conftest*
    AC_MSG_RESULT($ac_cv_have_dash_pthread)

	dnl
	dnl See if -pthreads is supported.
	dnl
    ac_cv_have_dash_pthreads=no
    if test "$ac_cv_have_dash_pthread" = "no"; then
	    AC_MSG_CHECKING(whether ${CC-cc} accepts -pthreads)
    	echo 'int main() { return 0; }' | cat > conftest.c
	    ${CC-cc} -pthreads -o conftest conftest.c > conftest.out 2>&1
    	if test $? -eq 0; then
	    	if test -z "`egrep -i '(unrecognize|unknown)' conftest.out | grep pthreads`" && test -z "`egrep -i '(error|incorrect)' conftest.out`" ; then
			    ac_cv_have_dash_pthreads=yes
			    CFLAGS="$CFLAGS -pthreads"
			    CXXFLAGS="$CXXFLAGS -pthreads"
		    fi
	    fi
	    rm -f conftest*
    	AC_MSG_RESULT($ac_cv_have_dash_pthreads)
    fi

    case "$target" in
    *-solaris*)
        if test "$ac_cv_have_dash_pthreads" = "yes"; then
            _PTHREAD_LDFLAGS=
        fi
	    ;;
    *-freebsd*)
	    AC_DEFINE(_REENTRANT)
	    AC_DEFINE(_THREAD_SAFE)
	    dnl -pthread links in -lc_r, so don't specify it explicitly.
	    if test "$ac_cv_have_dash_pthread" = "yes"; then
	        _PTHREAD_LDFLAGS="-pthread"
	    else
	        _PTHREAD_LDFLAGS="-lc_r"
	    fi
	    ;;
    *-netbsd*)
	    if test "$ac_cv_have_dash_pthread" = "yes"; then
	        _PTHREAD_LDFLAGS="-pthread"
	    fi
	    ;;
    *-bsdi*)
	    AC_DEFINE(_THREAD_SAFE)
	    dnl -pthread links in -lc_r, so don't specify it explicitly.
	    if test "$ac_cv_have_dash_pthread" = "yes"; then
	        _PTHREAD_LDFLAGS=
	    fi
	    ;;
    *-openbsd*)
        if test "$ac_cv_have_dash_pthread" = "yes"; then
            _PTHREAD_LDFLAGS=-pthread
        fi
        ;;
    *-linux*|*-gnu*|*-k*bsd*-gnu)
        AC_DEFINE(_REENTRANT)
        ;;
    esac

else 
    if test -n "$USE_USER_PTHREADS"; then
	    USE_PTHREADS=
	    USE_NSPR_THREADS=
    else
        _PTHREAD_LDFLAGS=
    fi
fi
dnl Special thread exceptions

case "$target" in
*-aix*)
    if test -n "$USE_NSPR_THREADS"; then
        AC_DEFINE(_PR_LOCAL_THREADS_ONLY)
    fi
    case "$target_os" in
    aix4.1*)
        if test -z "$USE_PTHREADS"; then
            AC_DEFINE(AIX_RENAME_SELECT)
        fi
        ;;
    aix4.2*)
        if test -z "$USE_NSPR_THREADS"; then
            AC_DEFINE(HAVE_POINTER_LOCALTIME_R)
        fi
        ;;
    aix4.3*)
        if test -z "$USE_NSPR_THREADS"; then
            AC_DEFINE(HAVE_POINTER_LOCALTIME_R)
        fi
        if test -n "$USE_PTHREADS"; then
            AC_DEFINE(_PR_HAVE_THREADSAFE_GETHOST)
        fi
        ;;
    *)
        if test -z "$USE_NSPR_THREADS"; then
            AC_DEFINE(HAVE_POINTER_LOCALTIME_R)
        fi
        if test -n "$USE_PTHREADS"; then
            AC_DEFINE(_PR_HAVE_THREADSAFE_GETHOST)
        fi
        ;;
    esac
    ;;
*-bsdi*)
    if test -n "$USE_PTHREADS"; then
        AC_DEFINE(_PR_NEED_PTHREAD_INIT)
    fi
    ;;
*-freebsd*)
    if test -n "$USE_NSPR_THREADS"; then
        AC_DEFINE(_PR_LOCAL_THREADS_ONLY)
    fi
    ;;
*-hpux*)
    if test -n "$USE_NSPR_THREADS"; then
        AC_DEFINE(_PR_LOCAL_THREADS_ONLY)
    fi 
    if test "$USE_PTHREADS"; then
        if echo "$OS_RELEASE" | egrep '^(B.10.10|B.10.20)' >/dev/null; then
            AC_DEFINE(_REENTRANT)
            AC_DEFINE(_PR_DCETHREADS)
        else
            AC_DEFINE_UNQUOTED(_POSIX_C_SOURCE,199506L)
            AC_DEFINE(_PR_HAVE_THREADSAFE_GETHOST)
        fi
    fi
    if test "$USE_USER_PTHREADS"; then
        AC_DEFINE_UNQUOTED(_POSIX_C_SOURCE,199506L)
    fi
    ;;
*-irix*)
    if test "${target_os}" = "irix6.5"; then
        if test -n "$USE_PTHREADS"; then
            AC_DEFINE(_PR_HAVE_GETHOST_R)
            AC_DEFINE(_PR_HAVE_GETHOST_R_POINTER)
        fi
    fi
    ;;
*-linux*|*-gnu*|*-k*bsd*-gnu)
    if test -n "$USE_NSPR_THREADS"; then
        AC_DEFINE(_PR_LOCAL_THREADS_ONLY)
    fi
    ;;
*-mingw*|*-cygwin*|*-msvc*|*-mks*|*-wince*|*-winmo*|*-os2*|*-beos*)
    dnl win32, wince, os2 & beos cannot use pthreads
    USE_PTHREADS=
    _PTHREAD_LDFLAGS=
    USE_USER_PTHREADS=
    ;;
*-netbsd*|*-openbsd*)
    if test -n "$USE_NSPR_THREADS"; then
        AC_DEFINE(_PR_LOCAL_THREADS_ONLY)
    fi
    ;;
*-osf*)
    if test -n "$USE_NSPR_THREADS"; then
        AC_DEFINE(_PR_LOCAL_THREADS_ONLY)
    fi
    if test -n "$USE_PTHREADS"; then
        if echo $OS_RELEASE | egrep -c '(V2.0|V3.2)' 2>/dev/null; then
            :
        else
            AC_DEFINE(_PR_HAVE_THREADSAFE_GETHOST)
        fi
    fi
    ;;
*-solaris*)
    if test -n "$USE_NSPR_THREADS"; then
        AC_DEFINE(_PR_LOCAL_THREADS_ONLY)
    fi
    if test -n "$USE_PTHREADS"; then
        AC_DEFINE(_REENTRANT)
        AC_DEFINE(HAVE_POINTER_LOCALTIME_R)
        if test "$OS_TEST" = "i86pc"; then
            if test -n "$USE_64"; then
               PR_MD_ASFILES=os_SunOS_x86_64.s
            else
               PR_MD_ASFILES=os_SunOS_x86.s
            fi
        else
            if test -n "$USE_64"; then
                PR_MD_ASFILES=os_SunOS_sparcv9.s
            fi
        fi
    fi
    ;;
*-nto*)
    if test -n "$USE_PTHREADS"; then
        AC_DEFINE(_PR_HAVE_GETHOST_R)
        AC_DEFINE(_PR_HAVE_GETHOST_R_POINTER)
    fi
    ;;
esac

OS_LIBS="$_PTHREAD_LDFLAGS $OS_LIBS"

dnl If the user passed in arg to --enable-optimize or --enable-debug,
dnl make sure that we use it.
if test -n "$_SAVE_OPTIMIZE_FLAGS"; then
    _OPTIMIZE_FLAGS="$_SAVE_OPTIMIZE_FLAGS"
fi

if test -n "$_SAVE_DEBUG_FLAGS"; then
    _DEBUG_FLAGS="$_SAVE_DEBUG_FLAGS"
fi

if test -n "$MOZ_OPTIMIZE"; then
    CFLAGS="$CFLAGS $_OPTIMIZE_FLAGS"
    CXXFLAGS="$CXXFLAGS $_OPTIMIZE_FLAGS"
fi

if test -n "$MOZ_DEBUG_SYMBOLS"; then
    CFLAGS="$CFLAGS $_DEBUG_FLAGS"
    CXXFLAGS="$CXXFLAGS $_DEBUG_FLAGS"
fi

if test -n "$MOZ_OPTIMIZE"; then
    OBJDIR_TAG=_OPT
else
    OBJDIR_TAG=_DBG
fi

if test -n "$USE_64"; then
    COMPILER_TAG=_64
fi

RELEASE_OBJDIR_NAME="${OS_CONFIG}${CPU_ARCH_TAG}${COMPILER_TAG}${IMPL_STRATEGY}${OBJDIR_TAG}.${OBJDIR_SUFFIX}"

dnl ========================================================
dnl Use cygwin wrapper for win32 builds, except MSYS/MinGW
dnl ========================================================
case "$target_os" in
cygwin*|msvc*|mks*)
    CC="\$(CYGWIN_WRAPPER) $CC"
    CXX="\$(CYGWIN_WRAPPER) $CXX"
    RC="\$(CYGWIN_WRAPPER) $RC"
    ;;
esac

dnl ========================================================
dnl = Use malloc wrapper lib
dnl ========================================================
AC_ARG_ENABLE(wrap-malloc,
[  --enable-wrap-malloc    Wrap malloc calls (gnu linker only)],
[     if test "$enableval" = "yes"; then
	    _WRAP_MALLOC=1
      fi ])

if test -n "$_WRAP_MALLOC"; then
    if test -n "$GNU_CC"; then
        WRAP_LDFLAGS="${WRAP_LDFLAGS} -Wl,--wrap=malloc,--wrap=calloc,--wrap=valloc,--wrap=free,--wrap=realloc,--wrap=memalign"
        WRAP_LDFLAGS="${WRAP_LDFLAGS} -Wl,--wrap=__builtin_new,--wrap=__builtin_vec_new,--wrap=__builtin_delete,--wrap=__builtin_vec_delete"
        WRAP_LDFLAGS="${WRAP_LDFLAGS} -Wl,--wrap=strdup,--wrap=strndup"
        WRAP_LDFLAGS="${WRAP_LDFLAGS} -Wl,--wrap=posix_memalign,--wrap=malloc_usable_size"
    else
        AC_MSG_ERROR([--enable-wrap-malloc is not supported for non-GNU toolchains])
    fi
fi

dnl ========================================================
dnl = Location of malloc wrapper lib
dnl ========================================================
AC_ARG_WITH(wrap-malloc,
[  --with-wrap-malloc=SHAREDLIB  Location of malloc wrapper library],
    WRAP_LDFLAGS="${WRAP_LDFLAGS} $withval")

dnl ========================================================
dnl Substitution of found variables.
dnl ========================================================
AC_SUBST(SHELL_OVERRIDE)

AC_SUBST(MOZILLA_CLIENT)
AC_SUBST(CC)
AC_SUBST(CXX)
AC_SUBST(CFLAGS)
AC_SUBST(CXXFLAGS)
AC_SUBST(CPPFLAGS)
AC_SUBST(HOST_CC)
AC_SUBST(HOST_CFLAGS)
AC_SUBST(LDFLAGS)
AC_SUBST(HOST_LDFLAGS)
AC_SUBST(GNU_CC)
AC_SUBST(GCC_USE_GNU_LD)
AC_SUBST(MSC_VER)
AC_SUBST(CROSS_COMPILE)

AC_SUBST(MOZ_OPTIMIZE)
AC_SUBST(MOZ_DEBUG)
AC_SUBST(MOZ_DEBUG_SYMBOLS)

AC_SUBST(USE_CPLUS)
AC_SUBST(USE_IPV6)
AC_SUBST(USE_N32)
AC_SUBST(USE_64)
AC_SUBST(OBJECT_MODE)
AC_SUBST(ENABLE_STRIP)

AC_SUBST(USE_PTHREADS)
AC_SUBST(USE_BTHREADS)
AC_SUBST(USE_USER_PTHREADS)
AC_SUBST(USE_NSPR_THREADS)

AC_SUBST(LIBNSPR)
AC_SUBST(LIBPLC)

AC_SUBST(MOD_MAJOR_VERSION)
AC_SUBST(MOD_MINOR_VERSION)
AC_SUBST(MOD_PATCH_VERSION)
AC_SUBST(NSPR_MODNAME)
AC_SUBST(MDCPUCFG_H)
AC_SUBST(PR_MD_CSRCS)
AC_SUBST(PR_MD_ASFILES)
AC_SUBST(PR_MD_ARCH_DIR)
AC_SUBST(CPU_ARCH)

AC_SUBST(OBJ_SUFFIX)
AC_SUBST(LIB_SUFFIX)
AC_SUBST(DLL_SUFFIX)
AC_SUBST(ASM_SUFFIX)
AC_SUBST(WRAP_LDFLAGS)
AC_SUBST(MKSHLIB)
AC_SUBST(DSO_CFLAGS)
AC_SUBST(DSO_LDOPTS)

AC_SUBST(OS_TARGET)
AC_SUBST(OS_ARCH)
AC_SUBST(OS_RELEASE)
AC_SUBST(OS_TEST)
AC_SUBST(MACOSX_DEPLOYMENT_TARGET)

AC_SUBST(DEFINES)
AC_SUBST(DEFS)
AC_SUBST(AR)
AC_SUBST(AR_FLAGS)
AC_SUBST(AS)
AC_SUBST(ASFLAGS)
AC_SUBST(LD)
AC_SUBST(RANLIB)
AC_SUBST(PERL)
AC_SUBST(STRIP)
AC_SUBST(FILTER)
AC_SUBST(IMPLIB)

AC_SUBST(PROFILE_GEN_CFLAGS)
AC_SUBST(PROFILE_GEN_LDFLAGS)
AC_SUBST(PROFILE_USE_CFLAGS)
AC_SUBST(PROFILE_USE_LDFLAGS)

AC_SUBST(OS_LIBS)
AC_SUBST(RESOLVE_LINK_SYMBOLS)
AC_SUBST(AIX_LINK_OPTS)
AC_SUBST(NOSUCHFILE)
AC_SUBST(MOZ_OBJFORMAT)
AC_SUBST(ULTRASPARC_LIBRARY)

AC_SUBST(OBJDIR)
AC_SUBST(OBJDIR_NAME)
AC_SUBST(RELEASE_OBJDIR_NAME)
AC_SUBST(NSINSTALL)
AC_SUBST(OPTIMIZER)
AC_SUBST(RC)
AC_SUBST(RCFLAGS)
AC_SUBST(DLLFLAGS)
AC_SUBST(EXEFLAGS)
AC_SUBST(OS_DLLFLAGS)
AC_SUBST(CYGWIN_WRAPPER)
AC_SUBST(VISIBILITY_FLAGS)
AC_SUBST(WRAP_SYSTEM_INCLUDES)
AC_SUBST(MACOS_SDK_DIR)
AC_SUBST(SYMBIAN_SDK_DIR)
AC_SUBST(NEXT_ROOT)
AC_SUBST(MT)

dnl ========================================================
dnl Generate output files.
dnl ========================================================
MAKEFILES="
    Makefile
    config/Makefile
    config/autoconf.mk
    config/nsprincl.mk
    config/nsprincl.sh
    config/nspr-config
    config/nspr.pc
    lib/Makefile
    lib/ds/Makefile
    lib/libc/Makefile
    lib/libc/include/Makefile
    lib/libc/src/Makefile
    lib/tests/Makefile
    pkg/Makefile
    pr/Makefile
    pr/include/Makefile
    pr/include/md/Makefile
    pr/include/obsolete/Makefile
    pr/include/private/Makefile
    pr/src/Makefile
    pr/src/io/Makefile
    pr/src/linking/Makefile
    pr/src/malloc/Makefile
    pr/src/md/Makefile
    pr/src/md/${PR_MD_ARCH_DIR}/Makefile
    pr/src/memory/Makefile
    pr/src/misc/Makefile
    pr/src/threads/Makefile
    pr/tests/Makefile
    pr/tests/dll/Makefile
"

if test "$OS_TARGET" = "Linux"; then
    MAKEFILES="$MAKEFILES
        pkg/linux/Makefile
    "
elif test "$OS_TARGET" = "SunOS"; then
    MAKEFILES="$MAKEFILES
        pkg/solaris/Makefile
        pkg/solaris/SUNWpr/Makefile
        pkg/solaris/SUNWprd/Makefile
    "
fi

if test -z "$USE_PTHREADS" && test -z "$USE_BTHREADS"; then
    MAKEFILES="$MAKEFILES
        pr/src/threads/combined/Makefile
    "
elif test -n "$USE_PTHREADS"; then
    MAKEFILES="$MAKEFILES
        pr/src/pthreads/Makefile
    "
elif test -n "$USE_BTHREADS"; then
    MAKEFILES="$MAKEFILES
        pr/src/bthreads/Makefile
    "
fi

if test -n "$USE_CPLUS"; then
    MAKEFILES="$MAKEFILES
        pr/src/cplus/Makefile
        pr/src/cplus/tests/Makefile
    "
fi

echo $MAKEFILES > unallmakefiles

AC_OUTPUT([$MAKEFILES], [chmod +x config/nspr-config])<|MERGE_RESOLUTION|>--- conflicted
+++ resolved
@@ -1993,11 +1993,7 @@
             fi
         fi
 
-<<<<<<< HEAD
-        OS_DLLFLAGS="-nologo -DLL -SUBSYSTEM:WINDOWS,5.02"
-=======
         OS_DLLFLAGS="-nologo -DLL -SUBSYSTEM:WINDOWS"
->>>>>>> 0397c65c
         if test "$MSC_VER" -le "1200" -a -z "$MOZ_DEBUG_SYMBOLS"; then
             OS_DLLFLAGS="$OS_DLLFLAGS -PDB:NONE"
         fi
