--- conflicted
+++ resolved
@@ -593,16 +593,12 @@
 
 ifdef MOZ_VP8_ENCODER
 
-<<<<<<< HEAD
-vp8_asm_enc_offsets.s: CFLAGS += -DINLINE_ASM
-=======
 # Clang work around, and GCC fix.
 ifdef __clang__
 vp8_asm_enc_offsets.s: CFLAGS += -DINLINE_ASM -fno-integrated-as
 else
 vp8_asm_enc_offsets.s: CFLAGS += -DINLINE_ASM
 endif
->>>>>>> 3d8b9d89
 
 vp8_asm_enc_offsets.asm: vp8_asm_enc_offsets.s
 	grep $(OFFSET_PATTERN) $< | sed -e 's/[$$\#]//g' \
