/* -*- Mode: C++; tab-width: 2; indent-tabs-mode: nil; c-basic-offset: 2 -*-
 *
 * This Source Code Form is subject to the terms of the Mozilla Public
 * License, v. 2.0. If a copy of the MPL was not distributed with this
 * file, You can obtain one at http://mozilla.org/MPL/2.0/. */

#include "nsNSSCallbacks.h"

#include "mozilla/TimeStamp.h"
#include "nsNSSComponent.h"
#include "nsNSSIOLayer.h"
#include "nsIWebProgressListener.h"
#include "nsProtectedAuthThread.h"
#include "nsITokenDialogs.h"
#include "nsNSSShutDown.h"
#include "nsIUploadChannel.h"
#include "nsThreadUtils.h"
#include "nsIPrompt.h"
#include "nsProxyRelease.h"
#include "PSMRunnable.h"
#include "ScopedNSSTypes.h"
#include "nsIConsoleService.h"
#include "nsIHttpChannelInternal.h"
#include "nsCRT.h"
#include "nsNetUtil.h"
#include "SharedSSLState.h"

#include "ssl.h"
#include "sslproto.h"
#include "ocsp.h"
#include "nssb64.h"

using namespace mozilla;
using namespace mozilla::psm;

static NS_DEFINE_CID(kNSSComponentCID, NS_NSSCOMPONENT_CID);

#ifdef PR_LOGGING
extern PRLogModuleInfo* gPIPNSSLog;
#endif

class nsHTTPDownloadEvent : public nsRunnable {
public:
  nsHTTPDownloadEvent();
  ~nsHTTPDownloadEvent();

  NS_IMETHOD Run();

  nsNSSHttpRequestSession *mRequestSession;
  
  nsCOMPtr<nsHTTPListener> mListener;
  bool mResponsibleForDoneSignal;
  TimeStamp mStartTime;
};

nsHTTPDownloadEvent::nsHTTPDownloadEvent()
:mResponsibleForDoneSignal(true)
{
}

nsHTTPDownloadEvent::~nsHTTPDownloadEvent()
{
  if (mResponsibleForDoneSignal && mListener)
    mListener->send_done_signal();

  mRequestSession->Release();
}

NS_IMETHODIMP
nsHTTPDownloadEvent::Run()
{
  if (!mListener)
    return NS_OK;

  nsresult rv;

  nsCOMPtr<nsIIOService> ios = do_GetIOService();
  NS_ENSURE_STATE(ios);

  nsCOMPtr<nsIChannel> chan;
  ios->NewChannel(mRequestSession->mURL, nullptr, nullptr, getter_AddRefs(chan));
  NS_ENSURE_STATE(chan);

  chan->SetLoadFlags(nsIRequest::LOAD_ANONYMOUS);

  // Create a loadgroup for this new channel.  This way if the channel
  // is redirected, we'll have a way to cancel the resulting channel.
  nsCOMPtr<nsILoadGroup> lg = do_CreateInstance(NS_LOADGROUP_CONTRACTID);
  chan->SetLoadGroup(lg);

  if (mRequestSession->mHasPostData)
  {
    nsCOMPtr<nsIInputStream> uploadStream;
    rv = NS_NewPostDataStream(getter_AddRefs(uploadStream),
                              false,
                              mRequestSession->mPostData);
    NS_ENSURE_SUCCESS(rv, rv);

    nsCOMPtr<nsIUploadChannel> uploadChannel(do_QueryInterface(chan));
    NS_ENSURE_STATE(uploadChannel);

    rv = uploadChannel->SetUploadStream(uploadStream, 
                                        mRequestSession->mPostContentType,
                                        -1);
    NS_ENSURE_SUCCESS(rv, rv);
  }

  // Do not use SPDY for internal security operations. It could result
  // in the silent upgrade to ssl, which in turn could require an SSL
  // operation to fufill something like a CRL fetch, which is an
  // endless loop.
  nsCOMPtr<nsIHttpChannelInternal> internalChannel = do_QueryInterface(chan);
  if (internalChannel) {
    rv = internalChannel->SetAllowSpdy(false);
    NS_ENSURE_SUCCESS(rv, rv);
  }

  nsCOMPtr<nsIHttpChannel> hchan = do_QueryInterface(chan);
  NS_ENSURE_STATE(hchan);

  rv = hchan->SetRequestMethod(mRequestSession->mRequestMethod);
  NS_ENSURE_SUCCESS(rv, rv);

  mResponsibleForDoneSignal = false;
  mListener->mResponsibleForDoneSignal = true;

  mListener->mLoadGroup = lg.get();
  NS_ADDREF(mListener->mLoadGroup);
  mListener->mLoadGroupOwnerThread = PR_GetCurrentThread();

  rv = NS_NewStreamLoader(getter_AddRefs(mListener->mLoader), 
                          mListener);

  if (NS_SUCCEEDED(rv)) {
    mStartTime = TimeStamp::Now();
    rv = hchan->AsyncOpen(mListener->mLoader, nullptr);
  }

  if (NS_FAILED(rv)) {
    mListener->mResponsibleForDoneSignal = false;
    mResponsibleForDoneSignal = true;

    NS_RELEASE(mListener->mLoadGroup);
    mListener->mLoadGroup = nullptr;
    mListener->mLoadGroupOwnerThread = nullptr;
  }

  return NS_OK;
}

struct nsCancelHTTPDownloadEvent : nsRunnable {
  nsCOMPtr<nsHTTPListener> mListener;

  NS_IMETHOD Run() {
    mListener->FreeLoadGroup(true);
    mListener = nullptr;
    return NS_OK;
  }
};

SECStatus nsNSSHttpServerSession::createSessionFcn(const char *host,
                                                   uint16_t portnum,
                                                   SEC_HTTP_SERVER_SESSION *pSession)
{
  if (!host || !pSession)
    return SECFailure;

  nsNSSHttpServerSession *hss = new nsNSSHttpServerSession;
  if (!hss)
    return SECFailure;

  hss->mHost = host;
  hss->mPort = portnum;

  *pSession = hss;
  return SECSuccess;
}

SECStatus nsNSSHttpRequestSession::createFcn(SEC_HTTP_SERVER_SESSION session,
                                             const char *http_protocol_variant,
                                             const char *path_and_query_string,
                                             const char *http_request_method, 
                                             const PRIntervalTime timeout, 
                                             SEC_HTTP_REQUEST_SESSION *pRequest)
{
  if (!session || !http_protocol_variant || !path_and_query_string || 
      !http_request_method || !pRequest)
    return SECFailure;

  nsNSSHttpServerSession* hss = static_cast<nsNSSHttpServerSession*>(session);
  if (!hss)
    return SECFailure;

  nsNSSHttpRequestSession *rs = new nsNSSHttpRequestSession;
  if (!rs)
    return SECFailure;

  rs->mTimeoutInterval = timeout;

  // Use a maximum timeout value of 10 seconds because of bug 404059.
  // FIXME: Use a better approach once 406120 is ready.
  uint32_t maxBug404059Timeout = PR_TicksPerSecond() * 10;
  if (timeout > maxBug404059Timeout) {
    rs->mTimeoutInterval = maxBug404059Timeout;
  }

  rs->mURL.Assign(http_protocol_variant);
  rs->mURL.AppendLiteral("://");
  rs->mURL.Append(hss->mHost);
  rs->mURL.AppendLiteral(":");
  rs->mURL.AppendInt(hss->mPort);
  rs->mURL.Append(path_and_query_string);

  rs->mRequestMethod = http_request_method;

  *pRequest = (void*)rs;
  return SECSuccess;
}

SECStatus nsNSSHttpRequestSession::setPostDataFcn(const char *http_data, 
                                                  const uint32_t http_data_len,
                                                  const char *http_content_type)
{
  mHasPostData = true;
  mPostData.Assign(http_data, http_data_len);
  mPostContentType.Assign(http_content_type);

  return SECSuccess;
}

SECStatus nsNSSHttpRequestSession::addHeaderFcn(const char *http_header_name, 
                                                const char *http_header_value)
{
  return SECFailure; // not yet implemented

  // All http code needs to be postponed to the UI thread.
  // Once this gets implemented, we need to add a string list member to
  // nsNSSHttpRequestSession and queue up the headers,
  // so they can be added in HandleHTTPDownloadPLEvent.
  //
  // The header will need to be set using 
  //   mHttpChannel->SetRequestHeader(nsDependentCString(http_header_name), 
  //                                  nsDependentCString(http_header_value), 
  //                                  false)));
}

SECStatus nsNSSHttpRequestSession::trySendAndReceiveFcn(PRPollDesc **pPollDesc,
                                                        uint16_t *http_response_code, 
                                                        const char **http_response_content_type, 
                                                        const char **http_response_headers, 
                                                        const char **http_response_data, 
                                                        uint32_t *http_response_data_len)
{
  PR_LOG(gPIPNSSLog, PR_LOG_DEBUG,
         ("nsNSSHttpRequestSession::trySendAndReceiveFcn to %s\n", mURL.get()));

  bool onSTSThread;
  nsresult nrv;
  nsCOMPtr<nsIEventTarget> sts
    = do_GetService(NS_SOCKETTRANSPORTSERVICE_CONTRACTID, &nrv);
  if (NS_FAILED(nrv)) {
    NS_ERROR("Could not get STS service");
    PR_SetError(PR_INVALID_STATE_ERROR, 0);
    return SECFailure;
  }

  nrv = sts->IsOnCurrentThread(&onSTSThread);
  if (NS_FAILED(nrv)) {
    NS_ERROR("IsOnCurrentThread failed");
    PR_SetError(PR_INVALID_STATE_ERROR, 0);
    return SECFailure;
  }

  if (onSTSThread) {
    NS_ERROR("nsNSSHttpRequestSession::trySendAndReceiveFcn called on socket "
             "thread; this will not work.");
    PR_SetError(PR_INVALID_STATE_ERROR, 0);
    return SECFailure;
  }

  const int max_retries = 2;
  int retry_count = 0;
  bool retryable_error = false;
  SECStatus result_sec_status = SECFailure;

  do
  {
    if (retry_count > 0)
    {
      if (retryable_error)
      {
        PR_LOG(gPIPNSSLog, PR_LOG_DEBUG,
               ("nsNSSHttpRequestSession::trySendAndReceiveFcn - sleeping and retrying: %d of %d\n",
                retry_count, max_retries));
      }

      PR_Sleep( PR_MillisecondsToInterval(300) * retry_count );
    }

    ++retry_count;
    retryable_error = false;

    result_sec_status =
      internal_send_receive_attempt(retryable_error, pPollDesc, http_response_code,
                                    http_response_content_type, http_response_headers,
                                    http_response_data, http_response_data_len);
  }
  while (retryable_error &&
         retry_count < max_retries);

#ifdef PR_LOGGING
  if (retry_count > 1)
  {
    if (retryable_error)
      PR_LOG(gPIPNSSLog, PR_LOG_DEBUG,
             ("nsNSSHttpRequestSession::trySendAndReceiveFcn - still failing, giving up...\n"));
    else
      PR_LOG(gPIPNSSLog, PR_LOG_DEBUG,
             ("nsNSSHttpRequestSession::trySendAndReceiveFcn - success at attempt %d\n",
              retry_count));
  }
#endif

  return result_sec_status;
}

void
nsNSSHttpRequestSession::AddRef()
{
  NS_AtomicIncrementRefcnt(mRefCount);
}

void
nsNSSHttpRequestSession::Release()
{
  int32_t newRefCount = NS_AtomicDecrementRefcnt(mRefCount);
  if (!newRefCount) {
    delete this;
  }
}

SECStatus
nsNSSHttpRequestSession::internal_send_receive_attempt(bool &retryable_error,
                                                       PRPollDesc **pPollDesc,
                                                       uint16_t *http_response_code,
                                                       const char **http_response_content_type,
                                                       const char **http_response_headers,
                                                       const char **http_response_data,
                                                       uint32_t *http_response_data_len)
{
  if (pPollDesc) *pPollDesc = nullptr;
  if (http_response_code) *http_response_code = 0;
  if (http_response_content_type) *http_response_content_type = 0;
  if (http_response_headers) *http_response_headers = 0;
  if (http_response_data) *http_response_data = 0;

  uint32_t acceptableResultSize = 0;

  if (http_response_data_len)
  {
    acceptableResultSize = *http_response_data_len;
    *http_response_data_len = 0;
  }
  
  if (!mListener)
    return SECFailure;

  Mutex& waitLock = mListener->mLock;
  CondVar& waitCondition = mListener->mCondition;
  volatile bool &waitFlag = mListener->mWaitFlag;
  waitFlag = true;

  RefPtr<nsHTTPDownloadEvent> event(new nsHTTPDownloadEvent);
  if (!event)
    return SECFailure;

  event->mListener = mListener;
  this->AddRef();
  event->mRequestSession = this;

  nsresult rv = NS_DispatchToMainThread(event);
  if (NS_FAILED(rv))
  {
    event->mResponsibleForDoneSignal = false;
    return SECFailure;
  }

  bool request_canceled = false;

  {
    MutexAutoLock locker(waitLock);

    const PRIntervalTime start_time = PR_IntervalNow();
    PRIntervalTime wait_interval;

    bool running_on_main_thread = NS_IsMainThread();
    if (running_on_main_thread)
    {
      // The result of running this on the main thread
      // is a series of small timeouts mixed with spinning the
      // event loop - this is always dangerous as there is so much main
      // thread code that does not expect to be called re-entrantly. Your
      // app really shouldn't do that.
      NS_WARNING("Security network blocking I/O on Main Thread");

      // let's process events quickly
      wait_interval = PR_MicrosecondsToInterval(50);
    }
    else
    { 
      // On a secondary thread, it's fine to wait some more for
      // for the condition variable.
      wait_interval = PR_MillisecondsToInterval(250);
    }

    while (waitFlag)
    {
      if (running_on_main_thread)
      {
        // Networking runs on the main thread, which we happen to block here.
        // Processing events will allow the OCSP networking to run while we 
        // are waiting. Thanks a lot to Darin Fisher for rewriting the 
        // thread manager. Thanks a lot to Christian Biesinger who
        // made me aware of this possibility. (kaie)

        MutexAutoUnlock unlock(waitLock);
        NS_ProcessNextEvent(nullptr);
      }

      waitCondition.Wait(wait_interval);
      
      if (!waitFlag)
        break;

      if (!request_canceled)
      {
        bool timeout = 
          (PRIntervalTime)(PR_IntervalNow() - start_time) > mTimeoutInterval;
 
        if (timeout)
        {
          request_canceled = true;

          RefPtr<nsCancelHTTPDownloadEvent> cancelevent(
            new nsCancelHTTPDownloadEvent);
          cancelevent->mListener = mListener;
          rv = NS_DispatchToMainThread(cancelevent);
          if (NS_FAILED(rv)) {
            NS_WARNING("cannot post cancel event");
          }
          break;
        }
      }
    }
  }

  if (request_canceled)
    return SECFailure;

  if (NS_FAILED(mListener->mResultCode))
  {
    if (mListener->mResultCode == NS_ERROR_CONNECTION_REFUSED
        ||
        mListener->mResultCode == NS_ERROR_NET_RESET)
    {
      retryable_error = true;
    }
    return SECFailure;
  }

  if (http_response_code)
    *http_response_code = mListener->mHttpResponseCode;

  if (mListener->mHttpRequestSucceeded && http_response_data && http_response_data_len) {

    *http_response_data_len = mListener->mResultLen;
  
    // acceptableResultSize == 0 means: any size is acceptable
    if (acceptableResultSize != 0
        &&
        acceptableResultSize < mListener->mResultLen)
    {
      return SECFailure;
    }

    // return data by reference, result data will be valid 
    // until "this" gets destroyed by NSS
    *http_response_data = (const char*)mListener->mResultData;
  }

  if (mListener->mHttpRequestSucceeded && http_response_content_type) {
    if (mListener->mHttpResponseContentType.Length()) {
      *http_response_content_type = mListener->mHttpResponseContentType.get();
    }
  }

  return SECSuccess;
}

SECStatus nsNSSHttpRequestSession::cancelFcn()
{
  // As of today, only the blocking variant of the http interface
  // has been implemented. Implementing cancelFcn will be necessary
  // as soon as we implement the nonblocking variant.
  return SECSuccess;
}

SECStatus nsNSSHttpRequestSession::freeFcn()
{
  Release();
  return SECSuccess;
}

nsNSSHttpRequestSession::nsNSSHttpRequestSession()
: mRefCount(1),
  mHasPostData(false),
  mTimeoutInterval(0),
  mListener(new nsHTTPListener)
{
}

nsNSSHttpRequestSession::~nsNSSHttpRequestSession()
{
}

SEC_HttpClientFcn nsNSSHttpInterface::sNSSInterfaceTable;

void nsNSSHttpInterface::initTable()
{
  sNSSInterfaceTable.version = 1;
  SEC_HttpClientFcnV1 &v1 = sNSSInterfaceTable.fcnTable.ftable1;
  v1.createSessionFcn = createSessionFcn;
  v1.keepAliveSessionFcn = keepAliveFcn;
  v1.freeSessionFcn = freeSessionFcn;
  v1.createFcn = createFcn;
  v1.setPostDataFcn = setPostDataFcn;
  v1.addHeaderFcn = addHeaderFcn;
  v1.trySendAndReceiveFcn = trySendAndReceiveFcn;
  v1.cancelFcn = cancelFcn;
  v1.freeFcn = freeFcn;
}

void nsNSSHttpInterface::registerHttpClient()
{
  SEC_RegisterDefaultHttpClient(&sNSSInterfaceTable);
}

void nsNSSHttpInterface::unregisterHttpClient()
{
  SEC_RegisterDefaultHttpClient(nullptr);
}

nsHTTPListener::nsHTTPListener()
: mResultData(nullptr),
  mResultLen(0),
  mLock("nsHTTPListener.mLock"),
  mCondition(mLock, "nsHTTPListener.mCondition"),
  mWaitFlag(true),
  mResponsibleForDoneSignal(false),
  mLoadGroup(nullptr),
  mLoadGroupOwnerThread(nullptr)
{
}

nsHTTPListener::~nsHTTPListener()
{
  if (mResponsibleForDoneSignal)
    send_done_signal();

  if (mLoader) {
    nsCOMPtr<nsIThread> mainThread(do_GetMainThread());
    NS_ProxyRelease(mainThread, mLoader);
  }
}

NS_IMPL_THREADSAFE_ISUPPORTS1(nsHTTPListener, nsIStreamLoaderObserver)

void
nsHTTPListener::FreeLoadGroup(bool aCancelLoad)
{
  nsILoadGroup *lg = nullptr;

  MutexAutoLock locker(mLock);

  if (mLoadGroup) {
    if (mLoadGroupOwnerThread != PR_GetCurrentThread()) {
      NS_ASSERTION(false,
                   "attempt to access nsHTTPDownloadEvent::mLoadGroup on multiple threads, leaking it!");
    }
    else {
      lg = mLoadGroup;
      mLoadGroup = nullptr;
    }
  }

  if (lg) {
    if (aCancelLoad) {
      lg->Cancel(NS_ERROR_ABORT);
    }
    NS_RELEASE(lg);
  }
}

NS_IMETHODIMP
nsHTTPListener::OnStreamComplete(nsIStreamLoader* aLoader,
                                 nsISupports* aContext,
                                 nsresult aStatus,
                                 uint32_t stringLen,
                                 const uint8_t* string)
{
  mResultCode = aStatus;

  FreeLoadGroup(false);

  nsCOMPtr<nsIRequest> req;
  nsCOMPtr<nsIHttpChannel> hchan;

  nsresult rv = aLoader->GetRequest(getter_AddRefs(req));
  
#ifdef PR_LOGGING
  if (NS_FAILED(aStatus))
  {
    PR_LOG(gPIPNSSLog, PR_LOG_DEBUG,
           ("nsHTTPListener::OnStreamComplete status failed %d", aStatus));
  }
#endif

  if (NS_SUCCEEDED(rv))
    hchan = do_QueryInterface(req, &rv);

  if (NS_SUCCEEDED(rv))
  {
    rv = hchan->GetRequestSucceeded(&mHttpRequestSucceeded);
    if (NS_FAILED(rv))
      mHttpRequestSucceeded = false;

    mResultLen = stringLen;
    mResultData = string; // reference. Make sure loader lives as long as this

    unsigned int rcode;
    rv = hchan->GetResponseStatus(&rcode);
    if (NS_FAILED(rv))
      mHttpResponseCode = 500;
    else
      mHttpResponseCode = rcode;

    hchan->GetResponseHeader(NS_LITERAL_CSTRING("Content-Type"), 
                                    mHttpResponseContentType);
  }

  if (mResponsibleForDoneSignal)
    send_done_signal();
  
  return aStatus;
}

void nsHTTPListener::send_done_signal()
{
  mResponsibleForDoneSignal = false;

  {
    MutexAutoLock locker(mLock);
    mWaitFlag = false;
    mCondition.NotifyAll();
  }
}

static char*
ShowProtectedAuthPrompt(PK11SlotInfo* slot, nsIInterfaceRequestor *ir)
{
  if (!NS_IsMainThread()) {
    NS_ERROR("ShowProtectedAuthPrompt called off the main thread");
    return nullptr;
  }

  char* protAuthRetVal = nullptr;

  // Get protected auth dialogs
  nsITokenDialogs* dialogs = 0;
  nsresult nsrv = getNSSDialogs((void**)&dialogs, 
                                NS_GET_IID(nsITokenDialogs), 
                                NS_TOKENDIALOGS_CONTRACTID);
  if (NS_SUCCEEDED(nsrv))
  {
    nsProtectedAuthThread* protectedAuthRunnable = new nsProtectedAuthThread();
    if (protectedAuthRunnable)
    {
      NS_ADDREF(protectedAuthRunnable);

      protectedAuthRunnable->SetParams(slot);
      
      nsCOMPtr<nsIProtectedAuthThread> runnable = do_QueryInterface(protectedAuthRunnable);
      if (runnable)
      {
        nsrv = dialogs->DisplayProtectedAuth(ir, runnable);
              
        // We call join on the thread,
        // so we can be sure that no simultaneous access will happen.
        protectedAuthRunnable->Join();
              
        if (NS_SUCCEEDED(nsrv))
        {
          SECStatus rv = protectedAuthRunnable->GetResult();
          switch (rv)
          {
              case SECSuccess:
                  protAuthRetVal = ToNewCString(nsDependentCString(PK11_PW_AUTHENTICATED));
                  break;
              case SECWouldBlock:
                  protAuthRetVal = ToNewCString(nsDependentCString(PK11_PW_RETRY));
                  break;
              default:
                  protAuthRetVal = nullptr;
                  break;
              
          }
        }
      }

      NS_RELEASE(protectedAuthRunnable);
    }

    NS_RELEASE(dialogs);
  }

  return protAuthRetVal;
}

class PK11PasswordPromptRunnable : public SyncRunnableBase
{
public:
  PK11PasswordPromptRunnable(PK11SlotInfo* slot, 
                             nsIInterfaceRequestor* ir)
    : mResult(nullptr),
      mSlot(slot),
      mIR(ir)
  {
  }
  char * mResult; // out
  virtual void RunOnTargetThread();
private:
  PK11SlotInfo* const mSlot; // in
  nsIInterfaceRequestor* const mIR; // in
};

void PK11PasswordPromptRunnable::RunOnTargetThread()
{
  nsNSSShutDownPreventionLock locker;
  nsresult rv = NS_OK;
  PRUnichar *password = nullptr;
  bool value = false;
  nsCOMPtr<nsIPrompt> prompt;

  /* TODO: Retry should generate a different dialog message */
/*
  if (retry)
    return nullptr;
*/

  if (!mIR)
  {
    nsNSSComponent::GetNewPrompter(getter_AddRefs(prompt));
  }
  else
  {
    prompt = do_GetInterface(mIR);
    NS_ASSERTION(prompt, "callbacks does not implement nsIPrompt");
  }

  if (!prompt)
    return;

  if (PK11_ProtectedAuthenticationPath(mSlot)) {
    mResult = ShowProtectedAuthPrompt(mSlot, mIR);
    return;
  }

  nsAutoString promptString;
  nsCOMPtr<nsINSSComponent> nssComponent(do_GetService(kNSSComponentCID, &rv));

  if (NS_FAILED(rv))
    return; 

  const PRUnichar* formatStrings[1] = { 
    ToNewUnicode(NS_ConvertUTF8toUTF16(PK11_GetTokenName(mSlot)))
  };
  rv = nssComponent->PIPBundleFormatStringFromName("CertPassPrompt",
                                      formatStrings, 1,
                                      promptString);
  nsMemory::Free(const_cast<PRUnichar*>(formatStrings[0]));

  if (NS_FAILED(rv))
    return;

  {
    nsPSMUITracker tracker;
    if (tracker.isUIForbidden()) {
      rv = NS_ERROR_NOT_AVAILABLE;
    }
    else {
      // Although the exact value is ignored, we must not pass invalid
      // bool values through XPConnect.
      bool checkState = false;
      rv = prompt->PromptPassword(nullptr, promptString.get(),
                                  &password, nullptr, &checkState, &value);
    }
  }
  
  if (NS_SUCCEEDED(rv) && value) {
    mResult = ToNewUTF8String(nsDependentString(password));
    NS_Free(password);
  }
}

char*
PK11PasswordPrompt(PK11SlotInfo* slot, PRBool retry, void* arg)
{
  RefPtr<PK11PasswordPromptRunnable> runnable(
    new PK11PasswordPromptRunnable(slot,
                                   static_cast<nsIInterfaceRequestor*>(arg)));
  runnable->DispatchToMainThreadAndWait();
  return runnable->mResult;
}

void HandshakeCallback(PRFileDesc* fd, void* client_data) {
  nsNSSShutDownPreventionLock locker;
  SECStatus rv;
  
  nsNSSSocketInfo* infoObject = (nsNSSSocketInfo*) fd->higher->secret;

  // certificate validation sets FirstServerHelloReceived, so if that flag
  // is absent at handshake time we have a resumed session.
  bool isResumedSession = !(infoObject->GetFirstServerHelloReceived());

  // This is the first callback on resumption handshakes
  infoObject->SetFirstServerHelloReceived();

  // If the handshake completed, then we know the site is TLS tolerant (if this
  // was a TLS connection).
  nsSSLIOLayerHelpers& ioLayerHelpers = infoObject->SharedState().IOLayerHelpers();
  ioLayerHelpers.rememberTolerantSite(infoObject);

  PRBool siteSupportsSafeRenego;
  rv = SSL_HandshakeNegotiatedExtension(fd, ssl_renegotiation_info_xtn,
                                        &siteSupportsSafeRenego);
  MOZ_ASSERT(rv == SECSuccess);
  if (rv != SECSuccess) {
    siteSupportsSafeRenego = false;
  }

  if (siteSupportsSafeRenego ||
      !ioLayerHelpers.treatUnsafeNegotiationAsBroken()) {
    infoObject->SetSecurityState(nsIWebProgressListener::STATE_IS_SECURE |
                                 nsIWebProgressListener::STATE_SECURE_HIGH);
  } else {
    infoObject->SetSecurityState(nsIWebProgressListener::STATE_IS_BROKEN);
  }

  // XXX Bug 883674: We shouldn't be formatting messages here in PSM; instead,
  // we should set a flag on the channel that higher (UI) level code can check
  // to log the warning. In particular, these warnings should go to the web
  // console instead of to the error console. Also, the warning is not
  // localized.
  if (!siteSupportsSafeRenego &&
      ioLayerHelpers.getWarnLevelMissingRFC5746() > 0) {
    nsCOMPtr<nsIConsoleService> console = do_GetService(NS_CONSOLESERVICE_CONTRACTID);
    if (console) {
      nsXPIDLCString hostName;
      infoObject->GetHostName(getter_Copies(hostName));

      nsAutoString msg;
      msg.Append(NS_ConvertASCIItoUTF16(hostName));
      msg.Append(NS_LITERAL_STRING(" : server does not support RFC 5746, see CVE-2009-3555"));
      console->LogStringMessage(msg.get());
    }
  }

  ScopedCERTCertificate serverCert(SSL_PeerCertificate(fd));

  /* Set the SSL Status information */
  RefPtr<nsSSLStatus> status(infoObject->SSLStatus());
  if (!status) {
    status = new nsSSLStatus();
    infoObject->SetSSLStatus(status);
  }

  RememberCertErrorsTable::GetInstance().LookupCertErrorBits(infoObject,
                                                             status);

  RefPtr<nsNSSCertificate> nssc(nsNSSCertificate::Create(serverCert));
  nsCOMPtr<nsIX509Cert> prevcert;
  infoObject->GetPreviousCert(getter_AddRefs(prevcert));

  bool equals_previous = false;
  if (prevcert && nssc) {
    nsresult rv = nssc->Equals(prevcert, &equals_previous);
    if (NS_FAILED(rv)) {
      equals_previous = false;
    }
  }

  if (equals_previous) {
    PR_LOG(gPIPNSSLog, PR_LOG_DEBUG,
            ("HandshakeCallback using PREV cert %p\n", prevcert.get()));
    status->mServerCert = prevcert;
  }
  else {
    if (status->mServerCert) {
      PR_LOG(gPIPNSSLog, PR_LOG_DEBUG,
              ("HandshakeCallback KEEPING cert %p\n", status->mServerCert.get()));
    }
    else {
      PR_LOG(gPIPNSSLog, PR_LOG_DEBUG,
              ("HandshakeCallback using NEW cert %p\n", nssc.get()));
      status->mServerCert = nssc;
    }
  }

  // Get the NPN value.
  SSLNextProtoState state;
  unsigned char npnbuf[256];
  unsigned int npnlen;
    
  if (SSL_GetNextProto(fd, &state, npnbuf, &npnlen, 256) == SECSuccess) {
    if (state == SSL_NEXT_PROTO_NEGOTIATED)
      infoObject->SetNegotiatedNPN(reinterpret_cast<char *>(npnbuf), npnlen);
    else
      infoObject->SetNegotiatedNPN(nullptr, 0);
  }
  else
    infoObject->SetNegotiatedNPN(nullptr, 0);

  SSLChannelInfo channelInfo;
  rv = SSL_GetChannelInfo(fd, &channelInfo, sizeof(channelInfo));
  MOZ_ASSERT(rv == SECSuccess);
  if (rv == SECSuccess) {
    // Get the protocol version
    // 0=ssl3, 1=tls1, 2=tls1.1, 3=tls1.2
    unsigned int versionEnum = channelInfo.protocolVersion & 0xFF;

    SSLCipherSuiteInfo cipherInfo;
    rv = SSL_GetCipherSuiteInfo(channelInfo.cipherSuite, &cipherInfo,
                                sizeof cipherInfo);
    MOZ_ASSERT(rv == SECSuccess);
    if (rv == SECSuccess) {
      status->mHaveKeyLengthAndCipher = true;
      status->mKeyLength = cipherInfo.symKeyBits;
      status->mSecretKeyLength = cipherInfo.effectiveKeyBits;
//      status->mCipherName.Assign(cipherInfo.cipherSuiteName); //XXX: Fx Full Suite string
      status->mCipherName.Assign(cipherInfo.symCipherName);
<<<<<<< HEAD
//      status->mProtocolVersion.Assign(versionEnum);
=======
      status->mProtocolVersion = channelInfo.protocolVersion & 0xFF;

      // keyExchange null=0, rsa=1, dh=2, fortezza=3, ecdh=4
      Telemetry::Accumulate(Telemetry::SSL_KEY_EXCHANGE_ALGORITHM,
                            cipherInfo.keaType);
>>>>>>> 41c87f8e
    }
      
  }
  infoObject->SetHandshakeCompleted(isResumedSession);
}

struct OCSPDefaultResponders {
    const char *issuerName_string;
    CERTName *issuerName;
    const char *issuerKeyID_base64;
    SECItem *issuerKeyID;
    const char *ocspUrl;
};

static struct OCSPDefaultResponders myDefaultOCSPResponders[] = {
  /* COMODO */
  {
    "CN=AddTrust External CA Root,OU=AddTrust External TTP Network,O=AddTrust AB,C=SE",
    nullptr, "rb2YejS0Jvf6xCZU7wO94CTLVBo=", nullptr,
    "http://ocsp.comodoca.com"
  },
  {
    "CN=COMODO Certification Authority,O=COMODO CA Limited,L=Salford,ST=Greater Manchester,C=GB",
    nullptr, "C1jli8ZMFTekQKkwqSG+RzZaVv8=", nullptr,
    "http://ocsp.comodoca.com"
  },
  {
    "CN=COMODO EV SGC CA,O=COMODO CA Limited,L=Salford,ST=Greater Manchester,C=GB",
    nullptr, "f/ZMNigUrs0eN6/eWvJbw6CsK/4=", nullptr,
    "http://ocsp.comodoca.com"
  },
  {
    "CN=COMODO EV SSL CA,O=COMODO CA Limited,L=Salford,ST=Greater Manchester,C=GB",
    nullptr, "aRZJ7LZ1ZFrpAyNgL1RipTRcPuI=", nullptr,
    "http://ocsp.comodoca.com"
  },
  {
    "CN=UTN - DATACorp SGC,OU=http://www.usertrust.com,O=The USERTRUST Network,L=Salt Lake City,ST=UT,C=US",
    nullptr, "UzLRs89/+uDxoF2FTpLSnkUdtE8=", nullptr,
    "http://ocsp.usertrust.com"
  },
  {
    "CN=UTN-USERFirst-Hardware,OU=http://www.usertrust.com,O=The USERTRUST Network,L=Salt Lake City,ST=UT,C=US",
    nullptr, "oXJfJhsomEOVXQc31YWWnUvSw0U=", nullptr,
    "http://ocsp.usertrust.com"
  },
  /* Network Solutions */
  {
    "CN=Network Solutions Certificate Authority,O=Network Solutions L.L.C.,C=US",
    nullptr, "ITDJ+wDXTpjah6oq0KcusUAxp0w=", nullptr,
    "http://ocsp.netsolssl.com"
  },
  {
    "CN=Network Solutions EV SSL CA,O=Network Solutions L.L.C.,C=US",
    nullptr, "tk6FnYQfGx3UUolOB5Yt+d7xj8w=", nullptr,
    "http://ocsp.netsolssl.com"
  },
  /* GlobalSign */
  {
    "CN=GlobalSign Root CA,OU=Root CA,O=GlobalSign nv-sa,C=BE",
    nullptr, "YHtmGkUNl8qJUC99BM00qP/8/Us=", nullptr,
    "http://ocsp.globalsign.com/ExtendedSSLCACross"
  },
  {
    "CN=GlobalSign,O=GlobalSign,OU=GlobalSign Root CA - R2",
    nullptr, "m+IHV2ccHsBqBt5ZtJot39wZhi4=", nullptr,
    "http://ocsp.globalsign.com/ExtendedSSLCA"
  },
  {
    "CN=GlobalSign Extended Validation CA,O=GlobalSign,OU=Extended Validation CA",
    nullptr, "NLH5yYxrNUTMCGkK7uOjuVy/FuA=", nullptr,
    "http://ocsp.globalsign.com/ExtendedSSL"
  },
  /* Trustwave */
  {
    "CN=SecureTrust CA,O=SecureTrust Corporation,C=US",
    nullptr, "QjK2FvoE/f5dS3rD/fdMQB1aQ68=", nullptr,
    "http://ocsp.trustwave.com"
  }
};

static const unsigned int numResponders =
    (sizeof myDefaultOCSPResponders) / (sizeof myDefaultOCSPResponders[0]);

static CERT_StringFromCertFcn oldOCSPAIAInfoCallback = nullptr;

/*
 * See if we have a hard-coded default responder for this certificate's
 * issuer (unless this certificate is a root certificate).
 *
 * The result needs to be freed (PORT_Free) when no longer in use.
 */
char* MyAlternateOCSPAIAInfoCallback(CERTCertificate *cert) {
  if (cert && !cert->isRoot) {
    unsigned int i;
    for (i=0; i < numResponders; i++) {
      if (!(myDefaultOCSPResponders[i].issuerName));
      else if (!(myDefaultOCSPResponders[i].issuerKeyID));
      else if (!(cert->authKeyID));
      else if (CERT_CompareName(myDefaultOCSPResponders[i].issuerName,
                                &(cert->issuer)) != SECEqual);
      else if (SECITEM_CompareItem(myDefaultOCSPResponders[i].issuerKeyID,
                                   &(cert->authKeyID->keyID)) != SECEqual);
      else        // Issuer Name and Key Identifier match, so use this OCSP URL.
        return PORT_Strdup(myDefaultOCSPResponders[i].ocspUrl);
    }
  }

  // If we've not found a hard-coded default responder, chain to the old
  // callback function (if there is one).
  if (oldOCSPAIAInfoCallback)
    return (*oldOCSPAIAInfoCallback)(cert);

  return nullptr;
}

void cleanUpMyDefaultOCSPResponders() {
  unsigned int i;

  for (i=0; i < numResponders; i++) {
    if (myDefaultOCSPResponders[i].issuerName) {
      CERT_DestroyName(myDefaultOCSPResponders[i].issuerName);
      myDefaultOCSPResponders[i].issuerName = nullptr;
    }
    if (myDefaultOCSPResponders[i].issuerKeyID) {
      SECITEM_FreeItem(myDefaultOCSPResponders[i].issuerKeyID, true);
      myDefaultOCSPResponders[i].issuerKeyID = nullptr;
    }
  }
}

SECStatus RegisterMyOCSPAIAInfoCallback() {
  // Prevent multiple registrations.
  if (myDefaultOCSPResponders[0].issuerName)
    return SECSuccess;                 // Already registered ok.

  // Populate various fields in the myDefaultOCSPResponders[] array.
  SECStatus rv = SECFailure;
  unsigned int i;
  for (i=0; i < numResponders; i++) {
    // Create a CERTName structure from the issuer name string.
    myDefaultOCSPResponders[i].issuerName = CERT_AsciiToName(
      const_cast<char*>(myDefaultOCSPResponders[i].issuerName_string));
    if (!(myDefaultOCSPResponders[i].issuerName))
      goto loser;
    // Create a SECItem from the Base64 authority key identifier keyID.
    myDefaultOCSPResponders[i].issuerKeyID = NSSBase64_DecodeBuffer(nullptr,
          nullptr, myDefaultOCSPResponders[i].issuerKeyID_base64,
          (uint32_t)PORT_Strlen(myDefaultOCSPResponders[i].issuerKeyID_base64));
    if (!(myDefaultOCSPResponders[i].issuerKeyID))
      goto loser;
  }

  // Register our alternate OCSP Responder URL lookup function.
  rv = CERT_RegisterAlternateOCSPAIAInfoCallBack(MyAlternateOCSPAIAInfoCallback,
                                                 &oldOCSPAIAInfoCallback);
  if (rv != SECSuccess)
    goto loser;

  return SECSuccess;

loser:
  cleanUpMyDefaultOCSPResponders();
  return rv;
}

SECStatus UnregisterMyOCSPAIAInfoCallback() {
  SECStatus rv;

  // Only allow unregistration if we're already registered.
  if (!(myDefaultOCSPResponders[0].issuerName))
    return SECFailure;

  // Unregister our alternate OCSP Responder URL lookup function.
  rv = CERT_RegisterAlternateOCSPAIAInfoCallBack(oldOCSPAIAInfoCallback,
                                                 nullptr);
  if (rv != SECSuccess)
    return rv;

  // Tidy up.
  oldOCSPAIAInfoCallback = nullptr;
  cleanUpMyDefaultOCSPResponders();
  return SECSuccess;
}<|MERGE_RESOLUTION|>--- conflicted
+++ resolved
@@ -948,15 +948,7 @@
       status->mSecretKeyLength = cipherInfo.effectiveKeyBits;
 //      status->mCipherName.Assign(cipherInfo.cipherSuiteName); //XXX: Fx Full Suite string
       status->mCipherName.Assign(cipherInfo.symCipherName);
-<<<<<<< HEAD
-//      status->mProtocolVersion.Assign(versionEnum);
-=======
       status->mProtocolVersion = channelInfo.protocolVersion & 0xFF;
-
-      // keyExchange null=0, rsa=1, dh=2, fortezza=3, ecdh=4
-      Telemetry::Accumulate(Telemetry::SSL_KEY_EXCHANGE_ALGORITHM,
-                            cipherInfo.keaType);
->>>>>>> 41c87f8e
     }
       
   }
