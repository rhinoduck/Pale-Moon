--- conflicted
+++ resolved
@@ -10,8 +10,4 @@
 # hardcoded milestones in the tree from these two files.
 #--------------------------------------------------------
 
-<<<<<<< HEAD
-25.2.1
-=======
-25.3.0
->>>>>>> 9f768540
+25.3.0