--- conflicted
+++ resolved
@@ -235,11 +235,7 @@
     if (eglClass) {
         // The pointer type moved to a 'long' in Android L, API version 20
         const char* jniType = mAPIVersion >= 20 ? "J" : "I";
-<<<<<<< HEAD
-        jEGLSurfacePointerField = getField("mEGLSurface", jniType);
-=======
         jEGLSurfacePointerField = jEnv->GetFieldID(eglClass, "mEGLSurface", jniType);
->>>>>>> a73405e6
     } else {
         jEGLSurfacePointerField = 0;
     }
