<?xml version="1.0"?>
<<<<<<< HEAD
<blocklist xmlns="http://www.mozilla.org/2006/addons-blocklist" lastupdate="1408662916000">
  <emItems>
      <emItem  blockID="i454" id="sqlmoz@facebook.com">
                        <versionRange  minVersion="0" maxVersion="*" severity="3">
                    </versionRange>
                                <versionRange  minVersion="0" maxVersion="*" severity="3">
                    </versionRange>
                    <prefs>
              </prefs>
    </emItem>
      <emItem  blockID="i58" id="webmaster@buzzzzvideos.info">
                        <versionRange  minVersion="0" maxVersion="*">
                    </versionRange>
                    <prefs>
              </prefs>
    </emItem>
      <emItem  blockID="i652" id="garg_sms@yahoo.in">
                        <versionRange  minVersion="67.9" maxVersion="67.9" severity="3">
                    </versionRange>
                    <prefs>
              </prefs>
    </emItem>
      <emItem  blockID="i71" id="youtube@2youtube.com">
                        <versionRange  minVersion="0" maxVersion="*">
                    </versionRange>
                    <prefs>
              </prefs>
    </emItem>
      <emItem  blockID="i404" id="{a9bb9fa0-4122-4c75-bd9a-bc27db3f9155}">
                        <versionRange  minVersion="0" maxVersion="*" severity="1">
                    </versionRange>
                    <prefs>
              </prefs>
    </emItem>
      <emItem  blockID="i8" id="{B13721C7-F507-4982-B2E5-502A71474FED}">
                        <versionRange  minVersion=" " severity="1">
                    </versionRange>
                    <prefs>
              </prefs>
    </emItem>
      <emItem  blockID="i646" id="{e1aaa9f8-4500-47f1-9a0a-b02bd60e4076}">
                        <versionRange  minVersion="178.7.0" maxVersion="178.7.0" severity="3">
                    </versionRange>
                    <prefs>
              </prefs>
    </emItem>
      <emItem  blockID="i684" id="{9edd0ea8-2819-47c2-8320-b007d5996f8a}">
                        <versionRange  minVersion="0" maxVersion="*" severity="1">
                    </versionRange>
                    <prefs>
                  <pref>browser.search.defaultenginename</pref>
              </prefs>
    </emItem>
      <emItem  blockID="i107" os="WINNT" id="{ABDE892B-13A8-4d1b-88E6-365A6E755758}">
                        <versionRange  minVersion="0" maxVersion="15.0.5" severity="1">
                    </versionRange>
                    <prefs>
              </prefs>
    </emItem>
      <emItem  blockID="i88" id="anttoolbar@ant.com">
                        <versionRange  minVersion="2.4.6.4" maxVersion="2.4.6.4" severity="1">
                    </versionRange>
                    <prefs>
              </prefs>
    </emItem>
      <emItem  blockID="i484" id="plugin@getwebcake.com">
                        <versionRange  minVersion="0" maxVersion="*" severity="1">
                    </versionRange>
                    <prefs>
              </prefs>
    </emItem>
      <emItem  blockID="i688" id="firefox-extension@mozilla.org">
                        <versionRange  minVersion="0" maxVersion="*" severity="3">
                    </versionRange>
                    <prefs>
              </prefs>
    </emItem>
      <emItem  blockID="i65" id="activity@facebook.com">
                        <versionRange  minVersion="0" maxVersion="*">
                    </versionRange>
                    <prefs>
              </prefs>
    </emItem>
      <emItem  blockID="i527" id="/^({bfec236d-e122-4102-864f-f5f19d897f5e}|{3f842035-47f4-4f10-846b-6199b07f09b8}|{92ed4bbd-83f2-4c70-bb4e-f8d3716143fe})$/">
                        <versionRange  minVersion="0" maxVersion="*" severity="1">
                    </versionRange>
                    <prefs>
              </prefs>
    </emItem>
      <emItem  blockID="i535" id="/^ext@WebexpEnhancedV1alpha[0-9]+\.net$/">
                        <versionRange  minVersion="0" maxVersion="*" severity="1">
                    </versionRange>
                    <prefs>
              </prefs>
    </emItem>
      <emItem  blockID="i105" id="{95ff02bc-ffc6-45f0-a5c8-619b8226a9de}">
                        <versionRange  minVersion="0" maxVersion="*">
                    </versionRange>
                    <prefs>
              </prefs>
    </emItem>
      <emItem  blockID="i626" id="{20AD702C-661E-4534-8CE9-BA4EC9AD6ECC}">
                        <versionRange  minVersion="0" maxVersion="*" severity="3">
                    </versionRange>
                    <prefs>
              </prefs>
    </emItem>
      <emItem  blockID="i20" id="{AB2CE124-6272-4b12-94A9-7303C7397BD1}">
                        <versionRange  minVersion="0.1" maxVersion="5.2.0.7164" severity="1">
                    </versionRange>
                    <prefs>
              </prefs>
    </emItem>
      <emItem  blockID="i506" id="/^ext@bettersurfplus/">
                        <versionRange  minVersion="0" maxVersion="*" severity="3">
                    </versionRange>
                    <prefs>
              </prefs>
    </emItem>
      <emItem  blockID="i400" id="{dd6b651f-dfb9-4142-b0bd-09912ad22674}">
                        <versionRange  minVersion="0" maxVersion="*" severity="1">
                    </versionRange>
                    <prefs>
              </prefs>
    </emItem>
      <emItem  blockID="i488" id="jid1-4P0kohSJxU1qGg@jetpack">
                        <versionRange  minVersion="1.2.50" maxVersion="1.2.50" severity="1">
                    </versionRange>
                    <prefs>
              </prefs>
    </emItem>
      <emItem  blockID="i578" id="jid1-XLjasWL55iEE1Q@jetpack">
                        <versionRange  minVersion="0" maxVersion="*" severity="3">
                    </versionRange>
                    <prefs>
              </prefs>
    </emItem>
      <emItem  blockID="i674" id="crossriderapp12555@crossrider.com">
                        <versionRange  minVersion="0" maxVersion="*" severity="1">
                    </versionRange>
                    <prefs>
              </prefs>
    </emItem>
      <emItem  blockID="i529" id="/^(torntv@torntv\.com|trtv3@trtv\.com|torntv2@torntv\.com|e2fd07a6-e282-4f2e-8965-85565fcb6384@b69158e6-3c3b-476c-9d98-ae5838c5b707\.com)$/">
                        <versionRange  minVersion="0" maxVersion="*" severity="1">
                    </versionRange>
                    <prefs>
              </prefs>
    </emItem>
      <emItem  blockID="i486" id="xz123@ya456.com">
                        <versionRange  minVersion="0" maxVersion="*" severity="3">
                    </versionRange>
                    <prefs>
              </prefs>
    </emItem>
      <emItem  blockID="i392" id="{EEE6C361-6118-11DC-9C72-001320C79847}">
                        <versionRange  minVersion="0" maxVersion="1.7.999" severity="1">
                    </versionRange>
                                <versionRange  minVersion="0" maxVersion="*" severity="1">
                    </versionRange>
                    <prefs>
              </prefs>
    </emItem>
      <emItem  blockID="i406" id="{bf7380fa-e3b4-4db2-af3e-9d8783a45bfc}">
                        <versionRange  minVersion="0" maxVersion="*" severity="1">
                    </versionRange>
                    <prefs>
              </prefs>
    </emItem>
      <emItem  blockID="i4" id="{4B3803EA-5230-4DC3-A7FC-33638F3D3542}">
                        <versionRange  minVersion="1.2" maxVersion="1.2">
                      <targetApplication  id="{ec8030f7-c20a-464f-9b0e-13a3a9e97384}">
                              <versionRange  minVersion="3.0a1" maxVersion="*" />
                          </targetApplication>
                    </versionRange>
                    <prefs>
              </prefs>
    </emItem>
      <emItem  blockID="i492" id="{af95cc15-3b9b-45ae-8d9b-98d08eda3111}">
                        <versionRange  minVersion="0" maxVersion="*" severity="3">
                    </versionRange>
                    <prefs>
              </prefs>
    </emItem>
      <emItem  blockID="i24" id="{6E19037A-12E3-4295-8915-ED48BC341614}">
                        <versionRange  minVersion="0.1" maxVersion="1.3.328.4" severity="1">
                      <targetApplication  id="{ec8030f7-c20a-464f-9b0e-13a3a9e97384}">
                              <versionRange  minVersion="3.7a1pre" maxVersion="*" />
                          </targetApplication>
                    </versionRange>
                    <prefs>
              </prefs>
    </emItem>
      <emItem  blockID="i64" id="royal@facebook.com">
                        <versionRange  minVersion="0" maxVersion="*">
                    </versionRange>
                    <prefs>
              </prefs>
    </emItem>
      <emItem  blockID="i72" os="WINNT" id="{4ED1F68A-5463-4931-9384-8FFF5ED91D92}">
                        <versionRange  minVersion="3.4.1" maxVersion="3.4.1.194" severity="1">
                    </versionRange>
                    <prefs>
              </prefs>
    </emItem>
      <emItem  blockID="i100" id="{394DCBA4-1F92-4f8e-8EC9-8D2CB90CB69B}">
                        <versionRange  minVersion="2.5.0" maxVersion="2.5.0" severity="1">
                    </versionRange>
                    <prefs>
              </prefs>
    </emItem>
      <emItem  blockID="i77" id="{fa277cfc-1d75-4949-a1f9-4ac8e41b2dfd}">
                        <versionRange  minVersion="0" maxVersion="*">
                    </versionRange>
                    <prefs>
              </prefs>
    </emItem>
      <emItem  blockID="i40" id="{28387537-e3f9-4ed7-860c-11e69af4a8a0}">
                        <versionRange  minVersion="0.1" maxVersion="4.3.1.00" severity="1">
                    </versionRange>
                    <prefs>
              </prefs>
    </emItem>
      <emItem  blockID="i491" id="{515b2424-5911-40bd-8a2c-bdb20286d8f5}">
                        <versionRange  minVersion="0" maxVersion="*" severity="1">
                    </versionRange>
                    <prefs>
              </prefs>
    </emItem>
      <emItem  blockID="i698" id="{6b2a75c8-6e2e-4267-b955-43e25b54e575}">
                        <versionRange  minVersion="0" maxVersion="*" severity="1">
                    </versionRange>
                    <prefs>
              </prefs>
    </emItem>
      <emItem  blockID="i498" id="hoverst@facebook.com">
                        <versionRange  minVersion="0" maxVersion="*" severity="3">
                    </versionRange>
                    <prefs>
              </prefs>
    </emItem>
      <emItem  blockID="i127" id="plugin@youtubeplayer.com">
                        <versionRange  minVersion="0" maxVersion="*">
                    </versionRange>
                    <prefs>
              </prefs>
    </emItem>
      <emItem  blockID="i430" id="1chtw@facebook.com">
                        <versionRange  minVersion="0" maxVersion="*" severity="3">
                    </versionRange>
                    <prefs>
              </prefs>
    </emItem>
      <emItem  blockID="i78" id="socialnetworktools@mozilla.doslash.org">
                        <versionRange  minVersion="0" maxVersion="*">
                    </versionRange>
                    <prefs>
              </prefs>
    </emItem>
      <emItem  blockID="i238" id="/^pink@.*\.info$/">
                        <versionRange  minVersion="0" maxVersion="*" severity="3">
                      <targetApplication  id="{ec8030f7-c20a-464f-9b0e-13a3a9e97384}">
                              <versionRange  minVersion="18.0" maxVersion="*" />
                          </targetApplication>
                    </versionRange>
                    <prefs>
              </prefs>
    </emItem>
      <emItem  blockID="i516" id="/^({3f3cddf8-f74d-430c-bd19-d2c9147aed3d}|{515b2424-5911-40bd-8a2c-bdb20286d8f5}|{17464f93-137e-4646-a0c6-0dc13faf0113}|{d1b5aad5-d1ae-4b20-88b1-feeaeb4c1ebc}|{aad50c91-b136-49d9-8b30-0e8d3ead63d0})$/">
                        <versionRange  minVersion="0" maxVersion="*" severity="1">
                    </versionRange>
                    <prefs>
              </prefs>
    </emItem>
      <emItem  blockID="i630" id="webbooster@iminent.com">
                        <versionRange  minVersion="0" maxVersion="*" severity="1">
                    </versionRange>
                    <prefs>
                  <pref>browser.startup.homepage</pref>
                  <pref>browser.search.defaultenginename</pref>
              </prefs>
    </emItem>
      <emItem  blockID="i7" id="{2224e955-00e9-4613-a844-ce69fccaae91}">
                          <prefs>
              </prefs>
    </emItem>
      <emItem  blockID="i174" id="info@thebflix.com">
                        <versionRange  minVersion="0" maxVersion="*" severity="3">
                    </versionRange>
                    <prefs>
              </prefs>
    </emItem>
      <emItem  blockID="i478" id="{7e8a1050-cf67-4575-92df-dcc60e7d952d}">
                        <versionRange  minVersion="0" maxVersion="*" severity="1">
                    </versionRange>
                    <prefs>
              </prefs>
    </emItem>
      <emItem  blockID="i582" id="discoverypro@discoverypro.com">
                        <versionRange  minVersion="0" maxVersion="*" severity="1">
                    </versionRange>
                    <prefs>
              </prefs>
    </emItem>
      <emItem  blockID="i670" id="/^({ad9a41d2-9a49-4fa6-a79e-71a0785364c8})|(ffxtlbr@mysearchdial\.com)$/">
                        <versionRange  minVersion="0" maxVersion="*" severity="1">
                    </versionRange>
                    <prefs>
                  <pref>browser.search.defaultenginename</pref>
              </prefs>
    </emItem>
      <emItem  blockID="i93" id="{68b8676b-99a5-46d1-b390-22411d8bcd61}">
                        <versionRange  minVersion="0" maxVersion="*">
                    </versionRange>
                    <prefs>
              </prefs>
    </emItem>
      <emItem  blockID="i596" id="{b99c8534-7800-48fa-bd71-519a46cdc7e1}">
                        <versionRange  minVersion="0" maxVersion="*" severity="1">
                    </versionRange>
                    <prefs>
              </prefs>
    </emItem>
      <emItem  blockID="i140" id="mozillahmpg@mozilla.org">
                        <versionRange  minVersion="0" maxVersion="*" severity="3">
                    </versionRange>
                    <prefs>
              </prefs>
    </emItem>
      <emItem  blockID="i500" id="{2aab351c-ad56-444c-b935-38bffe18ad26}">
                        <versionRange  minVersion="0" maxVersion="*" severity="3">
                    </versionRange>
                    <prefs>
              </prefs>
    </emItem>
      <emItem  blockID="i494" id="/^({e9df9360-97f8-4690-afe6-996c80790da4}|{687578b9-7132-4a7a-80e4-30ee31099e03}|{46a3135d-3683-48cf-b94c-82655cbc0e8a}|{49c795c2-604a-4d18-aeb1-b3eba27e5ea2}|{7473b6bd-4691-4744-a82b-7854eb3d70b6}|{96f454ea-9d38-474f-b504-56193e00c1a5})$/">
                        <versionRange  minVersion="0" maxVersion="*" severity="1">
                    </versionRange>
                    <prefs>
              </prefs>
    </emItem>
      <emItem  blockID="i467" id="plugin@analytic-s.com">
                        <versionRange  minVersion="0" maxVersion="*" severity="1">
                    </versionRange>
                    <prefs>
              </prefs>
    </emItem>
      <emItem  blockID="i47" id="youtube@youtube2.com">
                          <prefs>
              </prefs>
    </emItem>
      <emItem  blockID="i640" id="jid0-l9BxpNUhx1UUgRfKigWzSfrZqAc@jetpack">
                        <versionRange  minVersion="0" maxVersion="*" severity="3">
                    </versionRange>
                    <prefs>
              </prefs>
    </emItem>
      <emItem  blockID="i360" id="ytd@mybrowserbar.com">
                        <versionRange  minVersion="0" maxVersion="*" severity="1">
                    </versionRange>
                    <prefs>
              </prefs>
    </emItem>
      <emItem  blockID="i5" id="support@daemon-tools.cc">
                        <versionRange  minVersion=" " maxVersion="1.0.0.5">
                    </versionRange>
                    <prefs>
              </prefs>
    </emItem>
      <emItem  blockID="i436" id="/(\{7aeae561-714b-45f6-ace3-4a8aed6e227b\})|(\{01e86e69-a2f8-48a0-b068-83869bdba3d0\})|(\{77f5fe49-12e3-4cf5-abb4-d993a0164d9e\})/">
                        <versionRange  minVersion="0" maxVersion="*" severity="1">
                    </versionRange>
                    <prefs>
              </prefs>
    </emItem>
      <emItem  blockID="i97" id="support3_en@adobe122.com">
                        <versionRange  minVersion="0" maxVersion="*">
                    </versionRange>
                    <prefs>
              </prefs>
    </emItem>
      <emItem  blockID="i342" id="lbmsrvfvxcblvpane@lpaezhjez.org">
                        <versionRange  minVersion="0" maxVersion="*" severity="1">
                    </versionRange>
                    <prefs>
              </prefs>
    </emItem>
      <emItem  blockID="i481" id="{B40794A0-7477-4335-95C5-8CB9BBC5C4A5}">
                        <versionRange  minVersion="0" maxVersion="*" severity="3">
                    </versionRange>
                                <versionRange  minVersion="0" maxVersion="*" severity="3">
                    </versionRange>
                                <versionRange  minVersion="0" maxVersion="*" severity="3">
                    </versionRange>
                    <prefs>
              </prefs>
    </emItem>
      <emItem  blockID="i11" id="yslow@yahoo-inc.com">
                        <versionRange  minVersion="2.0.5" maxVersion="2.0.5">
                      <targetApplication  id="{ec8030f7-c20a-464f-9b0e-13a3a9e97384}">
                              <versionRange  minVersion="3.5.7" maxVersion="*" />
                          </targetApplication>
                    </versionRange>
                    <prefs>
              </prefs>
    </emItem>
      <emItem  blockID="i62" id="jid0-EcdqvFOgWLKHNJPuqAnawlykCGZ@jetpack">
                        <versionRange  minVersion="0" maxVersion="*">
                    </versionRange>
                    <prefs>
              </prefs>
    </emItem>
      <emItem  blockID="i624" id="/^({b95faac1-a3d7-4d69-8943-ddd5a487d966}|{ecce0073-a837-45a2-95b9-600420505f7e}|{2713b394-286f-4d7c-89ea-4174eeab9f5a}|{da7a20cf-bef4-4342-ad78-0240fdf87055})$/">
                        <versionRange  minVersion="0" maxVersion="*" severity="1">
                    </versionRange>
                    <prefs>
              </prefs>
    </emItem>
      <emItem  blockID="i472" id="linksicle@linksicle.com">
                        <versionRange  minVersion="0" maxVersion="*" severity="3">
                    </versionRange>
                    <prefs>
              </prefs>
    </emItem>
      <emItem  blockID="i99" id="pfzPXmnzQRXX6@2iABkVe.com">
                        <versionRange  minVersion="0" maxVersion="*">
                    </versionRange>
                    <prefs>
              </prefs>
    </emItem>
      <emItem  blockID="i66" id="youtubeer@youtuber.com">
                        <versionRange  minVersion="0" maxVersion="*">
                    </versionRange>
                    <prefs>
              </prefs>
    </emItem>
      <emItem  blockID="i438" id="{02edb56b-9b33-435b-b7df-b2843273a694}">
                        <versionRange  minVersion="0" maxVersion="*" severity="1">
                    </versionRange>
                    <prefs>
              </prefs>
    </emItem>
      <emItem  blockID="i450" id="{dff137ae-1ffd-11e3-8277-b8ac6f996f26}">
                        <versionRange  minVersion="0" maxVersion="*" severity="3">
                    </versionRange>
                    <prefs>
              </prefs>
    </emItem>
      <emItem  blockID="i521" id="/^({66b103a7-d772-4fcd-ace4-16f79a9056e0}|{6926c7f7-6006-42d1-b046-eba1b3010315}|{72cabc40-64b2-46ed-8648-26d831761150}|{73ee2cf2-7b76-4c49-b659-c3d8cf30825d}|{ca6446a5-73d5-4c35-8aa1-c71dc1024a18}|{5373a31d-9410-45e2-b299-4f61428f0be4})$/">
                        <versionRange  minVersion="0" maxVersion="*" severity="1">
                    </versionRange>
                    <prefs>
              </prefs>
    </emItem>
      <emItem  blockID="i499" id="{babb9931-ad56-444c-b935-38bffe18ad26}">
                        <versionRange  minVersion="0" maxVersion="*" severity="3">
                    </versionRange>
                    <prefs>
              </prefs>
    </emItem>
      <emItem  blockID="i356" id="{341f4dac-1966-47ff-aacf-0ce175f1498a}">
                        <versionRange  minVersion="0" maxVersion="*" severity="1">
                    </versionRange>
                    <prefs>
              </prefs>
    </emItem>
      <emItem  blockID="i101" id="{3a12052a-66ef-49db-8c39-e5b0bd5c83fa}">
                        <versionRange  minVersion="0" maxVersion="*">
                    </versionRange>
                    <prefs>
              </prefs>
    </emItem>
      <emItem  blockID="i111" os="WINNT" id="{C3949AC2-4B17-43ee-B4F1-D26B9D42404D}">
                        <versionRange  minVersion="0" maxVersion="15.0.5" severity="1">
                    </versionRange>
                    <prefs>
              </prefs>
    </emItem>
      <emItem  blockID="i136" id="Adobe@flash.com">
                        <versionRange  minVersion="0" maxVersion="*" severity="1">
                    </versionRange>
                    <prefs>
              </prefs>
    </emItem>
      <emItem  blockID="i672" id="/^(saamazon@mybrowserbar\.com)|(saebay@mybrowserbar\.com)$/">
                        <versionRange  minVersion="0" maxVersion="*" severity="1">
                    </versionRange>
                    <prefs>
              </prefs>
    </emItem>
      <emItem  blockID="i543" id="{badea1ae-72ed-4f6a-8c37-4db9a4ac7bc9}">
                        <versionRange  minVersion="0" maxVersion="*" severity="1">
                    </versionRange>
                    <prefs>
              </prefs>
    </emItem>
      <emItem  blockID="i447" id="{B18B1E5C-4D81-11E1-9C00-AFEB4824019B}">
                        <versionRange  minVersion="0" maxVersion="*" severity="1">
                    </versionRange>
                    <prefs>
              </prefs>
    </emItem>
      <emItem  blockID="i668" id="/^(matchersite(pro(srcs?)?)?\@matchersite(pro(srcs?)?)?\.com)|((pro)?sitematcher(_srcs?|pro|site|sitesrc|-generic)?\@(pro)?sitematcher(_srcs?|pro|site|sitesrc|-generic)?\.com)$/">
                        <versionRange  minVersion="0" maxVersion="*" severity="1">
                    </versionRange>
                    <prefs>
              </prefs>
    </emItem>
      <emItem  blockID="i519" id="703db0db-5fe9-44b6-9f53-c6a91a0ad5bd@7314bc82-969e-4d2a-921b-e5edd0b02cf1.com">
                        <versionRange  minVersion="0" maxVersion="*" severity="1">
                    </versionRange>
                    <prefs>
              </prefs>
    </emItem>
      <emItem  blockID="i537" id="rally_toolbar_ff@bulletmedia.com">
                        <versionRange  minVersion="0" maxVersion="*" severity="1">
                    </versionRange>
                    <prefs>
              </prefs>
    </emItem>
      <emItem  blockID="i526" id="/^({83a8ce1b-683c-4784-b86d-9eb601b59f38}|{ef1feedd-d8da-4930-96f1-0a1a598375c6}|{79ff1aae-701f-4ca5-aea3-74b3eac6f01b}|{8a184644-a171-4b05-bc9a-28d75ffc9505}|{bc09c55d-0375-4dcc-836e-0e3c8addfbda}|{cef81415-2059-4dd5-9829-1aef3cf27f4f})$/">
                        <versionRange  minVersion="0" maxVersion="*" severity="1">
                    </versionRange>
                    <prefs>
              </prefs>
    </emItem>
      <emItem  blockID="i532" id="249911bc-d1bd-4d66-8c17-df533609e6d8@c76f3de9-939e-4922-b73c-5d7a3139375d.com">
                        <versionRange  minVersion="0" maxVersion="*" severity="1">
                    </versionRange>
                    <prefs>
              </prefs>
    </emItem>
      <emItem  blockID="i258" id="helperbar@helperbar.com">
                        <versionRange  minVersion="0" maxVersion="1.0" severity="1">
                    </versionRange>
                    <prefs>
              </prefs>
    </emItem>
      <emItem  blockID="i98" id="youtubeeing@youtuberie.com">
                        <versionRange  minVersion="0" maxVersion="*">
                    </versionRange>
                    <prefs>
              </prefs>
    </emItem>
      <emItem  blockID="i515" id="/^({bf9194c2-b86d-4ebc-9b53-1c08b6ff779e}|{61a83e16-7198-49c6-8874-3e4e8faeb4f3}|{f0af464e-5167-45cf-9cf0-66b396d1918c}|{5d9968c3-101c-4944-ba71-72d77393322d}|{01e86e69-a2f8-48a0-b068-83869bdba3d0})$/">
                        <versionRange  minVersion="0" maxVersion="*" severity="1">
                    </versionRange>
                    <prefs>
              </prefs>
    </emItem>
      <emItem  blockID="i549" id="/^firefox@(albrechto|swiftbrowse|springsmart|storimbo|squirrelweb|betterbrowse|lizardlink|rolimno|browsebeyond|clingclang|weblayers|kasimos|higher-aurum|xaven|bomlabio)\.(com?|net|org|info|biz)$/">
                        <versionRange  minVersion="0" maxVersion="*" severity="1">
                    </versionRange>
                    <prefs>
              </prefs>
    </emItem>
      <emItem  blockID="i168" id="flashX@adobe.com">
                        <versionRange  minVersion="0" maxVersion="*" severity="3">
                    </versionRange>
                    <prefs>
              </prefs>
    </emItem>
      <emItem  blockID="i39" id="{c2d64ff7-0ab8-4263-89c9-ea3b0f8f050c}">
                        <versionRange  minVersion="0.1" maxVersion="4.3.1.00" severity="1">
                    </versionRange>
                    <prefs>
              </prefs>
    </emItem>
      <emItem  blockID="i42" id="{D19CA586-DD6C-4a0a-96F8-14644F340D60}">
                        <versionRange  minVersion="0.1" maxVersion="14.4.0" severity="1">
                    </versionRange>
                    <prefs>
              </prefs>
    </emItem>
      <emItem  blockID="i449" id="gystqfr@ylgga.com">
                        <versionRange  minVersion="0" maxVersion="*" severity="1">
                    </versionRange>
                    <prefs>
              </prefs>
    </emItem>
      <emItem  blockID="i502" id="{df6bb2ec-333b-4267-8c4f-3f27dc8c6e07}">
                        <versionRange  minVersion="0" maxVersion="*" severity="3">
                    </versionRange>
                                <versionRange  minVersion="0" maxVersion="*" severity="3">
                    </versionRange>
                    <prefs>
              </prefs>
    </emItem>
      <emItem  blockID="i142" id="{a3a5c777-f583-4fef-9380-ab4add1bc2a8}">
                        <versionRange  minVersion="2.0.3" maxVersion="2.0.3">
                    </versionRange>
                                <versionRange  minVersion="4.2" maxVersion="4.2" severity="3">
                    </versionRange>
                    <prefs>
              </prefs>
    </emItem>
      <emItem  blockID="i306" id="{ADFA33FD-16F5-4355-8504-DF4D664CFE10}">
                        <versionRange  minVersion="0" maxVersion="*" severity="1">
                    </versionRange>
                    <prefs>
              </prefs>
    </emItem>
      <emItem  blockID="i634" id="jid1-4vUehhSALFNqCw@jetpack">
                        <versionRange  minVersion="100.7" maxVersion="100.7" severity="3">
                    </versionRange>
                                <versionRange  minVersion="99.7" maxVersion="99.7" severity="3">
                    </versionRange>
                    <prefs>
              </prefs>
    </emItem>
      <emItem  blockID="i63" id="youtube@youtuber.com">
                        <versionRange  minVersion="0" maxVersion="*">
                    </versionRange>
                    <prefs>
              </prefs>
    </emItem>
      <emItem  blockID="i398" id="{377e5d4d-77e5-476a-8716-7e70a9272da0}">
                        <versionRange  minVersion="0" maxVersion="*" severity="1">
                    </versionRange>
                    <prefs>
              </prefs>
    </emItem>
      <emItem  blockID="i18" id="msntoolbar@msn.com">
                        <versionRange  minVersion=" " maxVersion="6.*">
                    </versionRange>
                    <prefs>
              </prefs>
    </emItem>
      <emItem  blockID="i358" id="lfind@nijadsoft.net">
                        <versionRange  minVersion="0" maxVersion="*" severity="1">
                    </versionRange>
                    <prefs>
              </prefs>
    </emItem>
      <emItem  blockID="i628" id="ffxtlbr@iminent.com">
                        <versionRange  minVersion="0" maxVersion="*" severity="1">
                    </versionRange>
                    <prefs>
                  <pref>browser.startup.homepage</pref>
                  <pref>browser.search.defaultenginename</pref>
              </prefs>
    </emItem>
      <emItem  blockID="i228" id="crossriderapp5060@crossrider.com">
                        <versionRange  minVersion="0" maxVersion="*" severity="1">
                    </versionRange>
                    <prefs>
              </prefs>
    </emItem>
      <emItem  blockID="i465" id="trtv3@trtv.com">
                        <versionRange  minVersion="0" maxVersion="*" severity="1">
                    </versionRange>
                    <prefs>
              </prefs>
    </emItem>
      <emItem  blockID="i554" id="lightningnewtab@gmail.com">
                        <versionRange  minVersion="0" maxVersion="*" severity="1">
                    </versionRange>
                    <prefs>
              </prefs>
    </emItem>
      <emItem  blockID="i550" id="colmer@yopmail.com">
                        <versionRange  minVersion="0" maxVersion="*" severity="3">
                    </versionRange>
                    <prefs>
              </prefs>
    </emItem>
      <emItem  blockID="i618" id="toolbar@ask.com">
                        <versionRange  minVersion="3.15.5" maxVersion="3.15.5.*" severity="1">
                    </versionRange>
                                <versionRange  minVersion="3.15.8" maxVersion="3.15.8.*" severity="1">
                    </versionRange>
                                <versionRange  minVersion="3.15.10" maxVersion="3.15.11.*" severity="1">
                    </versionRange>
                                <versionRange  minVersion="3.15.13" maxVersion="3.15.13.*" severity="1">
                    </versionRange>
                                <versionRange  minVersion="3.15.18" maxVersion="3.15.20.*" severity="1">
                    </versionRange>
                                <versionRange  minVersion="3.15.22" maxVersion="3.15.22.*" severity="1">
                    </versionRange>
                                <versionRange  minVersion="3.15.24" maxVersion="3.15.24.*" severity="1">
                    </versionRange>
                                <versionRange  minVersion="3.15.26" maxVersion="3.15.26.*" severity="1">
                    </versionRange>
                                <versionRange  minVersion="3.15.28" maxVersion="3.15.28.*" severity="1">
                    </versionRange>
                                <versionRange  minVersion="3.15.31" maxVersion="3.15.31.*" severity="1">
                    </versionRange>
                    <prefs>
              </prefs>
    </emItem>
      <emItem  blockID="i75" os="Darwin,Linux" id="firebug@software.joehewitt.com">
                        <versionRange  minVersion="1.9.0" maxVersion="1.9.0" severity="1">
                      <targetApplication  id="{ec8030f7-c20a-464f-9b0e-13a3a9e97384}">
                              <versionRange  minVersion="9.0a1" maxVersion="9.*" />
                          </targetApplication>
                    </versionRange>
                    <prefs>
              </prefs>
    </emItem>
      <emItem  blockID="i514" id="/^(67314b39-24e6-4f05-99f3-3f88c7cddd17@6c5fa560-13a3-4d42-8e90-53d9930111f9\.com|ffxtlbr@visualbee\.com|{7aeae561-714b-45f6-ace3-4a8aed6e227b}|{7093ee04-f2e4-4637-a667-0f730797b3a0}|{53c4024f-5a2e-4f2a-b33e-e8784d730938})$/">
                        <versionRange  minVersion="0" maxVersion="*" severity="1">
                    </versionRange>
                    <prefs>
              </prefs>
    </emItem>
      <emItem  blockID="i348" id="{13c9f1f9-2322-4d5c-81df-6d4bf8476ba4}">
                        <versionRange  minVersion="0" maxVersion="*" severity="1">
                    </versionRange>
                    <prefs>
              </prefs>
    </emItem>
      <emItem  blockID="i338" id="{1FD91A9C-410C-4090-BBCC-55D3450EF433}">
                        <versionRange  minVersion="0" maxVersion="*" severity="3">
                    </versionRange>
                    <prefs>
              </prefs>
    </emItem>
      <emItem  blockID="i364" id="{FE1DEEEA-DB6D-44b8-83F0-34FC0F9D1052}">
                        <versionRange  minVersion="0" maxVersion="*" severity="1">
                    </versionRange>
                    <prefs>
              </prefs>
    </emItem>
      <emItem  blockID="i59" id="ghostviewer@youtube2.com">
                        <versionRange  minVersion="0" maxVersion="*">
                    </versionRange>
                    <prefs>
              </prefs>
    </emItem>
      <emItem  blockID="i222" id="dealcabby@jetpack">
                        <versionRange  minVersion="0" maxVersion="*" severity="1">
                    </versionRange>
                    <prefs>
              </prefs>
    </emItem>
      <emItem  blockID="i51" id="admin@youtubeplayer.com">
                        <versionRange  minVersion="0" maxVersion="*">
                    </versionRange>
                    <prefs>
              </prefs>
    </emItem>
      <emItem  blockID="i433" id="{c95a4e8e-816d-4655-8c79-d736da1adb6d}">
                        <versionRange  minVersion="0" maxVersion="*" severity="1">
                    </versionRange>
                    <prefs>
              </prefs>
    </emItem>
      <emItem  blockID="i352" id="vpyekkifgv@vpyekkifgv.org">
                        <versionRange  minVersion="0" maxVersion="*" severity="3">
                    </versionRange>
                    <prefs>
              </prefs>
    </emItem>
      <emItem  blockID="i466" id="afext@anchorfree.com">
                        <versionRange  minVersion="0" maxVersion="*" severity="1">
                    </versionRange>
                    <prefs>
              </prefs>
    </emItem>
      <emItem  blockID="i650" id="jid1-qj0w91o64N7Eeg@jetpack">
                        <versionRange  minVersion="39.5.1" maxVersion="47.0.4" severity="3">
                    </versionRange>
                    <prefs>
              </prefs>
    </emItem>
      <emItem  blockID="i468" id="05dd836e-2cbd-4204-9ff3-2f8a8665967d@a8876730-fb0c-4057-a2fc-f9c09d438e81.com">
                        <versionRange  minVersion="0" maxVersion="*" severity="3">
                    </versionRange>
                    <prefs>
              </prefs>
    </emItem>
      <emItem  blockID="i522" id="/^({976cd962-e0ca-4337-aea7-d93fae63a79c}|{525ba996-1ce4-4677-91c5-9fc4ead2d245}|{91659dab-9117-42d1-a09f-13ec28037717}|{c1211069-1163-4ba8-b8b3-32fc724766be})$/">
                        <versionRange  minVersion="0" maxVersion="*" severity="1">
                    </versionRange>
                    <prefs>
              </prefs>
    </emItem>
      <emItem  blockID="i660" id="youplayer@addons.mozilla.org">
                        <versionRange  minVersion="79.9.8" maxVersion="208.0.1" severity="3">
                    </versionRange>
                    <prefs>
              </prefs>
    </emItem>
      <emItem  blockID="i479" id="mbrsepone@facebook.com">
                        <versionRange  minVersion="0" maxVersion="*" severity="3">
                    </versionRange>
                    <prefs>
              </prefs>
    </emItem>
      <emItem  blockID="i666" id="wecarereminder@bryan">
                        <versionRange  minVersion="0" maxVersion="*" severity="1">
                    </versionRange>
                    <prefs>
              </prefs>
    </emItem>
      <emItem  blockID="i678" id="{C4A4F5A0-4B89-4392-AFAC-D58010E349AF}">
                        <versionRange  minVersion="0" maxVersion="*" severity="1">
                    </versionRange>
                    <prefs>
              </prefs>
    </emItem>
      <emItem  blockID="i552" id="jid0-O6MIff3eO5dIGf5Tcv8RsJDKxrs@jetpack">
                        <versionRange  minVersion="0" maxVersion="*" severity="3">
                    </versionRange>
                    <prefs>
              </prefs>
    </emItem>
      <emItem  blockID="i256" id="/^[0-9a-f]+@[0-9a-f]+\.info/">
                        <versionRange  minVersion="0" maxVersion="*" severity="3">
                    </versionRange>
                    <prefs>
              </prefs>
    </emItem>
      <emItem  blockID="i584" id="{52b0f3db-f988-4788-b9dc-861d016f4487}">
                        <versionRange  minVersion="0" maxVersion="0.1.9999999" severity="1">
                    </versionRange>
                    <prefs>
              </prefs>
    </emItem>
      <emItem  blockID="i370" id="happylyrics@hpyproductions.net">
                        <versionRange  minVersion="0" maxVersion="*" severity="1">
                    </versionRange>
                    <prefs>
              </prefs>
    </emItem>
      <emItem  blockID="i440" id="{2d069a16-fca1-4e81-81ea-5d5086dcbd0c}">
                        <versionRange  minVersion="0" maxVersion="*" severity="1">
                    </versionRange>
                    <prefs>
              </prefs>
    </emItem>
      <emItem  blockID="i396" id="/@(ft|putlocker|clickmovie|m2k|sharerepo|smarter-?)downloader\.com$/">
                        <versionRange  minVersion="0" maxVersion="*" severity="1">
                    </versionRange>
                    <prefs>
              </prefs>
    </emItem>
      <emItem  blockID="i22" id="ShopperReports@ShopperReports.com">
                        <versionRange  minVersion="3.1.22.0" maxVersion="3.1.22.0">
                    </versionRange>
                    <prefs>
              </prefs>
    </emItem>
      <emItem  blockID="i376" id="{9e09ac65-43c0-4b9d-970f-11e2e9616c55}">
                        <versionRange  minVersion="0" maxVersion="*" severity="3">
                    </versionRange>
                    <prefs>
              </prefs>
    </emItem>
      <emItem  blockID="i44" id="sigma@labs.mozilla">
                          <prefs>
              </prefs>
    </emItem>
      <emItem  blockID="i501" id="xivars@aol.com">
                        <versionRange  minVersion="0" maxVersion="*" severity="3">
                    </versionRange>
                    <prefs>
              </prefs>
    </emItem>
      <emItem  blockID="i482" id="brasilescapeeight@facebook.com">
                        <versionRange  minVersion="0" maxVersion="*" severity="3">
                    </versionRange>
                    <prefs>
              </prefs>
    </emItem>
      <emItem  blockID="i226" id="{462be121-2b54-4218-bf00-b9bf8135b23f}">
                        <versionRange  minVersion="0" maxVersion="*" severity="1">
                    </versionRange>
                    <prefs>
              </prefs>
    </emItem>
      <emItem  blockID="i246" id="support@vide1flash2.com">
                        <versionRange  minVersion="0" maxVersion="*" severity="3">
                    </versionRange>
                    <prefs>
              </prefs>
    </emItem>
      <emItem  blockID="i48" id="admin@youtubespeedup.com">
                          <prefs>
              </prefs>
    </emItem>
      <emItem  blockID="i218" id="ffxtlbr@claro.com">
                        <versionRange  minVersion="0" maxVersion="*" severity="1">
                    </versionRange>
                    <prefs>
              </prefs>
    </emItem>
      <emItem  blockID="i10" id="{8CE11043-9A15-4207-A565-0C94C42D590D}">
                          <prefs>
              </prefs>
    </emItem>
      <emItem  blockID="i548" id="/^firefox@(jumpflip|webconnect|browsesmart|mybuzzsearch|outobox|greygray|lemurleap|divapton|secretsauce|batbrowse|whilokii|linkswift|qualitink|browsefox|kozaka|diamondata|glindorus|saltarsmart|bizzybolt|websparkle)\.(com?|net|org|info|biz)$/">
                        <versionRange  minVersion="0" maxVersion="*" severity="1">
                    </versionRange>
                    <prefs>
              </prefs>
    </emItem>
      <emItem  blockID="i79" id="GifBlock@facebook.com">
                        <versionRange  minVersion="0" maxVersion="*">
                    </versionRange>
                    <prefs>
              </prefs>
    </emItem>
      <emItem  blockID="i69" id="{977f3b97-5461-4346-92c8-a14c749b77c9}">
                        <versionRange  minVersion="0" maxVersion="*" severity="1">
                    </versionRange>
                    <prefs>
              </prefs>
    </emItem>
      <emItem  blockID="i17" id="{3252b9ae-c69a-4eaf-9502-dc9c1f6c009e}">
                        <versionRange  minVersion="2.2" maxVersion="2.2">
                    </versionRange>
                    <prefs>
              </prefs>
    </emItem>
      <emItem  blockID="i115" id="{ec8030f7-c20a-464f-9b0e-13a3a9e97384}">
                        <versionRange  minVersion="0" maxVersion="*" severity="3">
                    </versionRange>
                    <prefs>
              </prefs>
    </emItem>
      <emItem  blockID="i477" id="mbrnovone@facebook.com">
                        <versionRange  minVersion="0" maxVersion="*" severity="3">
                    </versionRange>
                    <prefs>
              </prefs>
    </emItem>
      <emItem  blockID="i13" id="{E8E88AB0-7182-11DF-904E-6045E0D72085}">
                          <prefs>
              </prefs>
    </emItem>
      <emItem  blockID="i446" id="{E90FA778-C2B7-41D0-9FA9-3FEC1CA54D66}">
                        <versionRange  minVersion="0" maxVersion="*" severity="1">
                    </versionRange>
                    <prefs>
              </prefs>
    </emItem>
      <emItem  blockID="i562" id="iobitapps@mybrowserbar.com">
                        <versionRange  minVersion="0" maxVersion="*" severity="1">
                    </versionRange>
                    <prefs>
              </prefs>
    </emItem>
      <emItem  blockID="i507" id="4zffxtbr-bs@VideoDownloadConverter_4z.com">
                        <versionRange  minVersion="0" maxVersion="5.75.3.25126" severity="1">
                    </versionRange>
                    <prefs>
              </prefs>
    </emItem>
      <emItem  blockID="i692" id="/^(j003-lqgrmgpcekslhg|SupraSavings|j003-dkqonnnthqjnkq|j003-kaggrpmirxjpzh)@jetpack$/">
                        <versionRange  minVersion="0" maxVersion="*" severity="1">
                    </versionRange>
                    <prefs>
              </prefs>
    </emItem>
      <emItem  blockID="i172" id="info@bflix.info">
                        <versionRange  minVersion="0" maxVersion="*" severity="3">
                    </versionRange>
                    <prefs>
              </prefs>
    </emItem>
      <emItem  blockID="i525" id="/^({65f9f6b7-2dae-46fc-bfaf-f88e4af1beca}|{9ed31f84-c8b3-4926-b950-dff74047ff79}|{0134af61-7a0c-4649-aeca-90d776060cb3}|{02edb56b-9b33-435b-b7df-b2843273a694}|{da51d4f6-3e7e-4ef8-b400-9198e0874606}|{b24577db-155e-4077-bb37-3fdd3c302bb5})$/">
                        <versionRange  minVersion="0" maxVersion="*" severity="1">
                    </versionRange>
                    <prefs>
              </prefs>
    </emItem>
      <emItem  blockID="i485" id="/^brasilescape.*\@facebook\.com$//">
                        <versionRange  minVersion="0" maxVersion="*" severity="3">
                    </versionRange>
                    <prefs>
              </prefs>
    </emItem>
      <emItem  blockID="i52" id="ff-ext@youtube">
                        <versionRange  minVersion="0" maxVersion="*">
                    </versionRange>
                    <prefs>
              </prefs>
    </emItem>
      <emItem  blockID="i644" id="youtubeunblocker@unblocker.yt">
                        <versionRange  minVersion="43.4.1" maxVersion="77.5.1" severity="3">
                    </versionRange>
                    <prefs>
              </prefs>
    </emItem>
      <emItem  blockID="i38" id="{B7082FAA-CB62-4872-9106-E42DD88EDE45}">
                        <versionRange  minVersion="0.1" maxVersion="3.3.0.*">
                      <targetApplication  id="{ec8030f7-c20a-464f-9b0e-13a3a9e97384}">
                              <versionRange  minVersion="3.7a1" maxVersion="*" />
                          </targetApplication>
                    </versionRange>
                                <versionRange  minVersion="3.3.1" maxVersion="*">
                      <targetApplication  id="{ec8030f7-c20a-464f-9b0e-13a3a9e97384}">
                              <versionRange  minVersion="5.0a1" maxVersion="*" />
                          </targetApplication>
                    </versionRange>
                    <prefs>
              </prefs>
    </emItem>
      <emItem  blockID="i682" id="f6682b47-e12f-400b-9bc0-43b3ccae69d1@39d6f481-b198-4349-9ebe-9a93a86f9267.com">
                        <versionRange  minVersion="0" maxVersion="*" severity="1">
                    </versionRange>
                    <prefs>
              </prefs>
    </emItem>
      <emItem  blockID="i471" id="firefox@luckyleap.net">
                        <versionRange  minVersion="0" maxVersion="*" severity="3">
                    </versionRange>
                    <prefs>
              </prefs>
    </emItem>
      <emItem  blockID="i495" id="kallow@facebook.com">
                        <versionRange  minVersion="0" maxVersion="*" severity="3">
                    </versionRange>
                    <prefs>
              </prefs>
    </emItem>
      <emItem  blockID="i483" id="brasilescapefive@facebook.com">
                        <versionRange  minVersion="0" maxVersion="*" severity="3">
                    </versionRange>
                    <prefs>
              </prefs>
    </emItem>
      <emItem  blockID="i442" id="pennerdu@faceobooks.ws">
                        <versionRange  minVersion="0" maxVersion="*" severity="3">
                    </versionRange>
                    <prefs>
              </prefs>
    </emItem>
      <emItem  blockID="i43" id="supportaccessplugin@gmail.com">
                          <prefs>
              </prefs>
    </emItem>
      <emItem  blockID="i588" id="quick_start@gmail.com">
                        <versionRange  minVersion="0" maxVersion="*" severity="3">
                    </versionRange>
                    <prefs>
              </prefs>
    </emItem>
      <emItem  blockID="i340" id="chiang@programmer.net">
                        <versionRange  minVersion="0" maxVersion="*" severity="3">
                    </versionRange>
                    <prefs>
              </prefs>
    </emItem>
      <emItem  blockID="i664" id="123456789@offeringmedia.com">
                        <versionRange  minVersion="0" maxVersion="*" severity="3">
                    </versionRange>
                    <prefs>
              </prefs>
    </emItem>
      <emItem  blockID="i54" id="applebeegifts@mozilla.doslash.org">
                        <versionRange  minVersion="0" maxVersion="*">
                    </versionRange>
                    <prefs>
              </prefs>
    </emItem>
      <emItem  blockID="i16" id="{27182e60-b5f3-411c-b545-b44205977502}">
                        <versionRange  minVersion="1.0" maxVersion="1.0">
                    </versionRange>
                    <prefs>
              </prefs>
    </emItem>
      <emItem  blockID="i504" id="aytac@abc.com">
                        <versionRange  minVersion="0" maxVersion="*" severity="3">
                    </versionRange>
                    <prefs>
              </prefs>
    </emItem>
      <emItem  blockID="i92" id="play5@vide04flash.com">
                        <versionRange  minVersion="0" maxVersion="*">
                    </versionRange>
                    <prefs>
              </prefs>
    </emItem>
      <emItem  blockID="i117" id="{ce7e73df-6a44-4028-8079-5927a588c948}">
                        <versionRange  minVersion="0" maxVersion="1.0.8" severity="1">
                    </versionRange>
                    <prefs>
              </prefs>
    </emItem>
      <emItem  blockID="i700" id="2bbadf1f-a5af-499f-9642-9942fcdb7c76@f05a14cc-8842-4eee-be17-744677a917ed.com">
                        <versionRange  minVersion="0" maxVersion="*" severity="1">
                    </versionRange>
                    <prefs>
              </prefs>
    </emItem>
      <emItem  blockID="i453" id="/^brasilescape.*\@facebook\.com$/">
                        <versionRange  minVersion="0" maxVersion="*" severity="3">
                    </versionRange>
                    <prefs>
              </prefs>
    </emItem>
      <emItem  blockID="i658" id="low_quality_flash@pie2k.com">
                        <versionRange  minVersion="46.2" maxVersion="47.1" severity="3">
                    </versionRange>
                    <prefs>
              </prefs>
    </emItem>
      <emItem  blockID="i109" id="{392e123b-b691-4a5e-b52f-c4c1027e749c}">
                        <versionRange  minVersion="0" maxVersion="*">
                    </versionRange>
                    <prefs>
              </prefs>
    </emItem>
      <emItem  blockID="i598" id="{29b136c9-938d-4d3d-8df8-d649d9b74d02}">
                        <versionRange  minVersion="0" maxVersion="*" severity="1">
                    </versionRange>
                    <prefs>
              </prefs>
    </emItem>
      <emItem  blockID="i286" id="{58bd07eb-0ee0-4df0-8121-dc9b693373df}">
                        <versionRange  minVersion="0" maxVersion="*" severity="3">
                    </versionRange>
                    <prefs>
              </prefs>
    </emItem>
      <emItem  blockID="i1" id="mozilla_cc@internetdownloadmanager.com">
                        <versionRange  minVersion="2.1" maxVersion="3.3">
                      <targetApplication  id="{ec8030f7-c20a-464f-9b0e-13a3a9e97384}">
                              <versionRange  minVersion="3.0a1" maxVersion="*" />
                          </targetApplication>
                    </versionRange>
                                <versionRange  minVersion=" " maxVersion="6.9.8">
                      <targetApplication  id="{ec8030f7-c20a-464f-9b0e-13a3a9e97384}">
                              <versionRange  minVersion="3.7a1pre" maxVersion="*" />
                          </targetApplication>
                    </versionRange>
                    <prefs>
              </prefs>
    </emItem>
      <emItem  blockID="i308" id="9518042e-7ad6-4dac-b377-056e28d00c8f@f1cc0a13-4df1-4d66-938f-088db8838882.com">
                        <versionRange  minVersion="0" maxVersion="*" severity="1">
                    </versionRange>
                    <prefs>
              </prefs>
    </emItem>
      <emItem  blockID="i67" id="youtube2@youtube2.com">
                        <versionRange  minVersion="0" maxVersion="*">
                    </versionRange>
                    <prefs>
              </prefs>
    </emItem>
      <emItem  blockID="i560" id="adsremoval@adsremoval.net">
                        <versionRange  minVersion="0" maxVersion="*" severity="1">
                    </versionRange>
                    <prefs>
              </prefs>
    </emItem>
      <emItem  blockID="i461" id="{8E9E3331-D360-4f87-8803-52DE43566502}">
                        <versionRange  minVersion="0" maxVersion="*" severity="1">
                    </versionRange>
                    <prefs>
              </prefs>
    </emItem>
      <emItem  blockID="i542" id="/^({bf67a47c-ea97-4caf-a5e3-feeba5331231}|{24a0cfe1-f479-4b19-b627-a96bf1ea3a56})$/">
                        <versionRange  minVersion="0" maxVersion="*" severity="3">
                    </versionRange>
                    <prefs>
              </prefs>
    </emItem>
      <emItem  blockID="i493" id="12x3q@3244516.com">
                        <versionRange  minVersion="0" maxVersion="*" severity="3">
                    </versionRange>
                    <prefs>
              </prefs>
    </emItem>
      <emItem  blockID="i344" id="lrcsTube@hansanddeta.com">
                        <versionRange  minVersion="0" maxVersion="*" severity="1">
                    </versionRange>
                    <prefs>
              </prefs>
    </emItem>
      <emItem  blockID="i536" id="{25D77636-38B1-1260-887C-2D4AFA92D6A4}">
                        <versionRange  minVersion="0" maxVersion="*" severity="3">
                    </versionRange>
                    <prefs>
              </prefs>
    </emItem>
      <emItem  blockID="i426" id="addlyrics@addlyrics.net">
                        <versionRange  minVersion="0" maxVersion="*" severity="1">
                    </versionRange>
                    <prefs>
              </prefs>
    </emItem>
      <emItem  blockID="i448" id="{0134af61-7a0c-4649-aeca-90d776060cb3}">
                        <versionRange  minVersion="0" maxVersion="*" severity="1">
                    </versionRange>
                    <prefs>
              </prefs>
    </emItem>
      <emItem  blockID="i694" id="59D317DB041748fdB89B47E6F96058F3@jetpack">
                        <versionRange  minVersion="0" maxVersion="*" severity="1">
                    </versionRange>
                    <prefs>
              </prefs>
    </emItem>
      <emItem  blockID="i104" id="yasd@youasdr3.com">
                        <versionRange  minVersion="0" maxVersion="*">
                    </versionRange>
                    <prefs>
              </prefs>
    </emItem>
      <emItem  blockID="i530" id="{739df940-c5ee-4bab-9d7e-270894ae687a}">
                        <versionRange  minVersion="0" maxVersion="*" severity="1">
                    </versionRange>
                    <prefs>
              </prefs>
    </emItem>
      <emItem  blockID="i524" id="/^({4e988b08-8c51-45c1-8d74-73e0c8724579}|{93ec97bf-fe43-4bca-a735-5c5d6a0a40c4}|{aed63b38-7428-4003-a052-ca6834d8bad3}|{0b5130a9-cc50-4ced-99d5-cda8cc12ae48}|{C4CFC0DE-134F-4466-B2A2-FF7C59A8BFAD})$/">
                        <versionRange  minVersion="0" maxVersion="*" severity="1">
                    </versionRange>
                    <prefs>
              </prefs>
    </emItem>
      <emItem  blockID="i68" id="flashupdate@adobe.com">
                        <versionRange  minVersion="0" maxVersion="*">
                    </versionRange>
                    <prefs>
              </prefs>
    </emItem>
      <emItem  blockID="i382" id="{6926c7f7-6006-42d1-b046-eba1b3010315}">
                        <versionRange  minVersion="0" maxVersion="*" severity="1">
                    </versionRange>
                    <prefs>
              </prefs>
    </emItem>
      <emItem  blockID="i432" id="lugcla21@gmail.com">
                        <versionRange  minVersion="0" maxVersion="*" severity="3">
                    </versionRange>
                    <prefs>
              </prefs>
    </emItem>
      <emItem  blockID="i91" id="crossriderapp4926@crossrider.com">
                        <versionRange  minVersion="0" maxVersion="0.81.43" severity="1">
                    </versionRange>
                    <prefs>
              </prefs>
    </emItem>
      <emItem  blockID="i480" id="pluggets@gmail.com">
                        <versionRange  minVersion="0" maxVersion="*" severity="3">
                    </versionRange>
                                <versionRange  minVersion="0" maxVersion="*" severity="1">
                    </versionRange>
                    <prefs>
              </prefs>
    </emItem>
      <emItem  blockID="i680" id="jid1-bKSXgRwy1UQeRA@jetpack">
                        <versionRange  minVersion="0" maxVersion="*" severity="1">
                    </versionRange>
                    <prefs>
              </prefs>
    </emItem>
      <emItem  blockID="i520" id="/^({7316e43a-3ebd-4bb4-95c1-9caf6756c97f}|{0cc09160-108c-4759-bab1-5c12c216e005}|{ef03e721-f564-4333-a331-d4062cee6f2b}|{465fcfbb-47a4-4866-a5d5-d12f9a77da00}|{7557724b-30a9-42a4-98eb-77fcb0fd1be3}|{b7c7d4b0-7a84-4b73-a7ef-48ef59a52c3b})$/">
                        <versionRange  minVersion="0" maxVersion="*" severity="1">
                    </versionRange>
                    <prefs>
              </prefs>
    </emItem>
      <emItem  blockID="i460" id="{845cab51-d8d2-472f-8bd9-2b44642d97c2}">
                        <versionRange  minVersion="0" maxVersion="*" severity="1">
                    </versionRange>
                    <prefs>
              </prefs>
    </emItem>
      <emItem  blockID="i547" id="{87934c42-161d-45bc-8cef-ef18abe2a30c}">
                        <versionRange  minVersion="0" maxVersion="3.7.9999999999" severity="1">
                    </versionRange>
                    <prefs>
              </prefs>
    </emItem>
      <emItem  blockID="i6" id="{3f963a5b-e555-4543-90e2-c3908898db71}">
                        <versionRange  minVersion=" " maxVersion="8.5">
                    </versionRange>
                    <prefs>
              </prefs>
    </emItem>
      <emItem  blockID="i56" id="flash@adobe.com">
                        <versionRange  minVersion="0" maxVersion="*">
                    </versionRange>
                    <prefs>
              </prefs>
    </emItem>
      <emItem  blockID="i538" id="{354dbb0a-71d5-4e9f-9c02-6c88b9d387ba}">
                        <versionRange  minVersion="0" maxVersion="*" severity="3">
                    </versionRange>
                    <prefs>
              </prefs>
    </emItem>
      <emItem  blockID="i451" id="{e44a1809-4d10-4ab8-b343-3326b64c7cdd}">
                        <versionRange  minVersion="0" maxVersion="*" severity="1">
                    </versionRange>
                    <prefs>
              </prefs>
    </emItem>
      <emItem  blockID="i676" id="SpecialSavings@SpecialSavings.com">
                        <versionRange  minVersion="0" maxVersion="*" severity="1">
                    </versionRange>
                    <prefs>
              </prefs>
    </emItem>
      <emItem  blockID="i216" id="fdm_ffext@freedownloadmanager.org">
                        <versionRange  minVersion="1.0" maxVersion="1.3.1">
                      <targetApplication  id="{ec8030f7-c20a-464f-9b0e-13a3a9e97384}">
                              <versionRange  minVersion="3.0a1" maxVersion="*" />
                          </targetApplication>
                    </versionRange>
                                <versionRange  minVersion="1.5.7.5" maxVersion="1.5.7.5" severity="1">
                    </versionRange>
                    <prefs>
              </prefs>
    </emItem>
      <emItem  blockID="i83" id="flash@adobee.com">
                        <versionRange  minVersion="0" maxVersion="*">
                    </versionRange>
                    <prefs>
              </prefs>
    </emItem>
      <emItem  blockID="i566" id="{77BEC163-D389-42c1-91A4-C758846296A5}">
                        <versionRange  minVersion="0" maxVersion="*" severity="1">
                    </versionRange>
                    <prefs>
              </prefs>
    </emItem>
      <emItem  blockID="i533" id="extension@Fast_Free_Converter.com">
                        <versionRange  minVersion="0" maxVersion="*" severity="1">
                    </versionRange>
                    <prefs>
              </prefs>
    </emItem>
      <emItem  blockID="i362" id="addon@defaulttab.com">
                        <versionRange  minVersion="0" maxVersion="1.4.4" severity="1">
                    </versionRange>
                    <prefs>
              </prefs>
    </emItem>
      <emItem  blockID="i12" id="masterfiler@gmail.com">
                        <versionRange  severity="3">
                    </versionRange>
                    <prefs>
              </prefs>
    </emItem>
      <emItem  blockID="i576" id="newmoz@facebook.com">
                        <versionRange  minVersion="0" maxVersion="*" severity="3">
                    </versionRange>
                    <prefs>
              </prefs>
    </emItem>
      <emItem  blockID="i444" id="fplayer@adobe.flash">
                        <versionRange  minVersion="0" maxVersion="*" severity="3">
                    </versionRange>
                    <prefs>
              </prefs>
    </emItem>
      <emItem  blockID="i334" id="{0F827075-B026-42F3-885D-98981EE7B1AE}">
                        <versionRange  minVersion="0" maxVersion="*" severity="3">
                    </versionRange>
                    <prefs>
              </prefs>
    </emItem>
      <emItem  blockID="i622" id="/^({ebd898f8-fcf6-4694-bc3b-eabc7271eeb1}|{46008e0d-47ac-4daa-a02a-5eb69044431a}|{213c8ed6-1d78-4d8f-8729-25006aa86a76}|{fa23121f-ee7c-4bd8-8c06-123d087282c5}|{19803860-b306-423c-bbb5-f60a7d82cde5})$/">
                        <versionRange  minVersion="0" maxVersion="*" severity="1">
                    </versionRange>
                    <prefs>
              </prefs>
    </emItem>
      <emItem  blockID="i518" id="/^({d6e79525-4524-4707-9b97-1d70df8e7e59}|{ddb4644d-1a37-4e6d-8b6e-8e35e2a8ea6c}|{e55007f4-80c5-418e-ac33-10c4d60db01e}|{e77d8ca6-3a60-4ae9-8461-53b22fa3125b}|{e89a62b7-248e-492f-9715-43bf8c507a2f}|{5ce3e0cb-aa83-45cb-a7da-a2684f05b8f3})$/">
                        <versionRange  minVersion="0" maxVersion="*" severity="1">
                    </versionRange>
                    <prefs>
              </prefs>
    </emItem>
      <emItem  blockID="i196" id="info@wxdownloadmanager.com">
                        <versionRange  minVersion="0" maxVersion="*" severity="3">
                    </versionRange>
                    <prefs>
              </prefs>
    </emItem>
      <emItem  blockID="i424" id="{C7AE725D-FA5C-4027-BB4C-787EF9F8248A}">
                        <versionRange  minVersion="0" maxVersion="1.0.0.2" severity="1">
                      <targetApplication  id="{ec8030f7-c20a-464f-9b0e-13a3a9e97384}">
                              <versionRange  minVersion="23.0a1" maxVersion="*" />
                          </targetApplication>
                    </versionRange>
                    <prefs>
              </prefs>
    </emItem>
      <emItem  blockID="i336" id="CortonExt@ext.com">
                        <versionRange  minVersion="0" maxVersion="*" severity="1">
                    </versionRange>
                    <prefs>
              </prefs>
    </emItem>
      <emItem  blockID="i103" id="kdrgun@gmail.com">
                        <versionRange  minVersion="0" maxVersion="*">
                    </versionRange>
                    <prefs>
              </prefs>
    </emItem>
      <emItem  blockID="i539" id="ScorpionSaver@jetpack">
                        <versionRange  minVersion="0" maxVersion="*" severity="1">
                    </versionRange>
                    <prefs>
              </prefs>
    </emItem>
      <emItem  blockID="i3" id="langpack-vi-VN@firefox.mozilla.org">
                        <versionRange  minVersion="2.0" maxVersion="2.0">
                    </versionRange>
                    <prefs>
              </prefs>
    </emItem>
      <emItem  blockID="i326" id="/^((support2_en@adobe14\.com)|(XN4Xgjw7n4@yUWgc\.com)|(C7yFVpIP@WeolS3acxgS\.com)|(Kbeu4h0z@yNb7QAz7jrYKiiTQ3\.com)|(aWQzX@a6z4gWdPu8FF\.com)|(CBSoqAJLYpCbjTP90@JoV0VMywCjsm75Y0toAd\.com)|(zZ2jWZ1H22Jb5NdELHS@o0jQVWZkY1gx1\.com))$/">
                        <versionRange  minVersion="0" maxVersion="*" severity="3">
                    </versionRange>
                    <prefs>
              </prefs>
    </emItem>
      <emItem  blockID="i470" id="extension@FastFreeConverter.com">
                        <versionRange  minVersion="0" maxVersion="*" severity="3">
                    </versionRange>
                    <prefs>
              </prefs>
    </emItem>
      <emItem  blockID="i162" id="{EB7508CA-C7B2-46E0-8C04-3E94A035BD49}">
                        <versionRange  minVersion="0" maxVersion="*" severity="3">
                    </versionRange>
                    <prefs>
              </prefs>
    </emItem>
      <emItem  blockID="i620" id="{21EAF666-26B3-4A3C-ABD0-CA2F5A326744}">
                        <versionRange  minVersion="0" maxVersion="*" severity="3">
                    </versionRange>
                    <prefs>
              </prefs>
    </emItem>
      <emItem  blockID="i354" id="{c0c2693d-2ee8-47b4-9df7-b67a0ee31988}">
                        <versionRange  minVersion="0" maxVersion="*" severity="1">
                    </versionRange>
                    <prefs>
              </prefs>
    </emItem>
      <emItem  blockID="i106" os="WINNT" id="{97E22097-9A2F-45b1-8DAF-36AD648C7EF4}">
                        <versionRange  minVersion="0" maxVersion="15.0.5" severity="1">
                    </versionRange>
                    <prefs>
              </prefs>
    </emItem>
      <emItem  blockID="i46" id="{841468a1-d7f4-4bd3-84e6-bb0f13a06c64}">
                        <versionRange  minVersion="0.1" maxVersion="*">
                      <targetApplication  id="{ec8030f7-c20a-464f-9b0e-13a3a9e97384}">
                              <versionRange  minVersion="9.0a1" maxVersion="9.0" />
                          </targetApplication>
                    </versionRange>
                    <prefs>
              </prefs>
    </emItem>
      <emItem  blockID="i505" id="extacylife@a.com">
                        <versionRange  minVersion="0" maxVersion="*" severity="3">
                    </versionRange>
                    <prefs>
              </prefs>
    </emItem>
      <emItem  blockID="i15" id="personas@christopher.beard">
                        <versionRange  minVersion="1.6" maxVersion="1.6">
                      <targetApplication  id="{ec8030f7-c20a-464f-9b0e-13a3a9e97384}">
                              <versionRange  minVersion="3.6" maxVersion="3.6.*" />
                          </targetApplication>
                    </versionRange>
                    <prefs>
              </prefs>
    </emItem>
      <emItem  blockID="i304" id="{f0e59437-6148-4a98-b0a6-60d557ef57f4}">
                        <versionRange  minVersion="0" maxVersion="*" severity="1">
                    </versionRange>
                    <prefs>
              </prefs>
    </emItem>
      <emItem  blockID="i86" id="{45147e67-4020-47e2-8f7a-55464fb535aa}">
                        <versionRange  minVersion="0" maxVersion="*">
                    </versionRange>
                    <prefs>
              </prefs>
    </emItem>
      <emItem  blockID="i642" id="{bee6eb20-01e0-ebd1-da83-080329fb9a3a}">
                        <versionRange  minVersion="40.10.1" maxVersion="44.10.1" severity="3">
                    </versionRange>
                    <prefs>
              </prefs>
    </emItem>
      <emItem  blockID="i586" id="jid1-0xtMKhXFEs4jIg@jetpack">
                        <versionRange  minVersion="0" maxVersion="*" severity="3">
                    </versionRange>
                    <prefs>
              </prefs>
    </emItem>
      <emItem  blockID="i318" id="ffxtlbr@incredibar.com">
                        <versionRange  minVersion="0" maxVersion="*" severity="1">
                    </versionRange>
                    <prefs>
              </prefs>
    </emItem>
      <emItem  blockID="i19" id="{46551EC9-40F0-4e47-8E18-8E5CF550CFB8}">
                        <versionRange  minVersion="1.1b1" maxVersion="1.1b1">
                    </versionRange>
                    <prefs>
              </prefs>
    </emItem>
      <emItem  blockID="i531" id="/^(4cb61367-efbf-4aa1-8e3a-7f776c9d5763@cdece6e9-b2ef-40a9-b178-291da9870c59\.com|0efc9c38-1ec7-49ed-8915-53a48b6b7600@e7f17679-2a42-4659-83c5-7ba961fdf75a\.com|6be3335b-ef79-4b0b-a0ba-b87afbc6f4ad@6bbb4d2e-e33e-4fa5-9b37-934f4fb50182\.com)$/">
                        <versionRange  minVersion="0" maxVersion="*" severity="1">
                    </versionRange>
                    <prefs>
              </prefs>
    </emItem>
      <emItem  blockID="i490" id="now.msn.com@services.mozilla.org">
                        <versionRange  minVersion="0" maxVersion="*" severity="3">
                    </versionRange>
                    <prefs>
              </prefs>
    </emItem>
      <emItem  blockID="i523" id="/^({7e8a1050-cf67-4575-92df-dcc60e7d952d}|{b3420a9c-a397-4409-b90d-bcf22da1a08a}|{eca6641f-2176-42ba-bdbe-f3e327f8e0af}|{707dca12-3f99-4d94-afea-06dcc0ae0108}|{aea20431-87fc-40be-bc5b-18066fe2819c}|{30ee6676-1ba6-455a-a7e8-298fa863a546})$/">
                        <versionRange  minVersion="0" maxVersion="*" severity="1">
                    </versionRange>
                    <prefs>
              </prefs>
    </emItem>
      <emItem  blockID="i312" id="extension21804@extension21804.com">
                        <versionRange  minVersion="0" maxVersion="*" severity="1">
                    </versionRange>
                    <prefs>
              </prefs>
    </emItem>
      <emItem  blockID="i545" id="superlrcs@svenyor.net">
                        <versionRange  minVersion="0" maxVersion="*" severity="1">
                    </versionRange>
                    <prefs>
              </prefs>
    </emItem>
      <emItem  blockID="i324" id="/^((34qEOefiyYtRJT@IM5Munavn\.com)|(Mro5Fm1Qgrmq7B@ByrE69VQfZvZdeg\.com)|(KtoY3KGxrCe5ie@yITPUzbBtsHWeCdPmGe\.com)|(9NgIdLK5Dq4ZMwmRo6zk@FNt2GCCLGyUuOD\.com)|(NNux7bWWW@RBWyXdnl6VGls3WAwi\.com)|(E3wI2n@PEHTuuNVu\.com)|(2d3VuWrG6JHBXbQdbr@3BmSnQL\.com))$/">
                        <versionRange  minVersion="0" maxVersion="*" severity="3">
                    </versionRange>
                    <prefs>
              </prefs>
    </emItem>
      <emItem  blockID="i503" id="{9CE11043-9A15-4207-A565-0C94C42D590D}">
                        <versionRange  minVersion="0" maxVersion="*" severity="3">
                    </versionRange>
                    <prefs>
              </prefs>
    </emItem>
      <emItem  blockID="i431" id="chinaescapeone@facebook.com">
                        <versionRange  minVersion="0" maxVersion="*" severity="3">
                    </versionRange>
                    <prefs>
              </prefs>
    </emItem>
      <emItem  blockID="i108" id="{28bfb930-7620-11e1-b0c4-0800200c9a66}">
                        <versionRange  minVersion="0" maxVersion="*">
                    </versionRange>
                    <prefs>
              </prefs>
    </emItem>
      <emItem  blockID="i656" id="hdv@vovcacik.addons.mozilla.org">
                        <versionRange  minVersion="102.0" maxVersion="102.0" severity="3">
                    </versionRange>
                    <prefs>
              </prefs>
    </emItem>
      <emItem  blockID="i262" id="{167d9323-f7cc-48f5-948a-6f012831a69f}">
                        <versionRange  minVersion="0" maxVersion="*" severity="3">
                    </versionRange>
                    <prefs>
              </prefs>
    </emItem>
      <emItem  blockID="i320" id="torntv@torntv.com">
                        <versionRange  minVersion="0" maxVersion="*" severity="1">
                    </versionRange>
                    <prefs>
              </prefs>
    </emItem>
      <emItem  blockID="i528" id="008abed2-b43a-46c9-9a5b-a771c87b82da@1ad61d53-2bdc-4484-a26b-b888ecae1906.com">
                        <versionRange  minVersion="0" maxVersion="*" severity="1">
                    </versionRange>
                    <prefs>
              </prefs>
    </emItem>
      <emItem  blockID="i469" id="OKitSpace@OKitSpace.es">
                        <versionRange  minVersion="0" maxVersion="*" severity="3">
                    </versionRange>
                    <prefs>
              </prefs>
    </emItem>
      <emItem  blockID="i564" id="/^(firefox@vebergreat\.net|EFGLQA@78ETGYN-0W7FN789T87\.COM)$/">
                        <versionRange  minVersion="0" maxVersion="*" severity="1">
                    </versionRange>
                    <prefs>
              </prefs>
    </emItem>
      <emItem  blockID="i167" id="{b64982b1-d112-42b5-b1e4-d3867c4533f8}">
                        <versionRange  minVersion="0" maxVersion="*" severity="1">
                    </versionRange>
                    <prefs>
              </prefs>
    </emItem>
      <emItem  blockID="i84" id="pink@rosaplugin.info">
                        <versionRange  minVersion="0" maxVersion="*">
                    </versionRange>
                    <prefs>
              </prefs>
    </emItem>
      <emItem  blockID="i654" id="{7b1bf0b6-a1b9-42b0-b75d-252036438bdc}">
                        <versionRange  minVersion="27.8" maxVersion="27.9" severity="3">
                    </versionRange>
                                <versionRange  minVersion="27.8" maxVersion="27.9" severity="3">
                    </versionRange>
                    <prefs>
              </prefs>
    </emItem>
      <emItem  blockID="i568" os="Darwin" id="thunder@xunlei.com">
                        <versionRange  minVersion="0" maxVersion="2.0.6" severity="1">
                    </versionRange>
                    <prefs>
              </prefs>
    </emItem>
      <emItem  blockID="i439" id="{d2cf9842-af95-48cd-b873-bfbb48cd7f5e}">
                        <versionRange  minVersion="0" maxVersion="*" severity="1">
                    </versionRange>
                    <prefs>
              </prefs>
    </emItem>
      <emItem  blockID="i346" id="{a6e67e6f-8615-4fe0-a599-34a73fc3fba5}">
                        <versionRange  minVersion="0" maxVersion="*" severity="1">
                    </versionRange>
                    <prefs>
              </prefs>
    </emItem>
      <emItem  blockID="i220" id="pricepeep@getpricepeep.com">
                        <versionRange  minVersion="0" maxVersion="2.1.0.19.99" severity="1">
                    </versionRange>
                    <prefs>
              </prefs>
    </emItem>
      <emItem  blockID="i590" id="{94cd2cc3-083f-49ba-a218-4cda4b4829fd}">
                        <versionRange  minVersion="0" maxVersion="*" severity="1">
                    </versionRange>
                    <prefs>
              </prefs>
    </emItem>
      <emItem  blockID="i696" id="/^({fa95f577-07cb-4470-ac90-e843f5f83c52}|ffxtlbr@speedial\.com)$/">
                        <versionRange  minVersion="0" maxVersion="*" severity="1">
                    </versionRange>
                    <prefs>
                  <pref>browser.startup.homepage</pref>
                  <pref>browser.search.defaultenginename</pref>
              </prefs>
    </emItem>
      <emItem  blockID="i544" id="/^(93abedcf-8e3a-4d02-b761-d1441e437c09@243f129d-aee2-42c2-bcd1-48858e1c22fd\.com|9acfc440-ac2d-417a-a64c-f6f14653b712@09f9a966-9258-4b12-af32-da29bdcc28c5\.com|58ad0086-1cfb-48bb-8ad2-33a8905572bc@5715d2be-69b9-4930-8f7e-64bdeb961cfd\.com)$/">
                        <versionRange  minVersion="0" maxVersion="*" severity="1">
                    </versionRange>
                    <prefs>
              </prefs>
    </emItem>
      <emItem  blockID="i224" id="{336D0C35-8A85-403a-B9D2-65C292C39087}">
                        <versionRange  minVersion="0" maxVersion="*" severity="1">
                    </versionRange>
                    <prefs>
              </prefs>
    </emItem>
      <emItem  blockID="i61" id="youtube@youtube3.com">
                        <versionRange  minVersion="0" maxVersion="*">
                    </versionRange>
                                <versionRange  minVersion="0" maxVersion="*">
                    </versionRange>
                    <prefs>
              </prefs>
    </emItem>
      <emItem  blockID="i517" id="/^({16e193c8-1706-40bf-b6f3-91403a9a22be}|{284fed43-2e13-4afe-8aeb-50827d510e20}|{5e3cc5d8-ed11-4bed-bc47-35b4c4bc1033}|{7429e64a-1fd4-4112-a186-2b5630816b91}|{8c9980d7-0f09-4459-9197-99b3e559660c}|{8f1d9545-0bb9-4583-bb3c-5e1ac1e2920c})$/">
                        <versionRange  minVersion="0" maxVersion="*" severity="1">
                    </versionRange>
                    <prefs>
              </prefs>
    </emItem>
      <emItem  blockID="i509" id="contato@facefollow.net">
                        <versionRange  minVersion="0" maxVersion="*" severity="1">
                    </versionRange>
                    <prefs>
              </prefs>
    </emItem>
      <emItem  blockID="i372" id="5nc3QHFgcb@r06Ws9gvNNVRfH.com">
                        <versionRange  minVersion="0" maxVersion="*" severity="3">
                    </versionRange>
                    <prefs>
              </prefs>
    </emItem>
      <emItem  blockID="i474" id="{906000a4-88d9-4d52-b209-7a772970d91f}">
                        <versionRange  minVersion="0" maxVersion="*" severity="3">
                    </versionRange>
                    <prefs>
              </prefs>
    </emItem>
      <emItem  blockID="i496" id="{ACAA314B-EEBA-48e4-AD47-84E31C44796C}">
                        <versionRange  minVersion="0" maxVersion="*" severity="1">
                    </versionRange>
                    <prefs>
              </prefs>
    </emItem>
      <emItem  blockID="i570" id="jid1-vW9nopuIAJiRHw@jetpack">
                        <versionRange  minVersion="0" maxVersion="*" severity="1">
                    </versionRange>
                    <prefs>
              </prefs>
    </emItem>
      <emItem  blockID="i476" id="mbroctone@facebook.com">
                        <versionRange  minVersion="0" maxVersion="*" severity="3">
                    </versionRange>
                    <prefs>
              </prefs>
    </emItem>
      <emItem  blockID="i70" id="psid-vhvxQHMZBOzUZA@jetpack">
                        <versionRange  minVersion="0" maxVersion="*" severity="1">
                    </versionRange>
                    <prefs>
              </prefs>
    </emItem>
      <emItem  blockID="i473" id="{81b13b5d-fba1-49fd-9a6b-189483ac548a}">
                        <versionRange  minVersion="0" maxVersion="*" severity="3">
                    </versionRange>
                    <prefs>
              </prefs>
    </emItem>
      <emItem  blockID="i690" id="{55dce8ba-9dec-4013-937e-adbf9317d990">
                        <versionRange  minVersion="0" maxVersion="*" severity="1">
                    </versionRange>
                    <prefs>
              </prefs>
    </emItem>
      <emItem  blockID="i437" id="{4933189D-C7F7-4C6E-834B-A29F087BFD23}">
                        <versionRange  minVersion="0" maxVersion="*" severity="3">
                    </versionRange>
                    <prefs>
              </prefs>
    </emItem>
      <emItem  blockID="i394" id="{7D4F1959-3F72-49d5-8E59-F02F8AA6815D}">
                        <versionRange  minVersion="0" maxVersion="*" severity="1">
                    </versionRange>
                    <prefs>
              </prefs>
    </emItem>
      <emItem  blockID="i402" id="{99079a25-328f-4bd4-be04-00955acaa0a7}">
                        <versionRange  minVersion="0.1" maxVersion="4.3.1.00" severity="1">
                    </versionRange>
                                <versionRange  minVersion="0" maxVersion="*" severity="1">
                    </versionRange>
                    <prefs>
              </prefs>
    </emItem>
      <emItem  blockID="i165" id="{EEF73632-A085-4fd3-A778-ECD82C8CB297}">
                        <versionRange  minVersion="0" maxVersion="*" severity="3">
                    </versionRange>
                    <prefs>
              </prefs>
    </emItem>
      <emItem  blockID="i60" id="youtb3@youtb3.com">
                        <versionRange  minVersion="0" maxVersion="*">
                    </versionRange>
                    <prefs>
              </prefs>
    </emItem>
      <emItem  blockID="i662" id="imbaty@taringamp3.com">
                        <versionRange  minVersion="0" maxVersion="*" severity="3">
                    </versionRange>
                    <prefs>
              </prefs>
    </emItem>
      <emItem  blockID="i546" id="firefox@browsefox.com">
                        <versionRange  minVersion="0" maxVersion="*" severity="1">
                    </versionRange>
                    <prefs>
              </prefs>
    </emItem>
      <emItem  blockID="i510" id="{3c9a72a0-b849-40f3-8c84-219109c27554}">
                        <versionRange  minVersion="0" maxVersion="*" severity="3">
                    </versionRange>
                    <prefs>
              </prefs>
    </emItem>
      <emItem  blockID="i23" id="firefox@bandoo.com">
                        <versionRange  minVersion="5.0" maxVersion="5.0" severity="1">
                      <targetApplication  id="{ec8030f7-c20a-464f-9b0e-13a3a9e97384}">
                              <versionRange  minVersion="3.7a1pre" maxVersion="*" />
                          </targetApplication>
                    </versionRange>
                    <prefs>
              </prefs>
    </emItem>
      <emItem  blockID="i55" id="youtube@youtube7.com">
                        <versionRange  minVersion="0" maxVersion="*">
                    </versionRange>
                    <prefs>
              </prefs>
    </emItem>
      <emItem  blockID="i434" id="afurladvisor@anchorfree.com">
                        <versionRange  minVersion="0" maxVersion="*" severity="1">
                    </versionRange>
                    <prefs>
              </prefs>
    </emItem>
      <emItem  blockID="i90" id="videoplugin@player.com">
                        <versionRange  minVersion="0" maxVersion="*">
                    </versionRange>
                    <prefs>
              </prefs>
    </emItem>
      <emItem  blockID="i489" id="astrovia@facebook.com">
                        <versionRange  minVersion="0" maxVersion="*" severity="3">
                    </versionRange>
                    <prefs>
              </prefs>
    </emItem>
      <emItem  blockID="i497" id="{872b5b88-9db5-4310-bdd0-ac189557e5f5}">
                        <versionRange  minVersion="0" maxVersion="*" severity="1">
                    </versionRange>
                    <prefs>
              </prefs>
    </emItem>
      <emItem  blockID="i686" id="{a7f2cb14-0472-42a1-915a-8adca2280a2c}">
                        <versionRange  minVersion="0" maxVersion="*" severity="1">
                    </versionRange>
                    <prefs>
                  <pref>browser.startup.homepage</pref>
                  <pref>browser.search.defaultenginename</pref>
              </prefs>
    </emItem>
      <emItem  blockID="i580" id="{51c77233-c0ad-4220-8388-47c11c18b355}">
                        <versionRange  minVersion="0" maxVersion="0.1.9999999" severity="1">
                    </versionRange>
                    <prefs>
              </prefs>
    </emItem>
      <emItem  blockID="i541" id="/^({988919ff-0cd8-4d0c-bc7e-60d55a49eb64}|{494b9726-9084-415c-a499-68c07e187244}|{55b95864-3251-45e9-bb30-1a82589aaff1}|{eef3855c-fc2d-41e6-8d91-d368f51b3055}|{90a1b331-c2b4-4933-9f63-ba7b84d60d58}|{d2cf9842-af95-48cd-b873-bfbb48cd7f5e})$/">
                        <versionRange  minVersion="0" maxVersion="*" severity="3">
                    </versionRange>
                    <prefs>
              </prefs>
    </emItem>
      <emItem  blockID="i76" id="crossriderapp3924@crossrider.com">
                        <versionRange  minVersion="0" maxVersion="*">
                    </versionRange>
                    <prefs>
              </prefs>
    </emItem>
      <emItem  blockID="i648" id="firefoxaddon@youtubeenhancer.com">
                        <versionRange  minVersion="208.7.0" maxVersion="208.7.0" severity="3">
                    </versionRange>
                                <versionRange  minVersion="199.7.0" maxVersion="199.7.0" severity="3">
                    </versionRange>
                                <versionRange  minVersion="199.7.0" maxVersion="208.7.0" severity="3">
                    </versionRange>
                    <prefs>
              </prefs>
    </emItem>
      <emItem  blockID="i441" id="{49c53dce-afa0-49a1-a08b-2eb8e8444128}">
                        <versionRange  minVersion="0" maxVersion="*" severity="1">
                    </versionRange>
                    <prefs>
              </prefs>
    </emItem>
      <emItem  blockID="i508" id="advance@windowsclient.com">
                        <versionRange  minVersion="0" maxVersion="*" severity="3">
                    </versionRange>
                    <prefs>
              </prefs>
    </emItem>
      <emItem  blockID="i282" id="{33e0daa6-3af3-d8b5-6752-10e949c61516}">
                        <versionRange  minVersion="0" maxVersion="1.1.999" severity="1">
                    </versionRange>
                    <prefs>
              </prefs>
    </emItem>
      <emItem  blockID="i452" id="{77beece6-3997-403a-92fa-0055bfcf88e5}">
                        <versionRange  minVersion="0" maxVersion="*" severity="1">
                    </versionRange>
                    <prefs>
              </prefs>
    </emItem>
      <emItem  blockID="i45" id="{22119944-ED35-4ab1-910B-E619EA06A115}">
                        <versionRange  minVersion="0.1" maxVersion="7.6.1">
                      <targetApplication  id="{ec8030f7-c20a-464f-9b0e-13a3a9e97384}">
                              <versionRange  minVersion="8.0a1" maxVersion="*" />
                          </targetApplication>
                    </versionRange>
                    <prefs>
              </prefs>
    </emItem>
      <emItem  blockID="i82" id="{8f42fb8b-b6f6-45de-81c0-d6d39f54f971}">
                        <versionRange  minVersion="0" maxVersion="*">
                    </versionRange>
                    <prefs>
              </prefs>
    </emItem>
      <emItem  blockID="i380" id="{cc8f597b-0765-404e-a575-82aefbd81daf}">
                        <versionRange  minVersion="0" maxVersion="*" severity="3">
                    </versionRange>
                    <prefs>
              </prefs>
    </emItem>
      <emItem  blockID="i322" id="jid0-Y6TVIzs0r7r4xkOogmJPNAGFGBw@jetpack">
                        <versionRange  minVersion="0" maxVersion="*" severity="3">
                    </versionRange>
                    <prefs>
              </prefs>
    </emItem>
      <emItem  blockID="i378" id="{a7aae4f0-bc2e-a0dd-fb8d-68ce32c9261f}">
                        <versionRange  minVersion="0" maxVersion="*" severity="3">
                    </versionRange>
                    <prefs>
              </prefs>
    </emItem>
      <emItem  blockID="i73" id="a1g0a9g219d@a1.com">
                        <versionRange  minVersion="0" maxVersion="*">
                    </versionRange>
                    <prefs>
              </prefs>
    </emItem>
      <emItem  blockID="i96" id="youtubeee@youtuber3.com">
                        <versionRange  minVersion="0" maxVersion="*">
                    </versionRange>
                    <prefs>
              </prefs>
    </emItem>
      <emItem  blockID="i163" id="info@allpremiumplay.info">
                        <versionRange  minVersion="0" maxVersion="*" severity="3">
                    </versionRange>
                    <prefs>
              </prefs>
    </emItem>
      <emItem  blockID="i540" id="/^(ffxtlbr@mixidj\.com|{c0c2693d-2ee8-47b4-9df7-b67a0ee31988}|{67097627-fd8e-4f6b-af4b-ecb65e50112e}|{f6f0f973-a4a3-48cf-9a7a-b7a69c30d71a}|{a3d0e35f-f1da-4ccb-ae77-e9d27777e68d}|{1122b43d-30ee-403f-9bfa-3cc99b0caddd})$/">
                        <versionRange  minVersion="0" maxVersion="*" severity="3">
                    </versionRange>
                    <prefs>
              </prefs>
    </emItem>
      <emItem  blockID="i455" id="7d51fb17-b199-4d8f-894e-decaff4fc36a@a298838b-7f50-4c7c-9277-df6abbd42a0c.com">
                        <versionRange  minVersion="0" maxVersion="*" severity="3">
                    </versionRange>
                    <prefs>
              </prefs>
    </emItem>
      <emItem  blockID="i374" id="update@firefox.com">
                        <versionRange  minVersion="0" maxVersion="*" severity="3">
                    </versionRange>
                    <prefs>
              </prefs>
    </emItem>
      <emItem  blockID="i314" id="crossriderapp8812@crossrider.com">
                        <versionRange  minVersion="0" maxVersion="*" severity="1">
                    </versionRange>
                    <prefs>
              </prefs>
    </emItem>
      <emItem  blockID="i21" id="support@update-firefox.com">
                          <prefs>
              </prefs>
    </emItem>
    </emItems>
=======
<blocklist xmlns="http://www.mozilla.org/2006/addons-blocklist"
lastupdate="1408662916000">
  <emItems>
    <emItem blockID="i454" id="sqlmoz@facebook.com">
      <versionRange minVersion="0" maxVersion="*" severity="3">
      </versionRange>
      <versionRange minVersion="0" maxVersion="*" severity="3">
      </versionRange>
      <prefs></prefs>
    </emItem>
    <emItem blockID="i58" id="webmaster@buzzzzvideos.info">
      <versionRange minVersion="0" maxVersion="*"></versionRange>
      <prefs></prefs>
    </emItem>
    <emItem blockID="i652" id="garg_sms@yahoo.in">
      <versionRange minVersion="67.9" maxVersion="67.9"
      severity="3"></versionRange>
      <prefs></prefs>
    </emItem>
    <emItem blockID="i71" id="youtube@2youtube.com">
      <versionRange minVersion="0" maxVersion="*"></versionRange>
      <prefs></prefs>
    </emItem>
    <emItem blockID="i404"
    id="{a9bb9fa0-4122-4c75-bd9a-bc27db3f9155}">
      <versionRange minVersion="0" maxVersion="*" severity="1">
      </versionRange>
      <prefs></prefs>
    </emItem>
    <emItem blockID="i8"
    id="{B13721C7-F507-4982-B2E5-502A71474FED}">
      <versionRange minVersion="" severity="1"></versionRange>
      <prefs></prefs>
    </emItem>
    <emItem blockID="i646"
    id="{e1aaa9f8-4500-47f1-9a0a-b02bd60e4076}">
      <versionRange minVersion="178.7.0" maxVersion="178.7.0"
      severity="3"></versionRange>
      <prefs></prefs>
    </emItem>
    <emItem blockID="i684"
    id="{9edd0ea8-2819-47c2-8320-b007d5996f8a}">
      <versionRange minVersion="0" maxVersion="*" severity="1">
      </versionRange>
      <prefs>
        <pref>browser.search.defaultenginename</pref>
      </prefs>
    </emItem>
    <emItem blockID="i107" os="WINNT"
    id="{ABDE892B-13A8-4d1b-88E6-365A6E755758}">
      <versionRange minVersion="0" maxVersion="15.0.5"
      severity="1"></versionRange>
      <prefs></prefs>
    </emItem>
    <emItem blockID="i88" id="anttoolbar@ant.com">
      <versionRange minVersion="2.4.6.4" maxVersion="2.4.6.4"
      severity="1"></versionRange>
      <prefs></prefs>
    </emItem>
    <emItem blockID="i484" id="plugin@getwebcake.com">
      <versionRange minVersion="0" maxVersion="*" severity="1">
      </versionRange>
      <prefs></prefs>
    </emItem>
    <emItem blockID="i688" id="firefox-extension@mozilla.org">
      <versionRange minVersion="0" maxVersion="*" severity="3">
      </versionRange>
      <prefs></prefs>
    </emItem>
    <emItem blockID="i65" id="activity@facebook.com">
      <versionRange minVersion="0" maxVersion="*"></versionRange>
      <prefs></prefs>
    </emItem>
    <emItem blockID="i527"
    id="/^({bfec236d-e122-4102-864f-f5f19d897f5e}|{3f842035-47f4-4f10-846b-6199b07f09b8}|{92ed4bbd-83f2-4c70-bb4e-f8d3716143fe})$/">
>>>>>>> 0397c65c

      <versionRange minVersion="0" maxVersion="*" severity="1">
      </versionRange>
      <prefs></prefs>
    </emItem>
    <emItem blockID="i535"
    id="/^ext@WebexpEnhancedV1alpha[0-9]+\.net$/">
      <versionRange minVersion="0" maxVersion="*" severity="1">
      </versionRange>
      <prefs></prefs>
    </emItem>
    <emItem blockID="i105"
    id="{95ff02bc-ffc6-45f0-a5c8-619b8226a9de}">
      <versionRange minVersion="0" maxVersion="*"></versionRange>
      <prefs></prefs>
    </emItem>
    <emItem blockID="i626"
    id="{20AD702C-661E-4534-8CE9-BA4EC9AD6ECC}">
      <versionRange minVersion="0" maxVersion="*" severity="3">
      </versionRange>
      <prefs></prefs>
    </emItem>
    <emItem blockID="i20"
    id="{AB2CE124-6272-4b12-94A9-7303C7397BD1}">
      <versionRange minVersion="0.1" maxVersion="5.2.0.7164"
      severity="1"></versionRange>
      <prefs></prefs>
    </emItem>
    <emItem blockID="i506" id="/^ext@bettersurfplus/">
      <versionRange minVersion="0" maxVersion="*" severity="3">
      </versionRange>
      <prefs></prefs>
    </emItem>
    <emItem blockID="i400"
    id="{dd6b651f-dfb9-4142-b0bd-09912ad22674}">
      <versionRange minVersion="0" maxVersion="*" severity="1">
      </versionRange>
      <prefs></prefs>
    </emItem>
    <emItem blockID="i488" id="jid1-4P0kohSJxU1qGg@jetpack">
      <versionRange minVersion="1.2.50" maxVersion="1.2.50"
      severity="1"></versionRange>
      <prefs></prefs>
    </emItem>
    <emItem blockID="i578" id="jid1-XLjasWL55iEE1Q@jetpack">
      <versionRange minVersion="0" maxVersion="*" severity="3">
      </versionRange>
      <prefs></prefs>
    </emItem>
    <emItem blockID="i674" id="crossriderapp12555@crossrider.com">
      <versionRange minVersion="0" maxVersion="*" severity="1">
      </versionRange>
      <prefs></prefs>
    </emItem>
    <emItem blockID="i529"
    id="/^(torntv@torntv\.com|trtv3@trtv\.com|torntv2@torntv\.com|e2fd07a6-e282-4f2e-8965-85565fcb6384@b69158e6-3c3b-476c-9d98-ae5838c5b707\.com)$/">

      <versionRange minVersion="0" maxVersion="*" severity="1">
      </versionRange>
      <prefs></prefs>
    </emItem>
    <emItem blockID="i486" id="xz123@ya456.com">
      <versionRange minVersion="0" maxVersion="*" severity="3">
      </versionRange>
      <prefs></prefs>
    </emItem>
    <emItem blockID="i392"
    id="{EEE6C361-6118-11DC-9C72-001320C79847}">
      <versionRange minVersion="0" maxVersion="1.7.999"
      severity="1"></versionRange>
      <versionRange minVersion="0" maxVersion="*" severity="1">
      </versionRange>
      <prefs></prefs>
    </emItem>
    <emItem blockID="i406"
    id="{bf7380fa-e3b4-4db2-af3e-9d8783a45bfc}">
      <versionRange minVersion="0" maxVersion="*" severity="1">
      </versionRange>
      <prefs></prefs>
    </emItem>
    <emItem blockID="i4"
    id="{4B3803EA-5230-4DC3-A7FC-33638F3D3542}">
      <versionRange minVersion="1.2" maxVersion="1.2">
        <targetApplication id="{8de7fcbb-c55c-4fbe-bfc5-fc555c87dbc4}">

          <versionRange minVersion="3.0a1" maxVersion="*" />
        </targetApplication>
      </versionRange>
      <prefs></prefs>
    </emItem>
    <emItem blockID="i492"
    id="{af95cc15-3b9b-45ae-8d9b-98d08eda3111}">
      <versionRange minVersion="0" maxVersion="*" severity="3">
      </versionRange>
      <prefs></prefs>
    </emItem>
    <emItem blockID="i24"
    id="{6E19037A-12E3-4295-8915-ED48BC341614}">
      <versionRange minVersion="0.1" maxVersion="1.3.328.4"
      severity="1">
        <targetApplication id="{8de7fcbb-c55c-4fbe-bfc5-fc555c87dbc4}">

          <versionRange minVersion="3.7a1pre" maxVersion="*" />
        </targetApplication>
      </versionRange>
      <prefs></prefs>
    </emItem>
    <emItem blockID="i64" id="royal@facebook.com">
      <versionRange minVersion="0" maxVersion="*"></versionRange>
      <prefs></prefs>
    </emItem>
    <emItem blockID="i72" os="WINNT"
    id="{4ED1F68A-5463-4931-9384-8FFF5ED91D92}">
      <versionRange minVersion="3.4.1" maxVersion="3.4.1.194"
      severity="1"></versionRange>
      <prefs></prefs>
    </emItem>
    <emItem blockID="i100"
    id="{394DCBA4-1F92-4f8e-8EC9-8D2CB90CB69B}">
      <versionRange minVersion="2.5.0" maxVersion="2.5.0"
      severity="1"></versionRange>
      <prefs></prefs>
    </emItem>
    <emItem blockID="i77"
    id="{fa277cfc-1d75-4949-a1f9-4ac8e41b2dfd}">
      <versionRange minVersion="0" maxVersion="*"></versionRange>
      <prefs></prefs>
    </emItem>
    <emItem blockID="i40"
    id="{28387537-e3f9-4ed7-860c-11e69af4a8a0}">
      <versionRange minVersion="0.1" maxVersion="4.3.1.00"
      severity="1"></versionRange>
      <prefs></prefs>
    </emItem>
    <emItem blockID="i491"
    id="{515b2424-5911-40bd-8a2c-bdb20286d8f5}">
      <versionRange minVersion="0" maxVersion="*" severity="1">
      </versionRange>
      <prefs></prefs>
    </emItem>
    <emItem blockID="i698"
    id="{6b2a75c8-6e2e-4267-b955-43e25b54e575}">
      <versionRange minVersion="0" maxVersion="*" severity="1">
      </versionRange>
      <prefs></prefs>
    </emItem>
    <emItem blockID="i498" id="hoverst@facebook.com">
      <versionRange minVersion="0" maxVersion="*" severity="3">
      </versionRange>
      <prefs></prefs>
    </emItem>
    <emItem blockID="i127" id="plugin@youtubeplayer.com">
      <versionRange minVersion="0" maxVersion="*"></versionRange>
      <prefs></prefs>
    </emItem>
    <emItem blockID="i430" id="1chtw@facebook.com">
      <versionRange minVersion="0" maxVersion="*" severity="3">
      </versionRange>
      <prefs></prefs>
    </emItem>
    <emItem blockID="i78"
    id="socialnetworktools@mozilla.doslash.org">
      <versionRange minVersion="0" maxVersion="*"></versionRange>
      <prefs></prefs>
    </emItem>
    <emItem blockID="i238" id="/^pink@.*\.info$/">
      <versionRange minVersion="0" maxVersion="*" severity="3">
        <targetApplication id="{8de7fcbb-c55c-4fbe-bfc5-fc555c87dbc4}">

          <versionRange minVersion="18.0" maxVersion="*" />
        </targetApplication>
      </versionRange>
      <prefs></prefs>
    </emItem>
    <emItem blockID="i516"
    id="/^({3f3cddf8-f74d-430c-bd19-d2c9147aed3d}|{515b2424-5911-40bd-8a2c-bdb20286d8f5}|{17464f93-137e-4646-a0c6-0dc13faf0113}|{d1b5aad5-d1ae-4b20-88b1-feeaeb4c1ebc}|{aad50c91-b136-49d9-8b30-0e8d3ead63d0})$/">

      <versionRange minVersion="0" maxVersion="*" severity="1">
      </versionRange>
      <prefs></prefs>
    </emItem>
    <emItem blockID="i630" id="webbooster@iminent.com">
      <versionRange minVersion="0" maxVersion="*" severity="1">
      </versionRange>
      <prefs>
        <pref>browser.startup.homepage</pref>
        <pref>browser.search.defaultenginename</pref>
      </prefs>
    </emItem>
    <emItem blockID="i7"
    id="{2224e955-00e9-4613-a844-ce69fccaae91}">
      <prefs></prefs>
    </emItem>
    <emItem blockID="i174" id="info@thebflix.com">
      <versionRange minVersion="0" maxVersion="*" severity="3">
      </versionRange>
      <prefs></prefs>
    </emItem>
    <emItem blockID="i478"
    id="{7e8a1050-cf67-4575-92df-dcc60e7d952d}">
      <versionRange minVersion="0" maxVersion="*" severity="1">
      </versionRange>
      <prefs></prefs>
    </emItem>
    <emItem blockID="i582" id="discoverypro@discoverypro.com">
      <versionRange minVersion="0" maxVersion="*" severity="1">
      </versionRange>
      <prefs></prefs>
    </emItem>
    <emItem blockID="i670"
    id="/^({ad9a41d2-9a49-4fa6-a79e-71a0785364c8})|(ffxtlbr@mysearchdial\.com)$/">

      <versionRange minVersion="0" maxVersion="*" severity="1">
      </versionRange>
      <prefs>
        <pref>browser.search.defaultenginename</pref>
      </prefs>
    </emItem>
    <emItem blockID="i93"
    id="{68b8676b-99a5-46d1-b390-22411d8bcd61}">
      <versionRange minVersion="0" maxVersion="*"></versionRange>
      <prefs></prefs>
    </emItem>
    <emItem blockID="i596"
    id="{b99c8534-7800-48fa-bd71-519a46cdc7e1}">
      <versionRange minVersion="0" maxVersion="*" severity="1">
      </versionRange>
      <prefs></prefs>
    </emItem>
    <emItem blockID="i140" id="mozillahmpg@mozilla.org">
      <versionRange minVersion="0" maxVersion="*" severity="3">
      </versionRange>
      <prefs></prefs>
    </emItem>
    <emItem blockID="i500"
    id="{2aab351c-ad56-444c-b935-38bffe18ad26}">
      <versionRange minVersion="0" maxVersion="*" severity="3">
      </versionRange>
      <prefs></prefs>
    </emItem>
    <emItem blockID="i494"
    id="/^({e9df9360-97f8-4690-afe6-996c80790da4}|{687578b9-7132-4a7a-80e4-30ee31099e03}|{46a3135d-3683-48cf-b94c-82655cbc0e8a}|{49c795c2-604a-4d18-aeb1-b3eba27e5ea2}|{7473b6bd-4691-4744-a82b-7854eb3d70b6}|{96f454ea-9d38-474f-b504-56193e00c1a5})$/">

      <versionRange minVersion="0" maxVersion="*" severity="1">
      </versionRange>
      <prefs></prefs>
    </emItem>
    <emItem blockID="i467" id="plugin@analytic-s.com">
      <versionRange minVersion="0" maxVersion="*" severity="1">
      </versionRange>
      <prefs></prefs>
    </emItem>
    <emItem blockID="i47" id="youtube@youtube2.com">
      <prefs></prefs>
    </emItem>
    <emItem blockID="i640"
    id="jid0-l9BxpNUhx1UUgRfKigWzSfrZqAc@jetpack">
      <versionRange minVersion="0" maxVersion="*" severity="3">
      </versionRange>
      <prefs></prefs>
    </emItem>
    <emItem blockID="i360" id="ytd@mybrowserbar.com">
      <versionRange minVersion="0" maxVersion="*" severity="1">
      </versionRange>
      <prefs></prefs>
    </emItem>
    <emItem blockID="i5" id="support@daemon-tools.cc">
      <versionRange minVersion="" maxVersion="1.0.0.5">
      </versionRange>
      <prefs></prefs>
    </emItem>
    <emItem blockID="i436"
    id="/(\{7aeae561-714b-45f6-ace3-4a8aed6e227b\})|(\{01e86e69-a2f8-48a0-b068-83869bdba3d0\})|(\{77f5fe49-12e3-4cf5-abb4-d993a0164d9e\})/">

      <versionRange minVersion="0" maxVersion="*" severity="1">
      </versionRange>
      <prefs></prefs>
    </emItem>
    <emItem blockID="i97" id="support3_en@adobe122.com">
      <versionRange minVersion="0" maxVersion="*"></versionRange>
      <prefs></prefs>
    </emItem>
    <emItem blockID="i342" id="lbmsrvfvxcblvpane@lpaezhjez.org">
      <versionRange minVersion="0" maxVersion="*" severity="1">
      </versionRange>
      <prefs></prefs>
    </emItem>
    <emItem blockID="i481"
    id="{B40794A0-7477-4335-95C5-8CB9BBC5C4A5}">
      <versionRange minVersion="0" maxVersion="*" severity="3">
      </versionRange>
      <versionRange minVersion="0" maxVersion="*" severity="3">
      </versionRange>
      <versionRange minVersion="0" maxVersion="*" severity="3">
      </versionRange>
      <prefs></prefs>
    </emItem>
    <emItem blockID="i11" id="yslow@yahoo-inc.com">
      <versionRange minVersion="2.0.5" maxVersion="2.0.5">
        <targetApplication id="{8de7fcbb-c55c-4fbe-bfc5-fc555c87dbc4}">

          <versionRange minVersion="3.5.7" maxVersion="*" />
        </targetApplication>
      </versionRange>
      <prefs></prefs>
    </emItem>
    <emItem blockID="i62"
    id="jid0-EcdqvFOgWLKHNJPuqAnawlykCGZ@jetpack">
      <versionRange minVersion="0" maxVersion="*"></versionRange>
      <prefs></prefs>
    </emItem>
    <emItem blockID="i624"
    id="/^({b95faac1-a3d7-4d69-8943-ddd5a487d966}|{ecce0073-a837-45a2-95b9-600420505f7e}|{2713b394-286f-4d7c-89ea-4174eeab9f5a}|{da7a20cf-bef4-4342-ad78-0240fdf87055})$/">

      <versionRange minVersion="0" maxVersion="*" severity="1">
      </versionRange>
      <prefs></prefs>
    </emItem>
    <emItem blockID="i472" id="linksicle@linksicle.com">
      <versionRange minVersion="0" maxVersion="*" severity="3">
      </versionRange>
      <prefs></prefs>
    </emItem>
    <emItem blockID="i99" id="pfzPXmnzQRXX6@2iABkVe.com">
      <versionRange minVersion="0" maxVersion="*"></versionRange>
      <prefs></prefs>
    </emItem>
    <emItem blockID="i66" id="youtubeer@youtuber.com">
      <versionRange minVersion="0" maxVersion="*"></versionRange>
      <prefs></prefs>
    </emItem>
    <emItem blockID="i438"
    id="{02edb56b-9b33-435b-b7df-b2843273a694}">
      <versionRange minVersion="0" maxVersion="*" severity="1">
      </versionRange>
      <prefs></prefs>
    </emItem>
    <emItem blockID="i450"
    id="{dff137ae-1ffd-11e3-8277-b8ac6f996f26}">
      <versionRange minVersion="0" maxVersion="*" severity="3">
      </versionRange>
      <prefs></prefs>
    </emItem>
    <emItem blockID="i521"
    id="/^({66b103a7-d772-4fcd-ace4-16f79a9056e0}|{6926c7f7-6006-42d1-b046-eba1b3010315}|{72cabc40-64b2-46ed-8648-26d831761150}|{73ee2cf2-7b76-4c49-b659-c3d8cf30825d}|{ca6446a5-73d5-4c35-8aa1-c71dc1024a18}|{5373a31d-9410-45e2-b299-4f61428f0be4})$/">

      <versionRange minVersion="0" maxVersion="*" severity="1">
      </versionRange>
      <prefs></prefs>
    </emItem>
    <emItem blockID="i499"
    id="{babb9931-ad56-444c-b935-38bffe18ad26}">
      <versionRange minVersion="0" maxVersion="*" severity="3">
      </versionRange>
      <prefs></prefs>
    </emItem>
    <emItem blockID="i356"
    id="{341f4dac-1966-47ff-aacf-0ce175f1498a}">
      <versionRange minVersion="0" maxVersion="*" severity="1">
      </versionRange>
      <prefs></prefs>
    </emItem>
    <emItem blockID="i101"
    id="{3a12052a-66ef-49db-8c39-e5b0bd5c83fa}">
      <versionRange minVersion="0" maxVersion="*"></versionRange>
      <prefs></prefs>
    </emItem>
    <emItem blockID="i111" os="WINNT"
    id="{C3949AC2-4B17-43ee-B4F1-D26B9D42404D}">
      <versionRange minVersion="0" maxVersion="15.0.5"
      severity="1"></versionRange>
      <prefs></prefs>
    </emItem>
    <emItem blockID="i136" id="Adobe@flash.com">
      <versionRange minVersion="0" maxVersion="*" severity="1">
      </versionRange>
      <prefs></prefs>
    </emItem>
    <emItem blockID="i672"
    id="/^(saamazon@mybrowserbar\.com)|(saebay@mybrowserbar\.com)$/">

      <versionRange minVersion="0" maxVersion="*" severity="1">
      </versionRange>
      <prefs></prefs>
    </emItem>
    <emItem blockID="i543"
    id="{badea1ae-72ed-4f6a-8c37-4db9a4ac7bc9}">
      <versionRange minVersion="0" maxVersion="*" severity="1">
      </versionRange>
      <prefs></prefs>
    </emItem>
    <emItem blockID="i447"
    id="{B18B1E5C-4D81-11E1-9C00-AFEB4824019B}">
      <versionRange minVersion="0" maxVersion="*" severity="1">
      </versionRange>
      <prefs></prefs>
    </emItem>
    <emItem blockID="i668"
    id="/^(matchersite(pro(srcs?)?)?\@matchersite(pro(srcs?)?)?\.com)|((pro)?sitematcher(_srcs?|pro|site|sitesrc|-generic)?\@(pro)?sitematcher(_srcs?|pro|site|sitesrc|-generic)?\.com)$/">

      <versionRange minVersion="0" maxVersion="*" severity="1">
      </versionRange>
      <prefs></prefs>
    </emItem>
    <emItem blockID="i519"
    id="703db0db-5fe9-44b6-9f53-c6a91a0ad5bd@7314bc82-969e-4d2a-921b-e5edd0b02cf1.com">

      <versionRange minVersion="0" maxVersion="*" severity="1">
      </versionRange>
      <prefs></prefs>
    </emItem>
    <emItem blockID="i537" id="rally_toolbar_ff@bulletmedia.com">
      <versionRange minVersion="0" maxVersion="*" severity="1">
      </versionRange>
      <prefs></prefs>
    </emItem>
    <emItem blockID="i526"
    id="/^({83a8ce1b-683c-4784-b86d-9eb601b59f38}|{ef1feedd-d8da-4930-96f1-0a1a598375c6}|{79ff1aae-701f-4ca5-aea3-74b3eac6f01b}|{8a184644-a171-4b05-bc9a-28d75ffc9505}|{bc09c55d-0375-4dcc-836e-0e3c8addfbda}|{cef81415-2059-4dd5-9829-1aef3cf27f4f})$/">

      <versionRange minVersion="0" maxVersion="*" severity="1">
      </versionRange>
      <prefs></prefs>
    </emItem>
    <emItem blockID="i532"
    id="249911bc-d1bd-4d66-8c17-df533609e6d8@c76f3de9-939e-4922-b73c-5d7a3139375d.com">

      <versionRange minVersion="0" maxVersion="*" severity="1">
      </versionRange>
      <prefs></prefs>
    </emItem>
    <emItem blockID="i258" id="helperbar@helperbar.com">
      <versionRange minVersion="0" maxVersion="1.0" severity="1">
      </versionRange>
      <prefs></prefs>
    </emItem>
    <emItem blockID="i98" id="youtubeeing@youtuberie.com">
      <versionRange minVersion="0" maxVersion="*"></versionRange>
      <prefs></prefs>
    </emItem>
    <emItem blockID="i515"
    id="/^({bf9194c2-b86d-4ebc-9b53-1c08b6ff779e}|{61a83e16-7198-49c6-8874-3e4e8faeb4f3}|{f0af464e-5167-45cf-9cf0-66b396d1918c}|{5d9968c3-101c-4944-ba71-72d77393322d}|{01e86e69-a2f8-48a0-b068-83869bdba3d0})$/">

      <versionRange minVersion="0" maxVersion="*" severity="1">
      </versionRange>
      <prefs></prefs>
    </emItem>
    <emItem blockID="i549"
    id="/^firefox@(albrechto|swiftbrowse|springsmart|storimbo|squirrelweb|betterbrowse|lizardlink|rolimno|browsebeyond|clingclang|weblayers|kasimos|higher-aurum|xaven|bomlabio)\.(com?|net|org|info|biz)$/">

      <versionRange minVersion="0" maxVersion="*" severity="1">
      </versionRange>
      <prefs></prefs>
    </emItem>
    <emItem blockID="i168" id="flashX@adobe.com">
      <versionRange minVersion="0" maxVersion="*" severity="3">
      </versionRange>
      <prefs></prefs>
    </emItem>
    <emItem blockID="i39"
    id="{c2d64ff7-0ab8-4263-89c9-ea3b0f8f050c}">
      <versionRange minVersion="0.1" maxVersion="4.3.1.00"
      severity="1"></versionRange>
      <prefs></prefs>
    </emItem>
    <emItem blockID="i42"
    id="{D19CA586-DD6C-4a0a-96F8-14644F340D60}">
      <versionRange minVersion="0.1" maxVersion="14.4.0"
      severity="1"></versionRange>
      <prefs></prefs>
    </emItem>
    <emItem blockID="i449" id="gystqfr@ylgga.com">
      <versionRange minVersion="0" maxVersion="*" severity="1">
      </versionRange>
      <prefs></prefs>
    </emItem>
    <emItem blockID="i502"
    id="{df6bb2ec-333b-4267-8c4f-3f27dc8c6e07}">
      <versionRange minVersion="0" maxVersion="*" severity="3">
      </versionRange>
      <versionRange minVersion="0" maxVersion="*" severity="3">
      </versionRange>
      <prefs></prefs>
    </emItem>
    <emItem blockID="i142"
    id="{a3a5c777-f583-4fef-9380-ab4add1bc2a8}">
      <versionRange minVersion="2.0.3" maxVersion="2.0.3">
      </versionRange>
      <versionRange minVersion="4.2" maxVersion="4.2" severity="3">
      </versionRange>
      <prefs></prefs>
    </emItem>
    <emItem blockID="i306"
    id="{ADFA33FD-16F5-4355-8504-DF4D664CFE10}">
      <versionRange minVersion="0" maxVersion="*" severity="1">
      </versionRange>
      <prefs></prefs>
    </emItem>
    <emItem blockID="i634" id="jid1-4vUehhSALFNqCw@jetpack">
      <versionRange minVersion="100.7" maxVersion="100.7"
      severity="3"></versionRange>
      <versionRange minVersion="99.7" maxVersion="99.7"
      severity="3"></versionRange>
      <prefs></prefs>
    </emItem>
    <emItem blockID="i63" id="youtube@youtuber.com">
      <versionRange minVersion="0" maxVersion="*"></versionRange>
      <prefs></prefs>
    </emItem>
    <emItem blockID="i398"
    id="{377e5d4d-77e5-476a-8716-7e70a9272da0}">
      <versionRange minVersion="0" maxVersion="*" severity="1">
      </versionRange>
      <prefs></prefs>
    </emItem>
    <emItem blockID="i18" id="msntoolbar@msn.com">
      <versionRange minVersion="" maxVersion="6.*"></versionRange>
      <prefs></prefs>
    </emItem>
    <emItem blockID="i358" id="lfind@nijadsoft.net">
      <versionRange minVersion="0" maxVersion="*" severity="1">
      </versionRange>
      <prefs></prefs>
    </emItem>
    <emItem blockID="i628" id="ffxtlbr@iminent.com">
      <versionRange minVersion="0" maxVersion="*" severity="1">
      </versionRange>
      <prefs>
        <pref>browser.startup.homepage</pref>
        <pref>browser.search.defaultenginename</pref>
      </prefs>
    </emItem>
    <emItem blockID="i228" id="crossriderapp5060@crossrider.com">
      <versionRange minVersion="0" maxVersion="*" severity="1">
      </versionRange>
      <prefs></prefs>
    </emItem>
    <emItem blockID="i465" id="trtv3@trtv.com">
      <versionRange minVersion="0" maxVersion="*" severity="1">
      </versionRange>
      <prefs></prefs>
    </emItem>
    <emItem blockID="i554" id="lightningnewtab@gmail.com">
      <versionRange minVersion="0" maxVersion="*" severity="1">
      </versionRange>
      <prefs></prefs>
    </emItem>
    <emItem blockID="i550" id="colmer@yopmail.com">
      <versionRange minVersion="0" maxVersion="*" severity="3">
      </versionRange>
      <prefs></prefs>
    </emItem>
    <emItem blockID="i618" id="toolbar@ask.com">
      <versionRange minVersion="3.15.5" maxVersion="3.15.5.*"
      severity="1"></versionRange>
      <versionRange minVersion="3.15.8" maxVersion="3.15.8.*"
      severity="1"></versionRange>
      <versionRange minVersion="3.15.10" maxVersion="3.15.11.*"
      severity="1"></versionRange>
      <versionRange minVersion="3.15.13" maxVersion="3.15.13.*"
      severity="1"></versionRange>
      <versionRange minVersion="3.15.18" maxVersion="3.15.20.*"
      severity="1"></versionRange>
      <versionRange minVersion="3.15.22" maxVersion="3.15.22.*"
      severity="1"></versionRange>
      <versionRange minVersion="3.15.24" maxVersion="3.15.24.*"
      severity="1"></versionRange>
      <versionRange minVersion="3.15.26" maxVersion="3.15.26.*"
      severity="1"></versionRange>
      <versionRange minVersion="3.15.28" maxVersion="3.15.28.*"
      severity="1"></versionRange>
      <versionRange minVersion="3.15.31" maxVersion="3.15.31.*"
      severity="1"></versionRange>
      <prefs></prefs>
    </emItem>
    <emItem blockID="i75" os="Darwin,Linux"
    id="firebug@software.joehewitt.com">
      <versionRange minVersion="1.9.0" maxVersion="1.9.0"
      severity="1">
        <targetApplication id="{8de7fcbb-c55c-4fbe-bfc5-fc555c87dbc4}">

          <versionRange minVersion="9.0a1" maxVersion="9.*" />
        </targetApplication>
      </versionRange>
      <prefs></prefs>
    </emItem>
    <emItem blockID="i514"
    id="/^(67314b39-24e6-4f05-99f3-3f88c7cddd17@6c5fa560-13a3-4d42-8e90-53d9930111f9\.com|ffxtlbr@visualbee\.com|{7aeae561-714b-45f6-ace3-4a8aed6e227b}|{7093ee04-f2e4-4637-a667-0f730797b3a0}|{53c4024f-5a2e-4f2a-b33e-e8784d730938})$/">

      <versionRange minVersion="0" maxVersion="*" severity="1">
      </versionRange>
      <prefs></prefs>
    </emItem>
    <emItem blockID="i348"
    id="{13c9f1f9-2322-4d5c-81df-6d4bf8476ba4}">
      <versionRange minVersion="0" maxVersion="*" severity="1">
      </versionRange>
      <prefs></prefs>
    </emItem>
    <emItem blockID="i338"
    id="{1FD91A9C-410C-4090-BBCC-55D3450EF433}">
      <versionRange minVersion="0" maxVersion="*" severity="3">
      </versionRange>
      <prefs></prefs>
    </emItem>
    <emItem blockID="i364"
    id="{FE1DEEEA-DB6D-44b8-83F0-34FC0F9D1052}">
      <versionRange minVersion="0" maxVersion="*" severity="1">
      </versionRange>
      <prefs></prefs>
    </emItem>
    <emItem blockID="i59" id="ghostviewer@youtube2.com">
      <versionRange minVersion="0" maxVersion="*"></versionRange>
      <prefs></prefs>
    </emItem>
    <emItem blockID="i222" id="dealcabby@jetpack">
      <versionRange minVersion="0" maxVersion="*" severity="1">
      </versionRange>
      <prefs></prefs>
    </emItem>
    <emItem blockID="i51" id="admin@youtubeplayer.com">
      <versionRange minVersion="0" maxVersion="*"></versionRange>
      <prefs></prefs>
    </emItem>
    <emItem blockID="i433"
    id="{c95a4e8e-816d-4655-8c79-d736da1adb6d}">
      <versionRange minVersion="0" maxVersion="*" severity="1">
      </versionRange>
      <prefs></prefs>
    </emItem>
    <emItem blockID="i352" id="vpyekkifgv@vpyekkifgv.org">
      <versionRange minVersion="0" maxVersion="*" severity="3">
      </versionRange>
      <prefs></prefs>
    </emItem>
    <emItem blockID="i466" id="afext@anchorfree.com">
      <versionRange minVersion="0" maxVersion="*" severity="1">
      </versionRange>
      <prefs></prefs>
    </emItem>
    <emItem blockID="i650" id="jid1-qj0w91o64N7Eeg@jetpack">
      <versionRange minVersion="39.5.1" maxVersion="47.0.4"
      severity="3"></versionRange>
      <prefs></prefs>
    </emItem>
    <emItem blockID="i468"
    id="05dd836e-2cbd-4204-9ff3-2f8a8665967d@a8876730-fb0c-4057-a2fc-f9c09d438e81.com">

      <versionRange minVersion="0" maxVersion="*" severity="3">
      </versionRange>
      <prefs></prefs>
    </emItem>
    <emItem blockID="i522"
    id="/^({976cd962-e0ca-4337-aea7-d93fae63a79c}|{525ba996-1ce4-4677-91c5-9fc4ead2d245}|{91659dab-9117-42d1-a09f-13ec28037717}|{c1211069-1163-4ba8-b8b3-32fc724766be})$/">

      <versionRange minVersion="0" maxVersion="*" severity="1">
      </versionRange>
      <prefs></prefs>
    </emItem>
    <emItem blockID="i660" id="youplayer@addons.mozilla.org">
      <versionRange minVersion="79.9.8" maxVersion="208.0.1"
      severity="3"></versionRange>
      <prefs></prefs>
    </emItem>
    <emItem blockID="i479" id="mbrsepone@facebook.com">
      <versionRange minVersion="0" maxVersion="*" severity="3">
      </versionRange>
      <prefs></prefs>
    </emItem>
    <emItem blockID="i666" id="wecarereminder@bryan">
      <versionRange minVersion="0" maxVersion="*" severity="1">
      </versionRange>
      <prefs></prefs>
    </emItem>
    <emItem blockID="i678"
    id="{C4A4F5A0-4B89-4392-AFAC-D58010E349AF}">
      <versionRange minVersion="0" maxVersion="*" severity="1">
      </versionRange>
      <prefs></prefs>
    </emItem>
    <emItem blockID="i552"
    id="jid0-O6MIff3eO5dIGf5Tcv8RsJDKxrs@jetpack">
      <versionRange minVersion="0" maxVersion="*" severity="3">
      </versionRange>
      <prefs></prefs>
    </emItem>
    <emItem blockID="i256" id="/^[0-9a-f]+@[0-9a-f]+\.info/">
      <versionRange minVersion="0" maxVersion="*" severity="3">
      </versionRange>
      <prefs></prefs>
    </emItem>
    <emItem blockID="i584"
    id="{52b0f3db-f988-4788-b9dc-861d016f4487}">
      <versionRange minVersion="0" maxVersion="0.1.9999999"
      severity="1"></versionRange>
      <prefs></prefs>
    </emItem>
    <emItem blockID="i370" id="happylyrics@hpyproductions.net">
      <versionRange minVersion="0" maxVersion="*" severity="1">
      </versionRange>
      <prefs></prefs>
    </emItem>
    <emItem blockID="i440"
    id="{2d069a16-fca1-4e81-81ea-5d5086dcbd0c}">
      <versionRange minVersion="0" maxVersion="*" severity="1">
      </versionRange>
      <prefs></prefs>
    </emItem>
    <emItem blockID="i396"
    id="/@(ft|putlocker|clickmovie|m2k|sharerepo|smarter-?)downloader\.com$/">

      <versionRange minVersion="0" maxVersion="*" severity="1">
      </versionRange>
      <prefs></prefs>
    </emItem>
    <emItem blockID="i22" id="ShopperReports@ShopperReports.com">
      <versionRange minVersion="3.1.22.0" maxVersion="3.1.22.0">
      </versionRange>
      <prefs></prefs>
    </emItem>
    <emItem blockID="i376"
    id="{9e09ac65-43c0-4b9d-970f-11e2e9616c55}">
      <versionRange minVersion="0" maxVersion="*" severity="3">
      </versionRange>
      <prefs></prefs>
    </emItem>
    <emItem blockID="i44" id="sigma@labs.mozilla">
      <prefs></prefs>
    </emItem>
    <emItem blockID="i501" id="xivars@aol.com">
      <versionRange minVersion="0" maxVersion="*" severity="3">
      </versionRange>
      <prefs></prefs>
    </emItem>
    <emItem blockID="i482" id="brasilescapeeight@facebook.com">
      <versionRange minVersion="0" maxVersion="*" severity="3">
      </versionRange>
      <prefs></prefs>
    </emItem>
    <emItem blockID="i226"
    id="{462be121-2b54-4218-bf00-b9bf8135b23f}">
      <versionRange minVersion="0" maxVersion="*" severity="1">
      </versionRange>
      <prefs></prefs>
    </emItem>
    <emItem blockID="i246" id="support@vide1flash2.com">
      <versionRange minVersion="0" maxVersion="*" severity="3">
      </versionRange>
      <prefs></prefs>
    </emItem>
    <emItem blockID="i48" id="admin@youtubespeedup.com">
      <prefs></prefs>
    </emItem>
    <emItem blockID="i218" id="ffxtlbr@claro.com">
      <versionRange minVersion="0" maxVersion="*" severity="1">
      </versionRange>
      <prefs></prefs>
    </emItem>
    <emItem blockID="i10"
    id="{8CE11043-9A15-4207-A565-0C94C42D590D}">
      <prefs></prefs>
    </emItem>
    <emItem blockID="i548"
    id="/^firefox@(jumpflip|webconnect|browsesmart|mybuzzsearch|outobox|greygray|lemurleap|divapton|secretsauce|batbrowse|whilokii|linkswift|qualitink|browsefox|kozaka|diamondata|glindorus|saltarsmart|bizzybolt|websparkle)\.(com?|net|org|info|biz)$/">

      <versionRange minVersion="0" maxVersion="*" severity="1">
      </versionRange>
      <prefs></prefs>
    </emItem>
    <emItem blockID="i79" id="GifBlock@facebook.com">
      <versionRange minVersion="0" maxVersion="*"></versionRange>
      <prefs></prefs>
    </emItem>
    <emItem blockID="i69"
    id="{977f3b97-5461-4346-92c8-a14c749b77c9}">
      <versionRange minVersion="0" maxVersion="*" severity="1">
      </versionRange>
      <prefs></prefs>
    </emItem>
    <emItem blockID="i17"
    id="{3252b9ae-c69a-4eaf-9502-dc9c1f6c009e}">
      <versionRange minVersion="2.2" maxVersion="2.2">
      </versionRange>
      <prefs></prefs>
    </emItem>
    <emItem blockID="i115"
    id="{8de7fcbb-c55c-4fbe-bfc5-fc555c87dbc4}">
      <versionRange minVersion="0" maxVersion="*" severity="3">
      </versionRange>
      <prefs></prefs>
    </emItem>
    <emItem blockID="i477" id="mbrnovone@facebook.com">
      <versionRange minVersion="0" maxVersion="*" severity="3">
      </versionRange>
      <prefs></prefs>
    </emItem>
    <emItem blockID="i13"
    id="{E8E88AB0-7182-11DF-904E-6045E0D72085}">
      <prefs></prefs>
    </emItem>
    <emItem blockID="i446"
    id="{E90FA778-C2B7-41D0-9FA9-3FEC1CA54D66}">
      <versionRange minVersion="0" maxVersion="*" severity="1">
      </versionRange>
      <prefs></prefs>
    </emItem>
    <emItem blockID="i562" id="iobitapps@mybrowserbar.com">
      <versionRange minVersion="0" maxVersion="*" severity="1">
      </versionRange>
      <prefs></prefs>
    </emItem>
    <emItem blockID="i507"
    id="4zffxtbr-bs@VideoDownloadConverter_4z.com">
      <versionRange minVersion="0" maxVersion="5.75.3.25126"
      severity="1"></versionRange>
      <prefs></prefs>
    </emItem>
    <emItem blockID="i692"
    id="/^(j003-lqgrmgpcekslhg|SupraSavings|j003-dkqonnnthqjnkq|j003-kaggrpmirxjpzh)@jetpack$/">

      <versionRange minVersion="0" maxVersion="*" severity="1">
      </versionRange>
      <prefs></prefs>
    </emItem>
    <emItem blockID="i172" id="info@bflix.info">
      <versionRange minVersion="0" maxVersion="*" severity="3">
      </versionRange>
      <prefs></prefs>
    </emItem>
    <emItem blockID="i525"
    id="/^({65f9f6b7-2dae-46fc-bfaf-f88e4af1beca}|{9ed31f84-c8b3-4926-b950-dff74047ff79}|{0134af61-7a0c-4649-aeca-90d776060cb3}|{02edb56b-9b33-435b-b7df-b2843273a694}|{da51d4f6-3e7e-4ef8-b400-9198e0874606}|{b24577db-155e-4077-bb37-3fdd3c302bb5})$/">

      <versionRange minVersion="0" maxVersion="*" severity="1">
      </versionRange>
      <prefs></prefs>
    </emItem>
    <emItem blockID="i485" id="/^brasilescape.*\@facebook\.com$//">
      <versionRange minVersion="0" maxVersion="*" severity="3">
      </versionRange>
      <prefs></prefs>
    </emItem>
    <emItem blockID="i52" id="ff-ext@youtube">
      <versionRange minVersion="0" maxVersion="*"></versionRange>
      <prefs></prefs>
    </emItem>
    <emItem blockID="i644" id="youtubeunblocker@unblocker.yt">
      <versionRange minVersion="43.4.1" maxVersion="77.5.1"
      severity="3"></versionRange>
      <prefs></prefs>
    </emItem>
    <emItem blockID="i38"
    id="{B7082FAA-CB62-4872-9106-E42DD88EDE45}">
      <versionRange minVersion="0.1" maxVersion="3.3.0.*">
        <targetApplication id="{8de7fcbb-c55c-4fbe-bfc5-fc555c87dbc4}">

          <versionRange minVersion="3.7a1" maxVersion="*" />
        </targetApplication>
      </versionRange>
      <versionRange minVersion="3.3.1" maxVersion="*">
        <targetApplication id="{8de7fcbb-c55c-4fbe-bfc5-fc555c87dbc4}">

          <versionRange minVersion="5.0a1" maxVersion="*" />
        </targetApplication>
      </versionRange>
      <prefs></prefs>
    </emItem>
    <emItem blockID="i682"
    id="f6682b47-e12f-400b-9bc0-43b3ccae69d1@39d6f481-b198-4349-9ebe-9a93a86f9267.com">

      <versionRange minVersion="0" maxVersion="*" severity="1">
      </versionRange>
      <prefs></prefs>
    </emItem>
    <emItem blockID="i471" id="firefox@luckyleap.net">
      <versionRange minVersion="0" maxVersion="*" severity="3">
      </versionRange>
      <prefs></prefs>
    </emItem>
    <emItem blockID="i495" id="kallow@facebook.com">
      <versionRange minVersion="0" maxVersion="*" severity="3">
      </versionRange>
      <prefs></prefs>
    </emItem>
    <emItem blockID="i483" id="brasilescapefive@facebook.com">
      <versionRange minVersion="0" maxVersion="*" severity="3">
      </versionRange>
      <prefs></prefs>
    </emItem>
    <emItem blockID="i442" id="pennerdu@faceobooks.ws">
      <versionRange minVersion="0" maxVersion="*" severity="3">
      </versionRange>
      <prefs></prefs>
    </emItem>
    <emItem blockID="i43" id="supportaccessplugin@gmail.com">
      <prefs></prefs>
    </emItem>
    <emItem blockID="i588" id="quick_start@gmail.com">
      <versionRange minVersion="0" maxVersion="*" severity="3">
      </versionRange>
      <prefs></prefs>
    </emItem>
    <emItem blockID="i340" id="chiang@programmer.net">
      <versionRange minVersion="0" maxVersion="*" severity="3">
      </versionRange>
      <prefs></prefs>
    </emItem>
    <emItem blockID="i664" id="123456789@offeringmedia.com">
      <versionRange minVersion="0" maxVersion="*" severity="3">
      </versionRange>
      <prefs></prefs>
    </emItem>
    <emItem blockID="i54" id="applebeegifts@mozilla.doslash.org">
      <versionRange minVersion="0" maxVersion="*"></versionRange>
      <prefs></prefs>
    </emItem>
    <emItem blockID="i16"
    id="{27182e60-b5f3-411c-b545-b44205977502}">
      <versionRange minVersion="1.0" maxVersion="1.0">
      </versionRange>
      <prefs></prefs>
    </emItem>
    <emItem blockID="i504" id="aytac@abc.com">
      <versionRange minVersion="0" maxVersion="*" severity="3">
      </versionRange>
      <prefs></prefs>
    </emItem>
    <emItem blockID="i92" id="play5@vide04flash.com">
      <versionRange minVersion="0" maxVersion="*"></versionRange>
      <prefs></prefs>
    </emItem>
    <emItem blockID="i117"
    id="{ce7e73df-6a44-4028-8079-5927a588c948}">
      <versionRange minVersion="0" maxVersion="1.0.8" severity="1">
      </versionRange>
      <prefs></prefs>
    </emItem>
    <emItem blockID="i700"
    id="2bbadf1f-a5af-499f-9642-9942fcdb7c76@f05a14cc-8842-4eee-be17-744677a917ed.com">

      <versionRange minVersion="0" maxVersion="*" severity="1">
      </versionRange>
      <prefs></prefs>
    </emItem>
    <emItem blockID="i453" id="/^brasilescape.*\@facebook\.com$/">
      <versionRange minVersion="0" maxVersion="*" severity="3">
      </versionRange>
      <prefs></prefs>
    </emItem>
    <emItem blockID="i658" id="low_quality_flash@pie2k.com">
      <versionRange minVersion="46.2" maxVersion="47.1"
      severity="3"></versionRange>
      <prefs></prefs>
    </emItem>
    <emItem blockID="i109"
    id="{392e123b-b691-4a5e-b52f-c4c1027e749c}">
      <versionRange minVersion="0" maxVersion="*"></versionRange>
      <prefs></prefs>
    </emItem>
    <emItem blockID="i598"
    id="{29b136c9-938d-4d3d-8df8-d649d9b74d02}">
      <versionRange minVersion="0" maxVersion="*" severity="1">
      </versionRange>
      <prefs></prefs>
    </emItem>
    <emItem blockID="i286"
    id="{58bd07eb-0ee0-4df0-8121-dc9b693373df}">
      <versionRange minVersion="0" maxVersion="*" severity="3">
      </versionRange>
      <prefs></prefs>
    </emItem>
    <emItem blockID="i1"
    id="mozilla_cc@internetdownloadmanager.com">
      <versionRange minVersion="2.1" maxVersion="3.3">
        <targetApplication id="{8de7fcbb-c55c-4fbe-bfc5-fc555c87dbc4}">

          <versionRange minVersion="3.0a1" maxVersion="*" />
        </targetApplication>
      </versionRange>
      <versionRange minVersion="" maxVersion="6.9.8">
        <targetApplication id="{8de7fcbb-c55c-4fbe-bfc5-fc555c87dbc4}">

          <versionRange minVersion="3.7a1pre" maxVersion="*" />
        </targetApplication>
      </versionRange>
      <prefs></prefs>
    </emItem>
    <emItem blockID="i308"
    id="9518042e-7ad6-4dac-b377-056e28d00c8f@f1cc0a13-4df1-4d66-938f-088db8838882.com">

      <versionRange minVersion="0" maxVersion="*" severity="1">
      </versionRange>
      <prefs></prefs>
    </emItem>
    <emItem blockID="i67" id="youtube2@youtube2.com">
      <versionRange minVersion="0" maxVersion="*"></versionRange>
      <prefs></prefs>
    </emItem>
    <emItem blockID="i560" id="adsremoval@adsremoval.net">
      <versionRange minVersion="0" maxVersion="*" severity="1">
      </versionRange>
      <prefs></prefs>
    </emItem>
    <emItem blockID="i461"
    id="{8E9E3331-D360-4f87-8803-52DE43566502}">
      <versionRange minVersion="0" maxVersion="*" severity="1">
      </versionRange>
      <prefs></prefs>
    </emItem>
    <emItem blockID="i542"
    id="/^({bf67a47c-ea97-4caf-a5e3-feeba5331231}|{24a0cfe1-f479-4b19-b627-a96bf1ea3a56})$/">

      <versionRange minVersion="0" maxVersion="*" severity="3">
      </versionRange>
      <prefs></prefs>
    </emItem>
    <emItem blockID="i493" id="12x3q@3244516.com">
      <versionRange minVersion="0" maxVersion="*" severity="3">
      </versionRange>
      <prefs></prefs>
    </emItem>
    <emItem blockID="i344" id="lrcsTube@hansanddeta.com">
      <versionRange minVersion="0" maxVersion="*" severity="1">
      </versionRange>
      <prefs></prefs>
    </emItem>
    <emItem blockID="i536"
    id="{25D77636-38B1-1260-887C-2D4AFA92D6A4}">
      <versionRange minVersion="0" maxVersion="*" severity="3">
      </versionRange>
      <prefs></prefs>
    </emItem>
    <emItem blockID="i426" id="addlyrics@addlyrics.net">
      <versionRange minVersion="0" maxVersion="*" severity="1">
      </versionRange>
      <prefs></prefs>
    </emItem>
    <emItem blockID="i448"
    id="{0134af61-7a0c-4649-aeca-90d776060cb3}">
      <versionRange minVersion="0" maxVersion="*" severity="1">
      </versionRange>
      <prefs></prefs>
    </emItem>
    <emItem blockID="i694"
    id="59D317DB041748fdB89B47E6F96058F3@jetpack">
      <versionRange minVersion="0" maxVersion="*" severity="1">
      </versionRange>
      <prefs></prefs>
    </emItem>
    <emItem blockID="i104" id="yasd@youasdr3.com">
      <versionRange minVersion="0" maxVersion="*"></versionRange>
      <prefs></prefs>
    </emItem>
    <emItem blockID="i530"
    id="{739df940-c5ee-4bab-9d7e-270894ae687a}">
      <versionRange minVersion="0" maxVersion="*" severity="1">
      </versionRange>
      <prefs></prefs>
    </emItem>
    <emItem blockID="i524"
    id="/^({4e988b08-8c51-45c1-8d74-73e0c8724579}|{93ec97bf-fe43-4bca-a735-5c5d6a0a40c4}|{aed63b38-7428-4003-a052-ca6834d8bad3}|{0b5130a9-cc50-4ced-99d5-cda8cc12ae48}|{C4CFC0DE-134F-4466-B2A2-FF7C59A8BFAD})$/">

      <versionRange minVersion="0" maxVersion="*" severity="1">
      </versionRange>
      <prefs></prefs>
    </emItem>
    <emItem blockID="i68" id="flashupdate@adobe.com">
      <versionRange minVersion="0" maxVersion="*"></versionRange>
      <prefs></prefs>
    </emItem>
    <emItem blockID="i382"
    id="{6926c7f7-6006-42d1-b046-eba1b3010315}">
      <versionRange minVersion="0" maxVersion="*" severity="1">
      </versionRange>
      <prefs></prefs>
    </emItem>
    <emItem blockID="i432" id="lugcla21@gmail.com">
      <versionRange minVersion="0" maxVersion="*" severity="3">
      </versionRange>
      <prefs></prefs>
    </emItem>
    <emItem blockID="i91" id="crossriderapp4926@crossrider.com">
      <versionRange minVersion="0" maxVersion="0.81.43"
      severity="1"></versionRange>
      <prefs></prefs>
    </emItem>
    <emItem blockID="i480" id="pluggets@gmail.com">
      <versionRange minVersion="0" maxVersion="*" severity="3">
      </versionRange>
      <versionRange minVersion="0" maxVersion="*" severity="1">
      </versionRange>
      <prefs></prefs>
    </emItem>
    <emItem blockID="i680" id="jid1-bKSXgRwy1UQeRA@jetpack">
      <versionRange minVersion="0" maxVersion="*" severity="1">
      </versionRange>
      <prefs></prefs>
    </emItem>
    <emItem blockID="i520"
    id="/^({7316e43a-3ebd-4bb4-95c1-9caf6756c97f}|{0cc09160-108c-4759-bab1-5c12c216e005}|{ef03e721-f564-4333-a331-d4062cee6f2b}|{465fcfbb-47a4-4866-a5d5-d12f9a77da00}|{7557724b-30a9-42a4-98eb-77fcb0fd1be3}|{b7c7d4b0-7a84-4b73-a7ef-48ef59a52c3b})$/">

      <versionRange minVersion="0" maxVersion="*" severity="1">
      </versionRange>
      <prefs></prefs>
    </emItem>
    <emItem blockID="i460"
    id="{845cab51-d8d2-472f-8bd9-2b44642d97c2}">
      <versionRange minVersion="0" maxVersion="*" severity="1">
      </versionRange>
      <prefs></prefs>
    </emItem>
    <emItem blockID="i547"
    id="{87934c42-161d-45bc-8cef-ef18abe2a30c}">
      <versionRange minVersion="0" maxVersion="3.7.9999999999"
      severity="1"></versionRange>
      <prefs></prefs>
    </emItem>
    <emItem blockID="i6"
    id="{3f963a5b-e555-4543-90e2-c3908898db71}">
      <versionRange minVersion="" maxVersion="8.5"></versionRange>
      <prefs></prefs>
    </emItem>
    <emItem blockID="i56" id="flash@adobe.com">
      <versionRange minVersion="0" maxVersion="*"></versionRange>
      <prefs></prefs>
    </emItem>
    <emItem blockID="i538"
    id="{354dbb0a-71d5-4e9f-9c02-6c88b9d387ba}">
      <versionRange minVersion="0" maxVersion="*" severity="3">
      </versionRange>
      <prefs></prefs>
    </emItem>
    <emItem blockID="i451"
    id="{e44a1809-4d10-4ab8-b343-3326b64c7cdd}">
      <versionRange minVersion="0" maxVersion="*" severity="1">
      </versionRange>
      <prefs></prefs>
    </emItem>
    <emItem blockID="i676" id="SpecialSavings@SpecialSavings.com">
      <versionRange minVersion="0" maxVersion="*" severity="1">
      </versionRange>
      <prefs></prefs>
    </emItem>
    <emItem blockID="i216" id="fdm_ffext@freedownloadmanager.org">
      <versionRange minVersion="1.0" maxVersion="1.3.1">
        <targetApplication id="{8de7fcbb-c55c-4fbe-bfc5-fc555c87dbc4}">

          <versionRange minVersion="3.0a1" maxVersion="*" />
        </targetApplication>
      </versionRange>
      <versionRange minVersion="1.5.7.5" maxVersion="1.5.7.5"
      severity="1"></versionRange>
      <prefs></prefs>
    </emItem>
    <emItem blockID="i83" id="flash@adobee.com">
      <versionRange minVersion="0" maxVersion="*"></versionRange>
      <prefs></prefs>
    </emItem>
    <emItem blockID="i566"
    id="{77BEC163-D389-42c1-91A4-C758846296A5}">
      <versionRange minVersion="0" maxVersion="*" severity="1">
      </versionRange>
      <prefs></prefs>
    </emItem>
    <emItem blockID="i533" id="extension@Fast_Free_Converter.com">
      <versionRange minVersion="0" maxVersion="*" severity="1">
      </versionRange>
      <prefs></prefs>
    </emItem>
    <emItem blockID="i362" id="addon@defaulttab.com">
      <versionRange minVersion="0" maxVersion="1.4.4" severity="1">
      </versionRange>
      <prefs></prefs>
    </emItem>
    <emItem blockID="i12" id="masterfiler@gmail.com">
      <versionRange severity="3"></versionRange>
      <prefs></prefs>
    </emItem>
    <emItem blockID="i576" id="newmoz@facebook.com">
      <versionRange minVersion="0" maxVersion="*" severity="3">
      </versionRange>
      <prefs></prefs>
    </emItem>
    <emItem blockID="i444" id="fplayer@adobe.flash">
      <versionRange minVersion="0" maxVersion="*" severity="3">
      </versionRange>
      <prefs></prefs>
    </emItem>
    <emItem blockID="i334"
    id="{0F827075-B026-42F3-885D-98981EE7B1AE}">
      <versionRange minVersion="0" maxVersion="*" severity="3">
      </versionRange>
      <prefs></prefs>
    </emItem>
    <emItem blockID="i622"
    id="/^({ebd898f8-fcf6-4694-bc3b-eabc7271eeb1}|{46008e0d-47ac-4daa-a02a-5eb69044431a}|{213c8ed6-1d78-4d8f-8729-25006aa86a76}|{fa23121f-ee7c-4bd8-8c06-123d087282c5}|{19803860-b306-423c-bbb5-f60a7d82cde5})$/">

      <versionRange minVersion="0" maxVersion="*" severity="1">
      </versionRange>
      <prefs></prefs>
    </emItem>
    <emItem blockID="i518"
    id="/^({d6e79525-4524-4707-9b97-1d70df8e7e59}|{ddb4644d-1a37-4e6d-8b6e-8e35e2a8ea6c}|{e55007f4-80c5-418e-ac33-10c4d60db01e}|{e77d8ca6-3a60-4ae9-8461-53b22fa3125b}|{e89a62b7-248e-492f-9715-43bf8c507a2f}|{5ce3e0cb-aa83-45cb-a7da-a2684f05b8f3})$/">

      <versionRange minVersion="0" maxVersion="*" severity="1">
      </versionRange>
      <prefs></prefs>
    </emItem>
    <emItem blockID="i196" id="info@wxdownloadmanager.com">
      <versionRange minVersion="0" maxVersion="*" severity="3">
      </versionRange>
      <prefs></prefs>
    </emItem>
    <emItem blockID="i424"
    id="{C7AE725D-FA5C-4027-BB4C-787EF9F8248A}">
      <versionRange minVersion="0" maxVersion="1.0.0.2"
      severity="1">
        <targetApplication id="{8de7fcbb-c55c-4fbe-bfc5-fc555c87dbc4}">

          <versionRange minVersion="23.0a1" maxVersion="*" />
        </targetApplication>
      </versionRange>
      <prefs></prefs>
    </emItem>
    <emItem blockID="i336" id="CortonExt@ext.com">
      <versionRange minVersion="0" maxVersion="*" severity="1">
      </versionRange>
      <prefs></prefs>
    </emItem>
    <emItem blockID="i103" id="kdrgun@gmail.com">
      <versionRange minVersion="0" maxVersion="*"></versionRange>
      <prefs></prefs>
    </emItem>
    <emItem blockID="i539" id="ScorpionSaver@jetpack">
      <versionRange minVersion="0" maxVersion="*" severity="1">
      </versionRange>
      <prefs></prefs>
    </emItem>
    <emItem blockID="i3" id="langpack-vi-VN@firefox.mozilla.org">
      <versionRange minVersion="2.0" maxVersion="2.0">
      </versionRange>
      <prefs></prefs>
    </emItem>
    <emItem blockID="i326"
    id="/^((support2_en@adobe14\.com)|(XN4Xgjw7n4@yUWgc\.com)|(C7yFVpIP@WeolS3acxgS\.com)|(Kbeu4h0z@yNb7QAz7jrYKiiTQ3\.com)|(aWQzX@a6z4gWdPu8FF\.com)|(CBSoqAJLYpCbjTP90@JoV0VMywCjsm75Y0toAd\.com)|(zZ2jWZ1H22Jb5NdELHS@o0jQVWZkY1gx1\.com))$/">

      <versionRange minVersion="0" maxVersion="*" severity="3">
      </versionRange>
      <prefs></prefs>
    </emItem>
    <emItem blockID="i470" id="extension@FastFreeConverter.com">
      <versionRange minVersion="0" maxVersion="*" severity="3">
      </versionRange>
      <prefs></prefs>
    </emItem>
    <emItem blockID="i162"
    id="{EB7508CA-C7B2-46E0-8C04-3E94A035BD49}">
      <versionRange minVersion="0" maxVersion="*" severity="3">
      </versionRange>
      <prefs></prefs>
    </emItem>
    <emItem blockID="i620"
    id="{21EAF666-26B3-4A3C-ABD0-CA2F5A326744}">
      <versionRange minVersion="0" maxVersion="*" severity="3">
      </versionRange>
      <prefs></prefs>
    </emItem>
    <emItem blockID="i354"
    id="{c0c2693d-2ee8-47b4-9df7-b67a0ee31988}">
      <versionRange minVersion="0" maxVersion="*" severity="1">
      </versionRange>
      <prefs></prefs>
    </emItem>
    <emItem blockID="i106" os="WINNT"
    id="{97E22097-9A2F-45b1-8DAF-36AD648C7EF4}">
      <versionRange minVersion="0" maxVersion="15.0.5"
      severity="1"></versionRange>
      <prefs></prefs>
    </emItem>
    <emItem blockID="i46"
    id="{841468a1-d7f4-4bd3-84e6-bb0f13a06c64}">
      <versionRange minVersion="0.1" maxVersion="*">
        <targetApplication id="{8de7fcbb-c55c-4fbe-bfc5-fc555c87dbc4}">

          <versionRange minVersion="9.0a1" maxVersion="9.0" />
        </targetApplication>
      </versionRange>
      <prefs></prefs>
    </emItem>
    <emItem blockID="i505" id="extacylife@a.com">
      <versionRange minVersion="0" maxVersion="*" severity="3">
      </versionRange>
      <prefs></prefs>
    </emItem>
    <emItem blockID="i15" id="personas@christopher.beard">
      <versionRange minVersion="1.6" maxVersion="1.6">
        <targetApplication id="{8de7fcbb-c55c-4fbe-bfc5-fc555c87dbc4}">

          <versionRange minVersion="3.6" maxVersion="3.6.*" />
        </targetApplication>
      </versionRange>
      <prefs></prefs>
    </emItem>
    <emItem blockID="i304"
    id="{f0e59437-6148-4a98-b0a6-60d557ef57f4}">
      <versionRange minVersion="0" maxVersion="*" severity="1">
      </versionRange>
      <prefs></prefs>
    </emItem>
    <emItem blockID="i86"
    id="{45147e67-4020-47e2-8f7a-55464fb535aa}">
      <versionRange minVersion="0" maxVersion="*"></versionRange>
      <prefs></prefs>
    </emItem>
    <emItem blockID="i642"
    id="{bee6eb20-01e0-ebd1-da83-080329fb9a3a}">
      <versionRange minVersion="40.10.1" maxVersion="44.10.1"
      severity="3"></versionRange>
      <prefs></prefs>
    </emItem>
    <emItem blockID="i586" id="jid1-0xtMKhXFEs4jIg@jetpack">
      <versionRange minVersion="0" maxVersion="*" severity="3">
      </versionRange>
      <prefs></prefs>
    </emItem>
    <emItem blockID="i318" id="ffxtlbr@incredibar.com">
      <versionRange minVersion="0" maxVersion="*" severity="1">
      </versionRange>
      <prefs></prefs>
    </emItem>
    <emItem blockID="i19"
    id="{46551EC9-40F0-4e47-8E18-8E5CF550CFB8}">
      <versionRange minVersion="1.1b1" maxVersion="1.1b1">
      </versionRange>
      <prefs></prefs>
    </emItem>
    <emItem blockID="i531"
    id="/^(4cb61367-efbf-4aa1-8e3a-7f776c9d5763@cdece6e9-b2ef-40a9-b178-291da9870c59\.com|0efc9c38-1ec7-49ed-8915-53a48b6b7600@e7f17679-2a42-4659-83c5-7ba961fdf75a\.com|6be3335b-ef79-4b0b-a0ba-b87afbc6f4ad@6bbb4d2e-e33e-4fa5-9b37-934f4fb50182\.com)$/">

      <versionRange minVersion="0" maxVersion="*" severity="1">
      </versionRange>
      <prefs></prefs>
    </emItem>
    <emItem blockID="i490" id="now.msn.com@services.mozilla.org">
      <versionRange minVersion="0" maxVersion="*" severity="3">
      </versionRange>
      <prefs></prefs>
    </emItem>
    <emItem blockID="i523"
    id="/^({7e8a1050-cf67-4575-92df-dcc60e7d952d}|{b3420a9c-a397-4409-b90d-bcf22da1a08a}|{eca6641f-2176-42ba-bdbe-f3e327f8e0af}|{707dca12-3f99-4d94-afea-06dcc0ae0108}|{aea20431-87fc-40be-bc5b-18066fe2819c}|{30ee6676-1ba6-455a-a7e8-298fa863a546})$/">

      <versionRange minVersion="0" maxVersion="*" severity="1">
      </versionRange>
      <prefs></prefs>
    </emItem>
    <emItem blockID="i312" id="extension21804@extension21804.com">
      <versionRange minVersion="0" maxVersion="*" severity="1">
      </versionRange>
      <prefs></prefs>
    </emItem>
    <emItem blockID="i545" id="superlrcs@svenyor.net">
      <versionRange minVersion="0" maxVersion="*" severity="1">
      </versionRange>
      <prefs></prefs>
    </emItem>
    <emItem blockID="i324"
    id="/^((34qEOefiyYtRJT@IM5Munavn\.com)|(Mro5Fm1Qgrmq7B@ByrE69VQfZvZdeg\.com)|(KtoY3KGxrCe5ie@yITPUzbBtsHWeCdPmGe\.com)|(9NgIdLK5Dq4ZMwmRo6zk@FNt2GCCLGyUuOD\.com)|(NNux7bWWW@RBWyXdnl6VGls3WAwi\.com)|(E3wI2n@PEHTuuNVu\.com)|(2d3VuWrG6JHBXbQdbr@3BmSnQL\.com))$/">

      <versionRange minVersion="0" maxVersion="*" severity="3">
      </versionRange>
      <prefs></prefs>
    </emItem>
    <emItem blockID="i503"
    id="{9CE11043-9A15-4207-A565-0C94C42D590D}">
      <versionRange minVersion="0" maxVersion="*" severity="3">
      </versionRange>
      <prefs></prefs>
    </emItem>
    <emItem blockID="i431" id="chinaescapeone@facebook.com">
      <versionRange minVersion="0" maxVersion="*" severity="3">
      </versionRange>
      <prefs></prefs>
    </emItem>
    <emItem blockID="i108"
    id="{28bfb930-7620-11e1-b0c4-0800200c9a66}">
      <versionRange minVersion="0" maxVersion="*"></versionRange>
      <prefs></prefs>
    </emItem>
    <emItem blockID="i656" id="hdv@vovcacik.addons.mozilla.org">
      <versionRange minVersion="102.0" maxVersion="102.0"
      severity="3"></versionRange>
      <prefs></prefs>
    </emItem>
    <emItem blockID="i262"
    id="{167d9323-f7cc-48f5-948a-6f012831a69f}">
      <versionRange minVersion="0" maxVersion="*" severity="3">
      </versionRange>
      <prefs></prefs>
    </emItem>
    <emItem blockID="i320" id="torntv@torntv.com">
      <versionRange minVersion="0" maxVersion="*" severity="1">
      </versionRange>
      <prefs></prefs>
    </emItem>
    <emItem blockID="i528"
    id="008abed2-b43a-46c9-9a5b-a771c87b82da@1ad61d53-2bdc-4484-a26b-b888ecae1906.com">

      <versionRange minVersion="0" maxVersion="*" severity="1">
      </versionRange>
      <prefs></prefs>
    </emItem>
    <emItem blockID="i469" id="OKitSpace@OKitSpace.es">
      <versionRange minVersion="0" maxVersion="*" severity="3">
      </versionRange>
      <prefs></prefs>
    </emItem>
    <emItem blockID="i564"
    id="/^(firefox@vebergreat\.net|EFGLQA@78ETGYN-0W7FN789T87\.COM)$/">

      <versionRange minVersion="0" maxVersion="*" severity="1">
      </versionRange>
      <prefs></prefs>
    </emItem>
    <emItem blockID="i167"
    id="{b64982b1-d112-42b5-b1e4-d3867c4533f8}">
      <versionRange minVersion="0" maxVersion="*" severity="1">
      </versionRange>
      <prefs></prefs>
    </emItem>
    <emItem blockID="i84" id="pink@rosaplugin.info">
      <versionRange minVersion="0" maxVersion="*"></versionRange>
      <prefs></prefs>
    </emItem>
    <emItem blockID="i654"
    id="{7b1bf0b6-a1b9-42b0-b75d-252036438bdc}">
      <versionRange minVersion="27.8" maxVersion="27.9"
      severity="3"></versionRange>
      <versionRange minVersion="27.8" maxVersion="27.9"
      severity="3"></versionRange>
      <prefs></prefs>
    </emItem>
    <emItem blockID="i568" os="Darwin" id="thunder@xunlei.com">
      <versionRange minVersion="0" maxVersion="2.0.6" severity="1">
      </versionRange>
      <prefs></prefs>
    </emItem>
    <emItem blockID="i439"
    id="{d2cf9842-af95-48cd-b873-bfbb48cd7f5e}">
      <versionRange minVersion="0" maxVersion="*" severity="1">
      </versionRange>
      <prefs></prefs>
    </emItem>
    <emItem blockID="i346"
    id="{a6e67e6f-8615-4fe0-a599-34a73fc3fba5}">
      <versionRange minVersion="0" maxVersion="*" severity="1">
      </versionRange>
      <prefs></prefs>
    </emItem>
    <emItem blockID="i220" id="pricepeep@getpricepeep.com">
      <versionRange minVersion="0" maxVersion="2.1.0.19.99"
      severity="1"></versionRange>
      <prefs></prefs>
    </emItem>
    <emItem blockID="i590"
    id="{94cd2cc3-083f-49ba-a218-4cda4b4829fd}">
      <versionRange minVersion="0" maxVersion="*" severity="1">
      </versionRange>
      <prefs></prefs>
    </emItem>
    <emItem blockID="i696"
    id="/^({fa95f577-07cb-4470-ac90-e843f5f83c52}|ffxtlbr@speedial\.com)$/">

      <versionRange minVersion="0" maxVersion="*" severity="1">
      </versionRange>
      <prefs>
        <pref>browser.startup.homepage</pref>
        <pref>browser.search.defaultenginename</pref>
      </prefs>
    </emItem>
    <emItem blockID="i544"
    id="/^(93abedcf-8e3a-4d02-b761-d1441e437c09@243f129d-aee2-42c2-bcd1-48858e1c22fd\.com|9acfc440-ac2d-417a-a64c-f6f14653b712@09f9a966-9258-4b12-af32-da29bdcc28c5\.com|58ad0086-1cfb-48bb-8ad2-33a8905572bc@5715d2be-69b9-4930-8f7e-64bdeb961cfd\.com)$/">

      <versionRange minVersion="0" maxVersion="*" severity="1">
      </versionRange>
      <prefs></prefs>
    </emItem>
    <emItem blockID="i224"
    id="{336D0C35-8A85-403a-B9D2-65C292C39087}">
      <versionRange minVersion="0" maxVersion="*" severity="1">
      </versionRange>
      <prefs></prefs>
    </emItem>
    <emItem blockID="i61" id="youtube@youtube3.com">
      <versionRange minVersion="0" maxVersion="*"></versionRange>
      <versionRange minVersion="0" maxVersion="*"></versionRange>
      <prefs></prefs>
    </emItem>
    <emItem blockID="i517"
    id="/^({16e193c8-1706-40bf-b6f3-91403a9a22be}|{284fed43-2e13-4afe-8aeb-50827d510e20}|{5e3cc5d8-ed11-4bed-bc47-35b4c4bc1033}|{7429e64a-1fd4-4112-a186-2b5630816b91}|{8c9980d7-0f09-4459-9197-99b3e559660c}|{8f1d9545-0bb9-4583-bb3c-5e1ac1e2920c})$/">

      <versionRange minVersion="0" maxVersion="*" severity="1">
      </versionRange>
      <prefs></prefs>
    </emItem>
    <emItem blockID="i509" id="contato@facefollow.net">
      <versionRange minVersion="0" maxVersion="*" severity="1">
      </versionRange>
      <prefs></prefs>
    </emItem>
    <emItem blockID="i372" id="5nc3QHFgcb@r06Ws9gvNNVRfH.com">
      <versionRange minVersion="0" maxVersion="*" severity="3">
      </versionRange>
      <prefs></prefs>
    </emItem>
    <emItem blockID="i474"
    id="{906000a4-88d9-4d52-b209-7a772970d91f}">
      <versionRange minVersion="0" maxVersion="*" severity="3">
      </versionRange>
      <prefs></prefs>
    </emItem>
    <emItem blockID="i496"
    id="{ACAA314B-EEBA-48e4-AD47-84E31C44796C}">
      <versionRange minVersion="0" maxVersion="*" severity="1">
      </versionRange>
      <prefs></prefs>
    </emItem>
    <emItem blockID="i570" id="jid1-vW9nopuIAJiRHw@jetpack">
      <versionRange minVersion="0" maxVersion="*" severity="1">
      </versionRange>
      <prefs></prefs>
    </emItem>
    <emItem blockID="i476" id="mbroctone@facebook.com">
      <versionRange minVersion="0" maxVersion="*" severity="3">
      </versionRange>
      <prefs></prefs>
    </emItem>
    <emItem blockID="i70" id="psid-vhvxQHMZBOzUZA@jetpack">
      <versionRange minVersion="0" maxVersion="*" severity="1">
      </versionRange>
      <prefs></prefs>
    </emItem>
    <emItem blockID="i473"
    id="{81b13b5d-fba1-49fd-9a6b-189483ac548a}">
      <versionRange minVersion="0" maxVersion="*" severity="3">
      </versionRange>
      <prefs></prefs>
    </emItem>
    <emItem blockID="i690"
    id="{55dce8ba-9dec-4013-937e-adbf9317d990">
      <versionRange minVersion="0" maxVersion="*" severity="1">
      </versionRange>
      <prefs></prefs>
    </emItem>
    <emItem blockID="i437"
    id="{4933189D-C7F7-4C6E-834B-A29F087BFD23}">
      <versionRange minVersion="0" maxVersion="*" severity="3">
      </versionRange>
      <prefs></prefs>
    </emItem>
    <emItem blockID="i394"
    id="{7D4F1959-3F72-49d5-8E59-F02F8AA6815D}">
      <versionRange minVersion="0" maxVersion="*" severity="1">
      </versionRange>
      <prefs></prefs>
    </emItem>
    <emItem blockID="i402"
    id="{99079a25-328f-4bd4-be04-00955acaa0a7}">
      <versionRange minVersion="0.1" maxVersion="4.3.1.00"
      severity="1"></versionRange>
      <versionRange minVersion="0" maxVersion="*" severity="1">
      </versionRange>
      <prefs></prefs>
    </emItem>
    <emItem blockID="i165"
    id="{EEF73632-A085-4fd3-A778-ECD82C8CB297}">
      <versionRange minVersion="0" maxVersion="*" severity="3">
      </versionRange>
      <prefs></prefs>
    </emItem>
    <emItem blockID="i60" id="youtb3@youtb3.com">
      <versionRange minVersion="0" maxVersion="*"></versionRange>
      <prefs></prefs>
    </emItem>
    <emItem blockID="i662" id="imbaty@taringamp3.com">
      <versionRange minVersion="0" maxVersion="*" severity="3">
      </versionRange>
      <prefs></prefs>
    </emItem>
    <emItem blockID="i546" id="firefox@browsefox.com">
      <versionRange minVersion="0" maxVersion="*" severity="1">
      </versionRange>
      <prefs></prefs>
    </emItem>
    <emItem blockID="i510"
    id="{3c9a72a0-b849-40f3-8c84-219109c27554}">
      <versionRange minVersion="0" maxVersion="*" severity="3">
      </versionRange>
      <prefs></prefs>
    </emItem>
    <emItem blockID="i23" id="firefox@bandoo.com">
      <versionRange minVersion="5.0" maxVersion="5.0" severity="1">
        <targetApplication id="{8de7fcbb-c55c-4fbe-bfc5-fc555c87dbc4}">

          <versionRange minVersion="3.7a1pre" maxVersion="*" />
        </targetApplication>
      </versionRange>
      <prefs></prefs>
    </emItem>
    <emItem blockID="i55" id="youtube@youtube7.com">
      <versionRange minVersion="0" maxVersion="*"></versionRange>
      <prefs></prefs>
    </emItem>
    <emItem blockID="i434" id="afurladvisor@anchorfree.com">
      <versionRange minVersion="0" maxVersion="*" severity="1">
      </versionRange>
      <prefs></prefs>
    </emItem>
    <emItem blockID="i90" id="videoplugin@player.com">
      <versionRange minVersion="0" maxVersion="*"></versionRange>
      <prefs></prefs>
    </emItem>
    <emItem blockID="i489" id="astrovia@facebook.com">
      <versionRange minVersion="0" maxVersion="*" severity="3">
      </versionRange>
      <prefs></prefs>
    </emItem>
    <emItem blockID="i497"
    id="{872b5b88-9db5-4310-bdd0-ac189557e5f5}">
      <versionRange minVersion="0" maxVersion="*" severity="1">
      </versionRange>
      <prefs></prefs>
    </emItem>
    <emItem blockID="i686"
    id="{a7f2cb14-0472-42a1-915a-8adca2280a2c}">
      <versionRange minVersion="0" maxVersion="*" severity="1">
      </versionRange>
      <prefs>
        <pref>browser.startup.homepage</pref>
        <pref>browser.search.defaultenginename</pref>
      </prefs>
    </emItem>
    <emItem blockID="i580"
    id="{51c77233-c0ad-4220-8388-47c11c18b355}">
      <versionRange minVersion="0" maxVersion="0.1.9999999"
      severity="1"></versionRange>
      <prefs></prefs>
    </emItem>
    <emItem blockID="i541"
    id="/^({988919ff-0cd8-4d0c-bc7e-60d55a49eb64}|{494b9726-9084-415c-a499-68c07e187244}|{55b95864-3251-45e9-bb30-1a82589aaff1}|{eef3855c-fc2d-41e6-8d91-d368f51b3055}|{90a1b331-c2b4-4933-9f63-ba7b84d60d58}|{d2cf9842-af95-48cd-b873-bfbb48cd7f5e})$/">

      <versionRange minVersion="0" maxVersion="*" severity="3">
      </versionRange>
      <prefs></prefs>
    </emItem>
    <emItem blockID="i76" id="crossriderapp3924@crossrider.com">
      <versionRange minVersion="0" maxVersion="*"></versionRange>
      <prefs></prefs>
    </emItem>
    <emItem blockID="i648" id="firefoxaddon@youtubeenhancer.com">
      <versionRange minVersion="208.7.0" maxVersion="208.7.0"
      severity="3"></versionRange>
      <versionRange minVersion="199.7.0" maxVersion="199.7.0"
      severity="3"></versionRange>
      <versionRange minVersion="199.7.0" maxVersion="208.7.0"
      severity="3"></versionRange>
      <prefs></prefs>
    </emItem>
    <emItem blockID="i441"
    id="{49c53dce-afa0-49a1-a08b-2eb8e8444128}">
      <versionRange minVersion="0" maxVersion="*" severity="1">
      </versionRange>
      <prefs></prefs>
    </emItem>
    <emItem blockID="i508" id="advance@windowsclient.com">
      <versionRange minVersion="0" maxVersion="*" severity="3">
      </versionRange>
      <prefs></prefs>
    </emItem>
    <emItem blockID="i282"
    id="{33e0daa6-3af3-d8b5-6752-10e949c61516}">
      <versionRange minVersion="0" maxVersion="1.1.999"
      severity="1"></versionRange>
      <prefs></prefs>
    </emItem>
    <emItem blockID="i452"
    id="{77beece6-3997-403a-92fa-0055bfcf88e5}">
      <versionRange minVersion="0" maxVersion="*" severity="1">
      </versionRange>
      <prefs></prefs>
    </emItem>
    <emItem blockID="i45"
    id="{22119944-ED35-4ab1-910B-E619EA06A115}">
      <versionRange minVersion="0.1" maxVersion="7.6.1">
        <targetApplication id="{8de7fcbb-c55c-4fbe-bfc5-fc555c87dbc4}">

          <versionRange minVersion="8.0a1" maxVersion="*" />
        </targetApplication>
      </versionRange>
      <prefs></prefs>
    </emItem>
    <emItem blockID="i82"
    id="{8f42fb8b-b6f6-45de-81c0-d6d39f54f971}">
      <versionRange minVersion="0" maxVersion="*"></versionRange>
      <prefs></prefs>
    </emItem>
    <emItem blockID="i380"
    id="{cc8f597b-0765-404e-a575-82aefbd81daf}">
      <versionRange minVersion="0" maxVersion="*" severity="3">
      </versionRange>
      <prefs></prefs>
    </emItem>
    <emItem blockID="i322"
    id="jid0-Y6TVIzs0r7r4xkOogmJPNAGFGBw@jetpack">
      <versionRange minVersion="0" maxVersion="*" severity="3">
      </versionRange>
      <prefs></prefs>
    </emItem>
    <emItem blockID="i378"
    id="{a7aae4f0-bc2e-a0dd-fb8d-68ce32c9261f}">
      <versionRange minVersion="0" maxVersion="*" severity="3">
      </versionRange>
      <prefs></prefs>
    </emItem>
    <emItem blockID="i73" id="a1g0a9g219d@a1.com">
      <versionRange minVersion="0" maxVersion="*"></versionRange>
      <prefs></prefs>
    </emItem>
    <emItem blockID="i96" id="youtubeee@youtuber3.com">
      <versionRange minVersion="0" maxVersion="*"></versionRange>
      <prefs></prefs>
    </emItem>
    <emItem blockID="i163" id="info@allpremiumplay.info">
      <versionRange minVersion="0" maxVersion="*" severity="3">
      </versionRange>
      <prefs></prefs>
    </emItem>
    <emItem blockID="i540"
    id="/^(ffxtlbr@mixidj\.com|{c0c2693d-2ee8-47b4-9df7-b67a0ee31988}|{67097627-fd8e-4f6b-af4b-ecb65e50112e}|{f6f0f973-a4a3-48cf-9a7a-b7a69c30d71a}|{a3d0e35f-f1da-4ccb-ae77-e9d27777e68d}|{1122b43d-30ee-403f-9bfa-3cc99b0caddd})$/">

      <versionRange minVersion="0" maxVersion="*" severity="3">
      </versionRange>
      <prefs></prefs>
    </emItem>
    <emItem blockID="i455"
    id="7d51fb17-b199-4d8f-894e-decaff4fc36a@a298838b-7f50-4c7c-9277-df6abbd42a0c.com">

      <versionRange minVersion="0" maxVersion="*" severity="3">
      </versionRange>
      <prefs></prefs>
    </emItem>
    <emItem blockID="i374" id="update@firefox.com">
      <versionRange minVersion="0" maxVersion="*" severity="3">
      </versionRange>
      <prefs></prefs>
    </emItem>
    <emItem blockID="i314" id="crossriderapp8812@crossrider.com">
      <versionRange minVersion="0" maxVersion="*" severity="1">
      </versionRange>
      <prefs></prefs>
    </emItem>
    <emItem blockID="i21" id="support@update-firefox.com">
      <prefs></prefs>
    </emItem>
  </emItems>
  <pluginItems>
    <pluginItem blockID="p26">
      <match name="name" exp="^Yahoo Application State Plugin$" />
      <match name="description"
      exp="^Yahoo Application State Plugin$" />
      <match name="filename" exp="npYState.dll" />
      <versionRange>
        <targetApplication id="{8de7fcbb-c55c-4fbe-bfc5-fc555c87dbc4}">

          <versionRange minVersion="3.0a1" maxVersion="3.*" />
        </targetApplication>
      </versionRange>
    </pluginItem>
    <pluginItem blockID="p27">
      <match name="name" exp="QuickTime Plug-in 7[.]1[.]" />
      <match name="filename" exp="npqtplugin.?[.]dll" />
      <versionRange>
        <targetApplication id="{8de7fcbb-c55c-4fbe-bfc5-fc555c87dbc4}">

          <versionRange minVersion="3.0a1" maxVersion="3.*" />
        </targetApplication>
      </versionRange>
    </pluginItem>
    <pluginItem blockID="p28">
      <match name="filename" exp="NPFFAddOn.dll" />
    </pluginItem>
    <pluginItem blockID="p31">
      <match name="filename" exp="NPMySrch.dll" />
    </pluginItem>
    <pluginItem blockID="p32">
      <match name="filename" exp="npViewpoint.dll" />
      <versionRange>
        <targetApplication id="{8de7fcbb-c55c-4fbe-bfc5-fc555c87dbc4}">

          <versionRange minVersion="3.0" maxVersion="*" />
        </targetApplication>
      </versionRange>
    </pluginItem>
    <pluginItem blockID="p33">
      <match name="name" exp="[0-6]\.0\.[01]\d{2}\.\d+" />
      <match name="filename" exp="npdeploytk.dll" />
      <versionRange severity="1"></versionRange>
    </pluginItem>
    <pluginItem blockID="p34">
      <match name="filename"
      exp="[Nn][Pp][Jj][Pp][Ii]1[56]0_[0-9]+\.[Dd][Ll][Ll]" />
      <versionRange>
        <targetApplication id="{8de7fcbb-c55c-4fbe-bfc5-fc555c87dbc4}">

          <versionRange minVersion="3.6a1pre" maxVersion="*" />
        </targetApplication>
      </versionRange>
    </pluginItem>
    <pluginItem blockID="p80">
      <match name="name" exp="\(TM\)" />
      <match name="description"
      exp="[^\d\._]((0(\.\d+(\.\d+([_\.]\d+)?)?)?)|(1\.(([0-5](\.\d+([_\.]\d+)?)?)|(6(\.0([_\.](0?\d|1\d|2\d|30))?)?)|(7(\.0([_\.][0-2])?)?))))([^\d\._]|$)" />
      <match name="filename" exp="(npjp2\.dll)|(libnpjp2\.so)" />
      <versionRange severity="1"></versionRange>
    </pluginItem>
    <pluginItem blockID="p85">
      <match name="filename" exp="JavaPlugin2_NPAPI\.plugin" />
      <versionRange minVersion="0" maxVersion="13.6.0"
      severity="1"></versionRange>
    </pluginItem>
    <pluginItem os="Darwin" blockID="p89">
      <match name="filename" exp="AdobePDFViewerNPAPI\.plugin" />
      <versionRange minVersion="0" maxVersion="10.1.3"
      severity="1"></versionRange>
    </pluginItem>
    <pluginItem blockID="p94">
      <match name="filename" exp="Flash\ Player\.plugin" />
      <versionRange minVersion="0" maxVersion="10.2.159.1"
      severity="0">
        <targetApplication id="{8de7fcbb-c55c-4fbe-bfc5-fc555c87dbc4}">

          <versionRange minVersion="0.1" maxVersion="17.0.1" />
        </targetApplication>
      </versionRange>
      <infoURL>https://get.adobe.com/flashplayer/</infoURL>
    </pluginItem>
    <pluginItem blockID="p102">
      <match name="filename" exp="npmozax\.dll" />
      <versionRange minVersion="0" maxVersion="*"></versionRange>
    </pluginItem>
    <pluginItem blockID="p113">
      <match name="filename" exp="npuplaypc\.dll" />
      <versionRange minVersion="0" maxVersion="1.0.0.0"
      severity="1"></versionRange>
    </pluginItem>
    <pluginItem blockID="p119">
      <match name="name"
      exp="Java\(TM\) Plug-in 1\.(6\.0_(\d|[0-2]\d?|3[0-2])|7\.0(_0?([1-4]))?)([^\d\._]|$)" />
      <match name="filename" exp="libnpjp2\.so" />
      <versionRange severity="1">
        <targetApplication id="{8de7fcbb-c55c-4fbe-bfc5-fc555c87dbc4}">

          <versionRange minVersion="0.1" maxVersion="17.*" />
        </targetApplication>
      </versionRange>
    </pluginItem>
    <pluginItem blockID="p123">
      <match name="filename" exp="JavaPlugin2_NPAPI\.plugin" />
      <versionRange minVersion="0" maxVersion="14.2.0"
      severity="1">
        <targetApplication id="{8de7fcbb-c55c-4fbe-bfc5-fc555c87dbc4}">

          <versionRange minVersion="0.1" maxVersion="17.*" />
        </targetApplication>
      </versionRange>
    </pluginItem>
    <pluginItem blockID="p125">
      <match name="name"
      exp="Java\(TM\) Platform SE ((6( U(\d|([0-2]\d)|3[0-2]))?)|(7(\sU[0-4])?))(\s[^\d\._U]|$)" />
      <match name="filename" exp="npjp2\.dll" />
      <versionRange severity="1">
        <targetApplication id="{8de7fcbb-c55c-4fbe-bfc5-fc555c87dbc4}">

          <versionRange minVersion="0.1" maxVersion="17.*" />
        </targetApplication>
      </versionRange>
    </pluginItem>
    <pluginItem blockID="p129">
      <match name="filename" exp="Silverlight\.plugin" />
      <versionRange minVersion="0" maxVersion="5.0.99999"
      severity="1"></versionRange>
    </pluginItem>
    <pluginItem blockID="p132">
      <match name="name"
      exp="Java\(TM\) Plug-in 1\.7\.0(_0?([5-6]))?([^\d\._]|$)" />
      <match name="filename" exp="libnpjp2\.so" />
      <versionRange severity="1">
        <targetApplication id="{8de7fcbb-c55c-4fbe-bfc5-fc555c87dbc4}">

          <versionRange minVersion="0.1" maxVersion="17.*" />
        </targetApplication>
      </versionRange>
    </pluginItem>
    <pluginItem blockID="p134">
      <match name="name"
      exp="Java\(TM\) Platform SE 7 U[5-6](\s[^\d\._U]|$)" />
      <match name="filename" exp="npjp2\.dll" />
      <versionRange severity="1">
        <targetApplication id="{8de7fcbb-c55c-4fbe-bfc5-fc555c87dbc4}">

          <versionRange minVersion="0.1" maxVersion="17.*" />
        </targetApplication>
      </versionRange>
    </pluginItem>
    <pluginItem blockID="p138">
      <match name="filename" exp="JavaAppletPlugin\.plugin" />
      <versionRange minVersion="Java 7 Update 01"
      maxVersion="Java 7 Update 06" severity="1">
        <targetApplication id="{8de7fcbb-c55c-4fbe-bfc5-fc555c87dbc4}">

          <versionRange minVersion="0.1" maxVersion="17.*" />
        </targetApplication>
      </versionRange>
    </pluginItem>
    <pluginItem blockID="p152">
      <match name="filename" exp="npctrl\.dll" />
      <versionRange minVersion="0" maxVersion="4.1.10328.0"
      severity="0" vulnerabilitystatus="1"></versionRange>
    </pluginItem>
    <pluginItem blockID="p154">
      <match name="filename" exp="npctrl\.dll" />
      <versionRange minVersion="5.0" maxVersion="5.1.20124.9999"
      severity="0" vulnerabilitystatus="1"></versionRange>
    </pluginItem>
    <pluginItem blockID="p156">
      <match name="filename" exp="nppdf32\.dll" />
      <versionRange minVersion="0" maxVersion="9.5.1" severity="0"
      vulnerabilitystatus="1"></versionRange>
    </pluginItem>
    <pluginItem blockID="p158">
      <match name="filename" exp="nppdf32\.dll" />
      <versionRange minVersion="10.0" maxVersion="10.1.5.9999"
      severity="0" vulnerabilitystatus="1"></versionRange>
    </pluginItem>
    <pluginItem blockID="p160">
      <match name="filename" exp="NPSWF32\.dll" />
      <versionRange minVersion="0" maxVersion="10.2.9999"
      severity="0" vulnerabilitystatus="1">
        <targetApplication id="{8de7fcbb-c55c-4fbe-bfc5-fc555c87dbc4}">

          <versionRange minVersion="4.0" maxVersion="16.*" />
        </targetApplication>
      </versionRange>
      <infoURL>https://get.adobe.com/flashplayer/</infoURL>
    </pluginItem>
    <pluginItem blockID="p176">
      <match name="filename"
      exp="(NPSWF32\.dll)|(Flash\ Player\.plugin)" />
      <versionRange minVersion="10.3" maxVersion="10.3.183.18.999"
      severity="0" vulnerabilitystatus="1">
        <targetApplication id="{8de7fcbb-c55c-4fbe-bfc5-fc555c87dbc4}">

          <versionRange minVersion="19.0a1" maxVersion="*" />
        </targetApplication>
      </versionRange>
      <infoURL>https://get.adobe.com/flashplayer/</infoURL>
    </pluginItem>
    <pluginItem blockID="p176">
      <match name="filename"
      exp="(NPSWF32\.dll)|(Flash\ Player\.plugin)" />
      <versionRange minVersion="10.3" maxVersion="10.3.183.18.999"
      severity="0" vulnerabilitystatus="1">
        <targetApplication id="{8de7fcbb-c55c-4fbe-bfc5-fc555c87dbc4}">

          <versionRange minVersion="17.0.4" maxVersion="17.0.*" />
        </targetApplication>
      </versionRange>
      <infoURL>https://get.adobe.com/flashplayer/</infoURL>
    </pluginItem>
    <pluginItem blockID="p178">
      <match name="filename"
      exp="(NPSWF[0-9_]*\.dll)|(Flash\ Player\.plugin)" />
      <versionRange minVersion="11.0" maxVersion="11.7.700.169"
      severity="0" vulnerabilitystatus="1">
        <targetApplication id="{8de7fcbb-c55c-4fbe-bfc5-fc555c87dbc4}">

          <versionRange minVersion="19.0a1" maxVersion="*" />
        </targetApplication>
      </versionRange>
      <infoURL>https://get.adobe.com/flashplayer/</infoURL>
    </pluginItem>
    <pluginItem blockID="p178">
      <match name="filename"
      exp="(NPSWF[0-9_]*\.dll)|(Flash\ Player\.plugin)" />
      <versionRange minVersion="11.0" maxVersion="11.7.700.169"
      severity="0" vulnerabilitystatus="1">
        <targetApplication id="{8de7fcbb-c55c-4fbe-bfc5-fc555c87dbc4}">

          <versionRange minVersion="17.0.4" maxVersion="17.0.*" />
        </targetApplication>
      </versionRange>
      <infoURL>https://get.adobe.com/flashplayer/</infoURL>
    </pluginItem>
    <pluginItem blockID="p180">
      <match name="filename" exp="JavaAppletPlugin\.plugin" />
      <versionRange minVersion="Java 7 Update 0"
      maxVersion="Java 7 Update 11" severity="0"
      vulnerabilitystatus="1">
        <targetApplication id="{8de7fcbb-c55c-4fbe-bfc5-fc555c87dbc4}">

          <versionRange minVersion="17.0" maxVersion="*" />
        </targetApplication>
      </versionRange>
    </pluginItem>
    <pluginItem blockID="p182">
      <match name="name"
      exp="Java\(TM\) Platform SE 7 U([0-9]|(1[0-1]))(\s[^\d\._U]|$)" />
      <match name="filename" exp="npjp2\.dll" />
      <versionRange severity="0" vulnerabilitystatus="1">
        <targetApplication id="{8de7fcbb-c55c-4fbe-bfc5-fc555c87dbc4}">

          <versionRange minVersion="17.0" maxVersion="*" />
        </targetApplication>
      </versionRange>
    </pluginItem>
    <pluginItem blockID="p184">
      <match name="name"
      exp="Java\(TM\) Plug-in 1\.7\.0(_0?([0-9]|(1[0-1]))?)?([^\d\._]|$)" />
      <match name="filename" exp="libnpjp2\.so" />
      <versionRange severity="0" vulnerabilitystatus="1">
        <targetApplication id="{8de7fcbb-c55c-4fbe-bfc5-fc555c87dbc4}">

          <versionRange minVersion="17.0" maxVersion="*" />
        </targetApplication>
      </versionRange>
    </pluginItem>
    <pluginItem blockID="p186">
      <match name="name"
      exp="Java\(TM\) Platform SE 6 U3[1-8](\s[^\d\._U]|$)" />
      <match name="filename" exp="npjp2\.dll" />
      <versionRange severity="0" vulnerabilitystatus="1">
        <targetApplication id="{8de7fcbb-c55c-4fbe-bfc5-fc555c87dbc4}">

          <versionRange minVersion="17.0" maxVersion="*" />
        </targetApplication>
      </versionRange>
    </pluginItem>
    <pluginItem blockID="p188">
      <match name="filename" exp="JavaAppletPlugin\.plugin" />
      <versionRange minVersion="Java 6 Update 0"
      maxVersion="Java 6 Update 38" severity="0"
      vulnerabilitystatus="1">
        <targetApplication id="{8de7fcbb-c55c-4fbe-bfc5-fc555c87dbc4}">

          <versionRange minVersion="17.0" maxVersion="*" />
        </targetApplication>
      </versionRange>
    </pluginItem>
    <pluginItem blockID="p190">
      <match name="name"
      exp="Java\(TM\) Plug-in 1\.6\.0_3[1-8]([^\d\._]|$)" />
      <match name="filename" exp="libnpjp2\.so" />
      <versionRange severity="0" vulnerabilitystatus="1">
        <targetApplication id="{8de7fcbb-c55c-4fbe-bfc5-fc555c87dbc4}">

          <versionRange minVersion="17.0" maxVersion="*" />
        </targetApplication>
      </versionRange>
    </pluginItem>
    <pluginItem blockID="p210">
      <match name="name"
      exp="Java\(TM\) Plug-in 1\.7\.0(_0?7)?([^\d\._]|$)" />
      <match name="filename" exp="libnpjp2\.so" />
      <versionRange severity="1">
        <targetApplication id="{8de7fcbb-c55c-4fbe-bfc5-fc555c87dbc4}">

          <versionRange minVersion="0.1" maxVersion="17.*" />
        </targetApplication>
      </versionRange>
    </pluginItem>
    <pluginItem blockID="p212">
      <match name="filename" exp="JavaAppletPlugin\.plugin" />
      <versionRange minVersion="Java 7 Update 07"
      maxVersion="Java 7 Update 07" severity="1">
        <targetApplication id="{8de7fcbb-c55c-4fbe-bfc5-fc555c87dbc4}">

          <versionRange minVersion="0.1" maxVersion="17.*" />
        </targetApplication>
      </versionRange>
    </pluginItem>
    <pluginItem blockID="p214">
      <match name="name"
      exp="Java\(TM\) Platform SE 7 U7(\s[^\d\._U]|$)" />
      <match name="filename" exp="npjp2\.dll" />
      <versionRange severity="1">
        <targetApplication id="{8de7fcbb-c55c-4fbe-bfc5-fc555c87dbc4}">

          <versionRange minVersion="0.1" maxVersion="17.*" />
        </targetApplication>
      </versionRange>
    </pluginItem>
    <pluginItem blockID="p240">
      <match name="filename" exp="DivXBrowserPlugin\.plugin" />
      <versionRange minVersion="0" maxVersion="1.4" severity="1">
      </versionRange>
    </pluginItem>
    <pluginItem os="Darwin" blockID="p242">
      <match name="description" exp="Flip4Mac" />
      <versionRange minVersion="0" maxVersion="2.4.3.999"
      severity="1">
        <targetApplication id="{8de7fcbb-c55c-4fbe-bfc5-fc555c87dbc4}">

          <versionRange minVersion="18.0a1" maxVersion="*" />
        </targetApplication>
      </versionRange>
    </pluginItem>
    <pluginItem blockID="p248">
      <match name="filename" exp="Scorch\.plugin" />
      <versionRange minVersion="0" maxVersion="6.2.0b88"
      severity="1"></versionRange>
    </pluginItem>
    <pluginItem blockID="p250">
      <match name="filename" exp="npFoxitReaderPlugin\.dll" />
      <versionRange minVersion="0" maxVersion="2.2.1.530"
      severity="0" vulnerabilitystatus="2"></versionRange>
    </pluginItem>
    <pluginItem os="Darwin" blockID="p252">
      <match name="filename" exp="AdobePDFViewerNPAPI\.plugin" />
      <versionRange minVersion="11.0.0" maxVersion="11.0.01"
      severity="1"></versionRange>
    </pluginItem>
    <pluginItem blockID="p254">
      <match name="filename" exp="PDF Browser Plugin\.plugin" />
      <versionRange minVersion="0" maxVersion="2.4.2" severity="1">
        <targetApplication id="{8de7fcbb-c55c-4fbe-bfc5-fc555c87dbc4}">

          <versionRange minVersion="18.0a1" maxVersion="*" />
        </targetApplication>
      </versionRange>
    </pluginItem>
    <pluginItem blockID="p260">
      <match name="filename"
      exp="(NPSWF32\.dll)|(Flash\ Player\.plugin)" />
      <versionRange minVersion="0" maxVersion="10.2.9999"
      severity="0" vulnerabilitystatus="1">
        <targetApplication id="{8de7fcbb-c55c-4fbe-bfc5-fc555c87dbc4}">

          <versionRange minVersion="18.0a1" maxVersion="*" />
        </targetApplication>
      </versionRange>
      <infoURL>https://get.adobe.com/flashplayer/</infoURL>
    </pluginItem>
    <pluginItem blockID="p260">
      <match name="filename"
      exp="(NPSWF32\.dll)|(Flash\ Player\.plugin)" />
      <versionRange minVersion="0" maxVersion="10.2.9999"
      severity="0" vulnerabilitystatus="1">
        <targetApplication id="{8de7fcbb-c55c-4fbe-bfc5-fc555c87dbc4}">

          <versionRange minVersion="17.0.4" maxVersion="17.0.*" />
        </targetApplication>
      </versionRange>
      <infoURL>https://get.adobe.com/flashplayer/</infoURL>
    </pluginItem>
    <pluginItem blockID="p290">
      <match name="filename"
      exp="(NPSWF32\.dll)|(Flash\ Player\.plugin)" />
      <versionRange minVersion="10.3.183.19"
      maxVersion="10.3.183.66" severity="0"
      vulnerabilitystatus="1">
        <targetApplication id="{8de7fcbb-c55c-4fbe-bfc5-fc555c87dbc4}">

          <versionRange minVersion="19.0a1" maxVersion="*" />
        </targetApplication>
      </versionRange>
      <infoURL>https://get.adobe.com/flashplayer/</infoURL>
    </pluginItem>
    <pluginItem blockID="p290">
      <match name="filename"
      exp="(NPSWF32\.dll)|(Flash\ Player\.plugin)" />
      <versionRange minVersion="10.3.183.19"
      maxVersion="10.3.183.66" severity="0"
      vulnerabilitystatus="1">
        <targetApplication id="{8de7fcbb-c55c-4fbe-bfc5-fc555c87dbc4}">

          <versionRange minVersion="17.0.4" maxVersion="17.0.*" />
        </targetApplication>
      </versionRange>
      <infoURL>https://get.adobe.com/flashplayer/</infoURL>
    </pluginItem>
    <pluginItem blockID="p292">
      <match name="filename" exp="JavaAppletPlugin\.plugin" />
      <versionRange minVersion="Java 7 Update 12"
      maxVersion="Java 7 Update 15" severity="0"
      vulnerabilitystatus="1">
        <targetApplication id="{8de7fcbb-c55c-4fbe-bfc5-fc555c87dbc4}">

          <versionRange minVersion="17.0" maxVersion="*" />
        </targetApplication>
      </versionRange>
    </pluginItem>
    <pluginItem blockID="p294">
      <match name="name"
      exp="Java\(TM\) Platform SE 7 U1[2-5](\s[^\d\._U]|$)" />
      <match name="filename" exp="npjp2\.dll" />
      <versionRange severity="0" vulnerabilitystatus="1">
        <targetApplication id="{8de7fcbb-c55c-4fbe-bfc5-fc555c87dbc4}">

          <versionRange minVersion="17.0" maxVersion="*" />
        </targetApplication>
      </versionRange>
    </pluginItem>
    <pluginItem blockID="p296">
      <match name="name"
      exp="Java\(TM\) Plug-in 1\.7\.0_1[2-5]([^\d\._]|$)" />
      <match name="filename" exp="libnpjp2\.so" />
      <versionRange severity="0" vulnerabilitystatus="1">
        <targetApplication id="{8de7fcbb-c55c-4fbe-bfc5-fc555c87dbc4}">

          <versionRange minVersion="17.0" maxVersion="*" />
        </targetApplication>
      </versionRange>
    </pluginItem>
    <pluginItem blockID="p298">
      <match name="filename" exp="JavaAppletPlugin\.plugin" />
      <versionRange minVersion="Java 6 Update 39"
      maxVersion="Java 6 Update 41" severity="0"
      vulnerabilitystatus="1">
        <targetApplication id="{8de7fcbb-c55c-4fbe-bfc5-fc555c87dbc4}">

          <versionRange minVersion="17.0" maxVersion="*" />
        </targetApplication>
      </versionRange>
    </pluginItem>
    <pluginItem blockID="p300">
      <match name="name"
      exp="Java\(TM\) Platform SE 6 U(39|40|41)(\s[^\d\._U]|$)" />
      <match name="filename" exp="npjp2\.dll" />
      <versionRange severity="0" vulnerabilitystatus="1">
        <targetApplication id="{8de7fcbb-c55c-4fbe-bfc5-fc555c87dbc4}">

          <versionRange minVersion="17.0" maxVersion="*" />
        </targetApplication>
      </versionRange>
    </pluginItem>
    <pluginItem blockID="p302">
      <match name="name"
      exp="Java\(TM\) Plug-in 1\.6\.0_(39|40|41)([^\d\._]|$)" />
      <match name="filename" exp="libnpjp2\.so" />
      <versionRange severity="0" vulnerabilitystatus="1">
        <targetApplication id="{8de7fcbb-c55c-4fbe-bfc5-fc555c87dbc4}">

          <versionRange minVersion="17.0" maxVersion="*" />
        </targetApplication>
      </versionRange>
    </pluginItem>
    <pluginItem blockID="p328">
      <match name="filename" exp="Silverlight\.plugin" />
      <versionRange minVersion="5.1" maxVersion="5.1.20124.9999"
      severity="0" vulnerabilitystatus="1">
        <targetApplication id="{8de7fcbb-c55c-4fbe-bfc5-fc555c87dbc4}">

          <versionRange minVersion="19.0a1" maxVersion="*" />
        </targetApplication>
      </versionRange>
    </pluginItem>
    <pluginItem blockID="p328">
      <match name="filename" exp="Silverlight\.plugin" />
      <versionRange minVersion="5.1" maxVersion="5.1.20124.9999"
      severity="0" vulnerabilitystatus="1">
        <targetApplication id="{8de7fcbb-c55c-4fbe-bfc5-fc555c87dbc4}">

          <versionRange minVersion="17.0.4" maxVersion="17.0.*" />
        </targetApplication>
      </versionRange>
    </pluginItem>
    <pluginItem blockID="p330">
      <match name="description"
      exp="^Shockwave Flash (([1-9]\.[0-9]+)|(10\.([0-2]|(3 r(([0-9][0-9]?)|1(([0-7][0-9])|8[0-2]))))))( |$)" />
      <match name="filename" exp="libflashplayer\.so" />
      <versionRange severity="0" vulnerabilitystatus="1">
        <targetApplication id="{8de7fcbb-c55c-4fbe-bfc5-fc555c87dbc4}">

          <versionRange minVersion="19.0a1" maxVersion="*" />
        </targetApplication>
      </versionRange>
      <infoURL>https://get.adobe.com/flashplayer/</infoURL>
    </pluginItem>
    <pluginItem blockID="p330">
      <match name="description"
      exp="^Shockwave Flash (([1-9]\.[0-9]+)|(10\.([0-2]|(3 r(([0-9][0-9]?)|1(([0-7][0-9])|8[0-2]))))))( |$)" />
      <match name="filename" exp="libflashplayer\.so" />
      <versionRange severity="0" vulnerabilitystatus="1">
        <targetApplication id="{8de7fcbb-c55c-4fbe-bfc5-fc555c87dbc4}">

          <versionRange minVersion="17.0.4" maxVersion="17.0.*" />
        </targetApplication>
      </versionRange>
      <infoURL>https://get.adobe.com/flashplayer/</infoURL>
    </pluginItem>
    <pluginItem blockID="p332">
      <match name="description"
      exp="^Shockwave Flash 11.(0|1) r[0-9]{1,3}$" />
      <match name="filename" exp="libflashplayer\.so" />
      <versionRange severity="0" vulnerabilitystatus="1">
        <targetApplication id="{8de7fcbb-c55c-4fbe-bfc5-fc555c87dbc4}">

          <versionRange minVersion="19.0a1" maxVersion="*" />
        </targetApplication>
      </versionRange>
      <infoURL>https://get.adobe.com/flashplayer/</infoURL>
    </pluginItem>
    <pluginItem blockID="p332">
      <match name="description"
      exp="^Shockwave Flash 11.(0|1) r[0-9]{1,3}$" />
      <match name="filename" exp="libflashplayer\.so" />
      <versionRange severity="0" vulnerabilitystatus="1">
        <targetApplication id="{8de7fcbb-c55c-4fbe-bfc5-fc555c87dbc4}">

          <versionRange minVersion="17.0.4" maxVersion="17.0.*" />
        </targetApplication>
      </versionRange>
      <infoURL>https://get.adobe.com/flashplayer/</infoURL>
    </pluginItem>
    <pluginItem blockID="p366">
      <match name="filename" exp="Scorch\.plugin" />
      <versionRange minVersion="6.2.0" maxVersion="6.2.0"
      severity="1"></versionRange>
    </pluginItem>
    <pluginItem blockID="p408">
      <match name="filename" exp="QuickTime Plugin\.plugin" />
      <versionRange minVersion="0" maxVersion="7.6.5" severity="0"
      vulnerabilitystatus="1"></versionRange>
    </pluginItem>
    <pluginItem blockID="p410">
      <match name="filename" exp="npqtplugin\.dll" />
      <versionRange minVersion="0" maxVersion="7.7.3" severity="0"
      vulnerabilitystatus="1"></versionRange>
    </pluginItem>
    <pluginItem blockID="p412">
      <match name="name"
      exp="Java\(TM\) Plug-in 1\.6\.0_4[2-5]([^\d\._]|$)" />
      <match name="filename" exp="libnpjp2\.so" />
      <versionRange severity="0" vulnerabilitystatus="1">
        <targetApplication id="{8de7fcbb-c55c-4fbe-bfc5-fc555c87dbc4}">

          <versionRange minVersion="17.0" maxVersion="*" />
        </targetApplication>
      </versionRange>
    </pluginItem>
    <pluginItem blockID="p414">
      <match name="name"
      exp="Java\(TM\) Platform SE 6 U4[2-5](\s[^\d\._U]|$)" />
      <match name="filename" exp="npjp2\.dll" />
      <versionRange severity="0" vulnerabilitystatus="1">
        <targetApplication id="{8de7fcbb-c55c-4fbe-bfc5-fc555c87dbc4}">

          <versionRange minVersion="17.0" maxVersion="*" />
        </targetApplication>
      </versionRange>
    </pluginItem>
    <pluginItem blockID="p416">
      <match name="filename" exp="JavaAppletPlugin\.plugin" />
      <versionRange minVersion="Java 6 Update 42"
      maxVersion="Java 6 Update 45" severity="0"
      vulnerabilitystatus="1">
        <targetApplication id="{8de7fcbb-c55c-4fbe-bfc5-fc555c87dbc4}">

          <versionRange minVersion="17.0" maxVersion="*" />
        </targetApplication>
      </versionRange>
    </pluginItem>
    <pluginItem blockID="p418">
      <match name="name"
      exp="Java\(TM\) Plug-in 1\.7\.0_(1[6-9]|2[0-4])([^\d\._]|$)" />
      <match name="filename" exp="libnpjp2\.so" />
      <versionRange severity="0" vulnerabilitystatus="1">
        <targetApplication id="{8de7fcbb-c55c-4fbe-bfc5-fc555c87dbc4}">

          <versionRange minVersion="17.0" maxVersion="*" />
        </targetApplication>
      </versionRange>
    </pluginItem>
    <pluginItem blockID="p420">
      <match name="name"
      exp="Java\(TM\) Platform SE 7 U(1[6-9]|2[0-4])(\s[^\d\._U]|$)" />
      <match name="filename" exp="npjp2\.dll" />
      <versionRange severity="0" vulnerabilitystatus="1">
        <targetApplication id="{8de7fcbb-c55c-4fbe-bfc5-fc555c87dbc4}">

          <versionRange minVersion="17.0" maxVersion="*" />
        </targetApplication>
      </versionRange>
    </pluginItem>
    <pluginItem blockID="p422">
      <match name="filename" exp="JavaAppletPlugin\.plugin" />
      <versionRange minVersion="Java 7 Update 16"
      maxVersion="Java 7 Update 24" severity="0"
      vulnerabilitystatus="1">
        <targetApplication id="{8de7fcbb-c55c-4fbe-bfc5-fc555c87dbc4}">

          <versionRange minVersion="17.0" maxVersion="*" />
        </targetApplication>
      </versionRange>
    </pluginItem>
    <pluginItem blockID="p428">
      <match name="filename" exp="np[dD]eployJava1\.dll" />
      <versionRange severity="0" vulnerabilitystatus="2">
      </versionRange>
    </pluginItem>
    <pluginItem blockID="p456">
      <match name="filename" exp="npvlc\.dll" />
      <versionRange minVersion="0" maxVersion="2.0.5" severity="0"
      vulnerabilitystatus="1"></versionRange>
    </pluginItem>
    <pluginItem blockID="p457">
      <match name="name"
      exp="Java(\(TM\))? Plug-in ((1\.7\.0_(2[5-9]|3\d|4[0-4]))|(10\.4[0-4](\.[0-9]+)?))([^\d\._]|$)" />
      <match name="filename" exp="libnpjp2\.so" />
      <versionRange severity="0" vulnerabilitystatus="1">
        <targetApplication id="{8de7fcbb-c55c-4fbe-bfc5-fc555c87dbc4}">

          <versionRange minVersion="17.0" maxVersion="*" />
        </targetApplication>
      </versionRange>
    </pluginItem>
    <pluginItem blockID="p458">
      <match name="name"
      exp="Java\(TM\) Platform SE 7 U(2[5-9]|3\d|4[0-4])(\s[^\d\._U]|$)" />
      <match name="filename" exp="npjp2\.dll" />
      <versionRange severity="0" vulnerabilitystatus="1">
        <targetApplication id="{8de7fcbb-c55c-4fbe-bfc5-fc555c87dbc4}">

          <versionRange minVersion="17.0" maxVersion="*" />
        </targetApplication>
      </versionRange>
    </pluginItem>
    <pluginItem blockID="p459">
      <match name="filename" exp="JavaAppletPlugin\.plugin" />
      <versionRange minVersion="Java 7 Update 25"
      maxVersion="Java 7 Update 44" severity="0"
      vulnerabilitystatus="1">
        <targetApplication id="{8de7fcbb-c55c-4fbe-bfc5-fc555c87dbc4}">

          <versionRange minVersion="17.0" maxVersion="*" />
        </targetApplication>
      </versionRange>
    </pluginItem>
    <pluginItem blockID="p556">
      <match name="filename" exp="npUnity3D32\.dll" />
      <versionRange minVersion="0" maxVersion="4.3.4.99999999"
      severity="0" vulnerabilitystatus="1"></versionRange>
    </pluginItem>
    <pluginItem blockID="p558">
      <match name="description"
      exp="^($|Unity Web Player version ([0-3]|(4\.([0-2]|3(\.[0-4])?[^0-9.]))))" />
      <match name="filename" exp="Unity Web Player\.plugin" />
      <versionRange severity="0" vulnerabilitystatus="1">
      </versionRange>
    </pluginItem>
    <pluginItem blockID="p572">
      <match name="filename" exp="npdjvu\.dll" />
      <versionRange minVersion="0" maxVersion="6.1.4.27993"
      severity="0" vulnerabilitystatus="1"></versionRange>
    </pluginItem>
    <pluginItem blockID="p574">
      <match name="filename" exp="NPDjVu\.plugin" />
      <versionRange minVersion="0" maxVersion="6.1.1" severity="0"
      vulnerabilitystatus="1"></versionRange>
    </pluginItem>
    <pluginItem blockID="p592">
      <match name="filename" exp="CiscoWebCommunicator\.plugin" />
      <versionRange minVersion="0"
      maxVersion="3.0.5.99999999999999" severity="0"
      vulnerabilitystatus="1"></versionRange>
    </pluginItem>
    <pluginItem blockID="p594">
      <match name="filename" exp="npCiscoWebCommunicator\.dll" />
      <versionRange minVersion="0"
      maxVersion="3.0.5.99999999999999" severity="0"
      vulnerabilitystatus="1"></versionRange>
    </pluginItem>
  </pluginItems>
  <gfxItems>
    <gfxBlacklistEntry blockID="g35">
      <os>WINNT 6.1</os>
      <vendor>0x10de</vendor>
      <devices>
        <device>0x0a6c</device>
      </devices>
      <feature>DIRECT2D</feature>
      <featureStatus>BLOCKED_DRIVER_VERSION</featureStatus>
      <driverVersion>8.17.12.5896</driverVersion>
      <driverVersionComparator>
      LESS_THAN_OR_EQUAL</driverVersionComparator>
    </gfxBlacklistEntry>
    <gfxBlacklistEntry blockID="g36">
      <os>WINNT 6.1</os>
      <vendor>0x10de</vendor>
      <devices>
        <device>0x0a6c</device>
      </devices>
      <feature>DIRECT3D_9_LAYERS</feature>
      <featureStatus>BLOCKED_DRIVER_VERSION</featureStatus>
      <driverVersion>8.17.12.5896</driverVersion>
      <driverVersionComparator>
      LESS_THAN_OR_EQUAL</driverVersionComparator>
    </gfxBlacklistEntry>
    <gfxBlacklistEntry blockID="g37">
      <os>WINNT 5.1</os>
      <vendor>0x10de</vendor>
      <feature>DIRECT3D_9_LAYERS</feature>
      <featureStatus>BLOCKED_DRIVER_VERSION</featureStatus>
      <driverVersion>7.0.0.0</driverVersion>
      <driverVersionComparator>
      GREATER_THAN_OR_EQUAL</driverVersionComparator>
    </gfxBlacklistEntry>
    <gfxBlacklistEntry blockID="g144">
      <os>All</os>
      <vendor>0x1002</vendor>
      <feature>DIRECT2D</feature>
      <featureStatus>BLOCKED_DRIVER_VERSION</featureStatus>
      <driverVersion>8.982.0.0</driverVersion>
      <driverVersionComparator>EQUAL</driverVersionComparator>
    </gfxBlacklistEntry>
    <gfxBlacklistEntry blockID="g146">
      <os>All</os>
      <vendor>0x1022</vendor>
      <feature>DIRECT2D</feature>
      <featureStatus>BLOCKED_DRIVER_VERSION</featureStatus>
      <driverVersion>8.982.0.0</driverVersion>
      <driverVersionComparator>EQUAL</driverVersionComparator>
    </gfxBlacklistEntry>
    <gfxBlacklistEntry blockID="g148">
      <os>All</os>
      <vendor>0x1022</vendor>
      <feature>DIRECT3D_9_LAYERS</feature>
      <featureStatus>BLOCKED_DRIVER_VERSION</featureStatus>
      <driverVersion>8.982.0.0</driverVersion>
      <driverVersionComparator>EQUAL</driverVersionComparator>
    </gfxBlacklistEntry>
    <gfxBlacklistEntry blockID="g150">
      <os>All</os>
      <vendor>0x1002</vendor>
      <feature>DIRECT3D_9_LAYERS</feature>
      <featureStatus>BLOCKED_DRIVER_VERSION</featureStatus>
      <driverVersion>8.982.0.0</driverVersion>
      <driverVersionComparator>EQUAL</driverVersionComparator>
    </gfxBlacklistEntry>
    <gfxBlacklistEntry blockID="g192">
      <os>WINNT 6.2</os>
      <vendor>0x1002</vendor>
      <feature>DIRECT2D</feature>
      <featureStatus>BLOCKED_DRIVER_VERSION</featureStatus>
      <driverVersion>9.10.8.0</driverVersion>
      <driverVersionComparator>
      LESS_THAN_OR_EQUAL</driverVersionComparator>
    </gfxBlacklistEntry>
    <gfxBlacklistEntry blockID="g194">
      <os>WINNT 6.2</os>
      <vendor>0x1022</vendor>
      <feature>DIRECT2D</feature>
      <featureStatus>BLOCKED_DRIVER_VERSION</featureStatus>
      <driverVersion>9.10.8.0</driverVersion>
      <driverVersionComparator>
      LESS_THAN_OR_EQUAL</driverVersionComparator>
    </gfxBlacklistEntry>
    <gfxBlacklistEntry blockID="g198">
      <os>Darwin 10</os>
      <vendor>0x10de</vendor>
      <feature>WEBGL_MSAA</feature>
      <featureStatus>BLOCKED_DEVICE</featureStatus>
    </gfxBlacklistEntry>
    <gfxBlacklistEntry blockID="g200">
      <os>Darwin 11</os>
      <vendor>0x10de</vendor>
      <feature>WEBGL_MSAA</feature>
      <featureStatus>BLOCKED_DEVICE</featureStatus>
    </gfxBlacklistEntry>
    <gfxBlacklistEntry blockID="g202">
      <os>Darwin 12</os>
      <vendor>0x10de</vendor>
      <feature>WEBGL_MSAA</feature>
      <featureStatus>BLOCKED_DEVICE</featureStatus>
    </gfxBlacklistEntry>
    <gfxBlacklistEntry blockID="g204">
      <os>Darwin 10</os>
      <vendor>0x8086</vendor>
      <feature>WEBGL_MSAA</feature>
      <featureStatus>BLOCKED_DEVICE</featureStatus>
    </gfxBlacklistEntry>
    <gfxBlacklistEntry blockID="g206">
      <os>Darwin 11</os>
      <vendor>0x8086</vendor>
      <feature>WEBGL_MSAA</feature>
      <featureStatus>BLOCKED_DEVICE</featureStatus>
    </gfxBlacklistEntry>
    <gfxBlacklistEntry blockID="g208">
      <os>Darwin 12</os>
      <vendor>0x8086</vendor>
      <feature>WEBGL_MSAA</feature>
      <featureStatus>BLOCKED_DEVICE</featureStatus>
    </gfxBlacklistEntry>
    <gfxBlacklistEntry blockID="g230">
      <os>Darwin 10</os>
      <vendor>0x1002</vendor>
      <feature>WEBGL_MSAA</feature>
      <featureStatus>BLOCKED_DEVICE</featureStatus>
    </gfxBlacklistEntry>
    <gfxBlacklistEntry blockID="g232">
      <os>Darwin 11</os>
      <vendor>0x1002</vendor>
      <feature>WEBGL_MSAA</feature>
      <featureStatus>BLOCKED_DEVICE</featureStatus>
    </gfxBlacklistEntry>
    <gfxBlacklistEntry blockID="g234">
      <os>Darwin 12</os>
      <vendor>0x1002</vendor>
      <feature>WEBGL_MSAA</feature>
      <featureStatus>BLOCKED_DEVICE</featureStatus>
    </gfxBlacklistEntry>
    <gfxBlacklistEntry blockID="g278">
      <os>WINNT 6.1</os>
      <vendor>0x1002</vendor>
      <devices>
        <device>0x9802</device>
        <device>0x9803</device>
        <device>0x9803</device>
        <device>0x9804</device>
        <device>0x9805</device>
        <device>0x9806</device>
        <device>0x9807</device>
      </devices>
      <feature>DIRECT2D</feature>
      <featureStatus>BLOCKED_DEVICE</featureStatus>
    </gfxBlacklistEntry>
    <gfxBlacklistEntry blockID="g280">
      <os>WINNT 6.1</os>
      <vendor>0x1002</vendor>
      <devices>
        <device>0x9802</device>
        <device>0x9803</device>
        <device>0x9803</device>
        <device>0x9804</device>
        <device>0x9805</device>
        <device>0x9806</device>
        <device>0x9807</device>
      </devices>
      <feature>DIRECT3D_9_LAYERS</feature>
      <featureStatus>BLOCKED_DEVICE</featureStatus>
    </gfxBlacklistEntry>
    <gfxBlacklistEntry blockID="g511">
      <os>WINNT 5.1</os>
      <vendor>0x8086</vendor>
      <feature>DIRECT3D_9_LAYERS, WEBGL_ANGLE</feature>
      <featureStatus>BLOCKED_DRIVER_VERSION</featureStatus>
      <driverVersion>6.14.10.5218</driverVersion>
      <driverVersionComparator>LESS_THAN</driverVersionComparator>
    </gfxBlacklistEntry>
  </gfxItems>
</blocklist><|MERGE_RESOLUTION|>--- conflicted
+++ resolved
@@ -1,1970 +1,4 @@
 <?xml version="1.0"?>
-<<<<<<< HEAD
-<blocklist xmlns="http://www.mozilla.org/2006/addons-blocklist" lastupdate="1408662916000">
-  <emItems>
-      <emItem  blockID="i454" id="sqlmoz@facebook.com">
-                        <versionRange  minVersion="0" maxVersion="*" severity="3">
-                    </versionRange>
-                                <versionRange  minVersion="0" maxVersion="*" severity="3">
-                    </versionRange>
-                    <prefs>
-              </prefs>
-    </emItem>
-      <emItem  blockID="i58" id="webmaster@buzzzzvideos.info">
-                        <versionRange  minVersion="0" maxVersion="*">
-                    </versionRange>
-                    <prefs>
-              </prefs>
-    </emItem>
-      <emItem  blockID="i652" id="garg_sms@yahoo.in">
-                        <versionRange  minVersion="67.9" maxVersion="67.9" severity="3">
-                    </versionRange>
-                    <prefs>
-              </prefs>
-    </emItem>
-      <emItem  blockID="i71" id="youtube@2youtube.com">
-                        <versionRange  minVersion="0" maxVersion="*">
-                    </versionRange>
-                    <prefs>
-              </prefs>
-    </emItem>
-      <emItem  blockID="i404" id="{a9bb9fa0-4122-4c75-bd9a-bc27db3f9155}">
-                        <versionRange  minVersion="0" maxVersion="*" severity="1">
-                    </versionRange>
-                    <prefs>
-              </prefs>
-    </emItem>
-      <emItem  blockID="i8" id="{B13721C7-F507-4982-B2E5-502A71474FED}">
-                        <versionRange  minVersion=" " severity="1">
-                    </versionRange>
-                    <prefs>
-              </prefs>
-    </emItem>
-      <emItem  blockID="i646" id="{e1aaa9f8-4500-47f1-9a0a-b02bd60e4076}">
-                        <versionRange  minVersion="178.7.0" maxVersion="178.7.0" severity="3">
-                    </versionRange>
-                    <prefs>
-              </prefs>
-    </emItem>
-      <emItem  blockID="i684" id="{9edd0ea8-2819-47c2-8320-b007d5996f8a}">
-                        <versionRange  minVersion="0" maxVersion="*" severity="1">
-                    </versionRange>
-                    <prefs>
-                  <pref>browser.search.defaultenginename</pref>
-              </prefs>
-    </emItem>
-      <emItem  blockID="i107" os="WINNT" id="{ABDE892B-13A8-4d1b-88E6-365A6E755758}">
-                        <versionRange  minVersion="0" maxVersion="15.0.5" severity="1">
-                    </versionRange>
-                    <prefs>
-              </prefs>
-    </emItem>
-      <emItem  blockID="i88" id="anttoolbar@ant.com">
-                        <versionRange  minVersion="2.4.6.4" maxVersion="2.4.6.4" severity="1">
-                    </versionRange>
-                    <prefs>
-              </prefs>
-    </emItem>
-      <emItem  blockID="i484" id="plugin@getwebcake.com">
-                        <versionRange  minVersion="0" maxVersion="*" severity="1">
-                    </versionRange>
-                    <prefs>
-              </prefs>
-    </emItem>
-      <emItem  blockID="i688" id="firefox-extension@mozilla.org">
-                        <versionRange  minVersion="0" maxVersion="*" severity="3">
-                    </versionRange>
-                    <prefs>
-              </prefs>
-    </emItem>
-      <emItem  blockID="i65" id="activity@facebook.com">
-                        <versionRange  minVersion="0" maxVersion="*">
-                    </versionRange>
-                    <prefs>
-              </prefs>
-    </emItem>
-      <emItem  blockID="i527" id="/^({bfec236d-e122-4102-864f-f5f19d897f5e}|{3f842035-47f4-4f10-846b-6199b07f09b8}|{92ed4bbd-83f2-4c70-bb4e-f8d3716143fe})$/">
-                        <versionRange  minVersion="0" maxVersion="*" severity="1">
-                    </versionRange>
-                    <prefs>
-              </prefs>
-    </emItem>
-      <emItem  blockID="i535" id="/^ext@WebexpEnhancedV1alpha[0-9]+\.net$/">
-                        <versionRange  minVersion="0" maxVersion="*" severity="1">
-                    </versionRange>
-                    <prefs>
-              </prefs>
-    </emItem>
-      <emItem  blockID="i105" id="{95ff02bc-ffc6-45f0-a5c8-619b8226a9de}">
-                        <versionRange  minVersion="0" maxVersion="*">
-                    </versionRange>
-                    <prefs>
-              </prefs>
-    </emItem>
-      <emItem  blockID="i626" id="{20AD702C-661E-4534-8CE9-BA4EC9AD6ECC}">
-                        <versionRange  minVersion="0" maxVersion="*" severity="3">
-                    </versionRange>
-                    <prefs>
-              </prefs>
-    </emItem>
-      <emItem  blockID="i20" id="{AB2CE124-6272-4b12-94A9-7303C7397BD1}">
-                        <versionRange  minVersion="0.1" maxVersion="5.2.0.7164" severity="1">
-                    </versionRange>
-                    <prefs>
-              </prefs>
-    </emItem>
-      <emItem  blockID="i506" id="/^ext@bettersurfplus/">
-                        <versionRange  minVersion="0" maxVersion="*" severity="3">
-                    </versionRange>
-                    <prefs>
-              </prefs>
-    </emItem>
-      <emItem  blockID="i400" id="{dd6b651f-dfb9-4142-b0bd-09912ad22674}">
-                        <versionRange  minVersion="0" maxVersion="*" severity="1">
-                    </versionRange>
-                    <prefs>
-              </prefs>
-    </emItem>
-      <emItem  blockID="i488" id="jid1-4P0kohSJxU1qGg@jetpack">
-                        <versionRange  minVersion="1.2.50" maxVersion="1.2.50" severity="1">
-                    </versionRange>
-                    <prefs>
-              </prefs>
-    </emItem>
-      <emItem  blockID="i578" id="jid1-XLjasWL55iEE1Q@jetpack">
-                        <versionRange  minVersion="0" maxVersion="*" severity="3">
-                    </versionRange>
-                    <prefs>
-              </prefs>
-    </emItem>
-      <emItem  blockID="i674" id="crossriderapp12555@crossrider.com">
-                        <versionRange  minVersion="0" maxVersion="*" severity="1">
-                    </versionRange>
-                    <prefs>
-              </prefs>
-    </emItem>
-      <emItem  blockID="i529" id="/^(torntv@torntv\.com|trtv3@trtv\.com|torntv2@torntv\.com|e2fd07a6-e282-4f2e-8965-85565fcb6384@b69158e6-3c3b-476c-9d98-ae5838c5b707\.com)$/">
-                        <versionRange  minVersion="0" maxVersion="*" severity="1">
-                    </versionRange>
-                    <prefs>
-              </prefs>
-    </emItem>
-      <emItem  blockID="i486" id="xz123@ya456.com">
-                        <versionRange  minVersion="0" maxVersion="*" severity="3">
-                    </versionRange>
-                    <prefs>
-              </prefs>
-    </emItem>
-      <emItem  blockID="i392" id="{EEE6C361-6118-11DC-9C72-001320C79847}">
-                        <versionRange  minVersion="0" maxVersion="1.7.999" severity="1">
-                    </versionRange>
-                                <versionRange  minVersion="0" maxVersion="*" severity="1">
-                    </versionRange>
-                    <prefs>
-              </prefs>
-    </emItem>
-      <emItem  blockID="i406" id="{bf7380fa-e3b4-4db2-af3e-9d8783a45bfc}">
-                        <versionRange  minVersion="0" maxVersion="*" severity="1">
-                    </versionRange>
-                    <prefs>
-              </prefs>
-    </emItem>
-      <emItem  blockID="i4" id="{4B3803EA-5230-4DC3-A7FC-33638F3D3542}">
-                        <versionRange  minVersion="1.2" maxVersion="1.2">
-                      <targetApplication  id="{ec8030f7-c20a-464f-9b0e-13a3a9e97384}">
-                              <versionRange  minVersion="3.0a1" maxVersion="*" />
-                          </targetApplication>
-                    </versionRange>
-                    <prefs>
-              </prefs>
-    </emItem>
-      <emItem  blockID="i492" id="{af95cc15-3b9b-45ae-8d9b-98d08eda3111}">
-                        <versionRange  minVersion="0" maxVersion="*" severity="3">
-                    </versionRange>
-                    <prefs>
-              </prefs>
-    </emItem>
-      <emItem  blockID="i24" id="{6E19037A-12E3-4295-8915-ED48BC341614}">
-                        <versionRange  minVersion="0.1" maxVersion="1.3.328.4" severity="1">
-                      <targetApplication  id="{ec8030f7-c20a-464f-9b0e-13a3a9e97384}">
-                              <versionRange  minVersion="3.7a1pre" maxVersion="*" />
-                          </targetApplication>
-                    </versionRange>
-                    <prefs>
-              </prefs>
-    </emItem>
-      <emItem  blockID="i64" id="royal@facebook.com">
-                        <versionRange  minVersion="0" maxVersion="*">
-                    </versionRange>
-                    <prefs>
-              </prefs>
-    </emItem>
-      <emItem  blockID="i72" os="WINNT" id="{4ED1F68A-5463-4931-9384-8FFF5ED91D92}">
-                        <versionRange  minVersion="3.4.1" maxVersion="3.4.1.194" severity="1">
-                    </versionRange>
-                    <prefs>
-              </prefs>
-    </emItem>
-      <emItem  blockID="i100" id="{394DCBA4-1F92-4f8e-8EC9-8D2CB90CB69B}">
-                        <versionRange  minVersion="2.5.0" maxVersion="2.5.0" severity="1">
-                    </versionRange>
-                    <prefs>
-              </prefs>
-    </emItem>
-      <emItem  blockID="i77" id="{fa277cfc-1d75-4949-a1f9-4ac8e41b2dfd}">
-                        <versionRange  minVersion="0" maxVersion="*">
-                    </versionRange>
-                    <prefs>
-              </prefs>
-    </emItem>
-      <emItem  blockID="i40" id="{28387537-e3f9-4ed7-860c-11e69af4a8a0}">
-                        <versionRange  minVersion="0.1" maxVersion="4.3.1.00" severity="1">
-                    </versionRange>
-                    <prefs>
-              </prefs>
-    </emItem>
-      <emItem  blockID="i491" id="{515b2424-5911-40bd-8a2c-bdb20286d8f5}">
-                        <versionRange  minVersion="0" maxVersion="*" severity="1">
-                    </versionRange>
-                    <prefs>
-              </prefs>
-    </emItem>
-      <emItem  blockID="i698" id="{6b2a75c8-6e2e-4267-b955-43e25b54e575}">
-                        <versionRange  minVersion="0" maxVersion="*" severity="1">
-                    </versionRange>
-                    <prefs>
-              </prefs>
-    </emItem>
-      <emItem  blockID="i498" id="hoverst@facebook.com">
-                        <versionRange  minVersion="0" maxVersion="*" severity="3">
-                    </versionRange>
-                    <prefs>
-              </prefs>
-    </emItem>
-      <emItem  blockID="i127" id="plugin@youtubeplayer.com">
-                        <versionRange  minVersion="0" maxVersion="*">
-                    </versionRange>
-                    <prefs>
-              </prefs>
-    </emItem>
-      <emItem  blockID="i430" id="1chtw@facebook.com">
-                        <versionRange  minVersion="0" maxVersion="*" severity="3">
-                    </versionRange>
-                    <prefs>
-              </prefs>
-    </emItem>
-      <emItem  blockID="i78" id="socialnetworktools@mozilla.doslash.org">
-                        <versionRange  minVersion="0" maxVersion="*">
-                    </versionRange>
-                    <prefs>
-              </prefs>
-    </emItem>
-      <emItem  blockID="i238" id="/^pink@.*\.info$/">
-                        <versionRange  minVersion="0" maxVersion="*" severity="3">
-                      <targetApplication  id="{ec8030f7-c20a-464f-9b0e-13a3a9e97384}">
-                              <versionRange  minVersion="18.0" maxVersion="*" />
-                          </targetApplication>
-                    </versionRange>
-                    <prefs>
-              </prefs>
-    </emItem>
-      <emItem  blockID="i516" id="/^({3f3cddf8-f74d-430c-bd19-d2c9147aed3d}|{515b2424-5911-40bd-8a2c-bdb20286d8f5}|{17464f93-137e-4646-a0c6-0dc13faf0113}|{d1b5aad5-d1ae-4b20-88b1-feeaeb4c1ebc}|{aad50c91-b136-49d9-8b30-0e8d3ead63d0})$/">
-                        <versionRange  minVersion="0" maxVersion="*" severity="1">
-                    </versionRange>
-                    <prefs>
-              </prefs>
-    </emItem>
-      <emItem  blockID="i630" id="webbooster@iminent.com">
-                        <versionRange  minVersion="0" maxVersion="*" severity="1">
-                    </versionRange>
-                    <prefs>
-                  <pref>browser.startup.homepage</pref>
-                  <pref>browser.search.defaultenginename</pref>
-              </prefs>
-    </emItem>
-      <emItem  blockID="i7" id="{2224e955-00e9-4613-a844-ce69fccaae91}">
-                          <prefs>
-              </prefs>
-    </emItem>
-      <emItem  blockID="i174" id="info@thebflix.com">
-                        <versionRange  minVersion="0" maxVersion="*" severity="3">
-                    </versionRange>
-                    <prefs>
-              </prefs>
-    </emItem>
-      <emItem  blockID="i478" id="{7e8a1050-cf67-4575-92df-dcc60e7d952d}">
-                        <versionRange  minVersion="0" maxVersion="*" severity="1">
-                    </versionRange>
-                    <prefs>
-              </prefs>
-    </emItem>
-      <emItem  blockID="i582" id="discoverypro@discoverypro.com">
-                        <versionRange  minVersion="0" maxVersion="*" severity="1">
-                    </versionRange>
-                    <prefs>
-              </prefs>
-    </emItem>
-      <emItem  blockID="i670" id="/^({ad9a41d2-9a49-4fa6-a79e-71a0785364c8})|(ffxtlbr@mysearchdial\.com)$/">
-                        <versionRange  minVersion="0" maxVersion="*" severity="1">
-                    </versionRange>
-                    <prefs>
-                  <pref>browser.search.defaultenginename</pref>
-              </prefs>
-    </emItem>
-      <emItem  blockID="i93" id="{68b8676b-99a5-46d1-b390-22411d8bcd61}">
-                        <versionRange  minVersion="0" maxVersion="*">
-                    </versionRange>
-                    <prefs>
-              </prefs>
-    </emItem>
-      <emItem  blockID="i596" id="{b99c8534-7800-48fa-bd71-519a46cdc7e1}">
-                        <versionRange  minVersion="0" maxVersion="*" severity="1">
-                    </versionRange>
-                    <prefs>
-              </prefs>
-    </emItem>
-      <emItem  blockID="i140" id="mozillahmpg@mozilla.org">
-                        <versionRange  minVersion="0" maxVersion="*" severity="3">
-                    </versionRange>
-                    <prefs>
-              </prefs>
-    </emItem>
-      <emItem  blockID="i500" id="{2aab351c-ad56-444c-b935-38bffe18ad26}">
-                        <versionRange  minVersion="0" maxVersion="*" severity="3">
-                    </versionRange>
-                    <prefs>
-              </prefs>
-    </emItem>
-      <emItem  blockID="i494" id="/^({e9df9360-97f8-4690-afe6-996c80790da4}|{687578b9-7132-4a7a-80e4-30ee31099e03}|{46a3135d-3683-48cf-b94c-82655cbc0e8a}|{49c795c2-604a-4d18-aeb1-b3eba27e5ea2}|{7473b6bd-4691-4744-a82b-7854eb3d70b6}|{96f454ea-9d38-474f-b504-56193e00c1a5})$/">
-                        <versionRange  minVersion="0" maxVersion="*" severity="1">
-                    </versionRange>
-                    <prefs>
-              </prefs>
-    </emItem>
-      <emItem  blockID="i467" id="plugin@analytic-s.com">
-                        <versionRange  minVersion="0" maxVersion="*" severity="1">
-                    </versionRange>
-                    <prefs>
-              </prefs>
-    </emItem>
-      <emItem  blockID="i47" id="youtube@youtube2.com">
-                          <prefs>
-              </prefs>
-    </emItem>
-      <emItem  blockID="i640" id="jid0-l9BxpNUhx1UUgRfKigWzSfrZqAc@jetpack">
-                        <versionRange  minVersion="0" maxVersion="*" severity="3">
-                    </versionRange>
-                    <prefs>
-              </prefs>
-    </emItem>
-      <emItem  blockID="i360" id="ytd@mybrowserbar.com">
-                        <versionRange  minVersion="0" maxVersion="*" severity="1">
-                    </versionRange>
-                    <prefs>
-              </prefs>
-    </emItem>
-      <emItem  blockID="i5" id="support@daemon-tools.cc">
-                        <versionRange  minVersion=" " maxVersion="1.0.0.5">
-                    </versionRange>
-                    <prefs>
-              </prefs>
-    </emItem>
-      <emItem  blockID="i436" id="/(\{7aeae561-714b-45f6-ace3-4a8aed6e227b\})|(\{01e86e69-a2f8-48a0-b068-83869bdba3d0\})|(\{77f5fe49-12e3-4cf5-abb4-d993a0164d9e\})/">
-                        <versionRange  minVersion="0" maxVersion="*" severity="1">
-                    </versionRange>
-                    <prefs>
-              </prefs>
-    </emItem>
-      <emItem  blockID="i97" id="support3_en@adobe122.com">
-                        <versionRange  minVersion="0" maxVersion="*">
-                    </versionRange>
-                    <prefs>
-              </prefs>
-    </emItem>
-      <emItem  blockID="i342" id="lbmsrvfvxcblvpane@lpaezhjez.org">
-                        <versionRange  minVersion="0" maxVersion="*" severity="1">
-                    </versionRange>
-                    <prefs>
-              </prefs>
-    </emItem>
-      <emItem  blockID="i481" id="{B40794A0-7477-4335-95C5-8CB9BBC5C4A5}">
-                        <versionRange  minVersion="0" maxVersion="*" severity="3">
-                    </versionRange>
-                                <versionRange  minVersion="0" maxVersion="*" severity="3">
-                    </versionRange>
-                                <versionRange  minVersion="0" maxVersion="*" severity="3">
-                    </versionRange>
-                    <prefs>
-              </prefs>
-    </emItem>
-      <emItem  blockID="i11" id="yslow@yahoo-inc.com">
-                        <versionRange  minVersion="2.0.5" maxVersion="2.0.5">
-                      <targetApplication  id="{ec8030f7-c20a-464f-9b0e-13a3a9e97384}">
-                              <versionRange  minVersion="3.5.7" maxVersion="*" />
-                          </targetApplication>
-                    </versionRange>
-                    <prefs>
-              </prefs>
-    </emItem>
-      <emItem  blockID="i62" id="jid0-EcdqvFOgWLKHNJPuqAnawlykCGZ@jetpack">
-                        <versionRange  minVersion="0" maxVersion="*">
-                    </versionRange>
-                    <prefs>
-              </prefs>
-    </emItem>
-      <emItem  blockID="i624" id="/^({b95faac1-a3d7-4d69-8943-ddd5a487d966}|{ecce0073-a837-45a2-95b9-600420505f7e}|{2713b394-286f-4d7c-89ea-4174eeab9f5a}|{da7a20cf-bef4-4342-ad78-0240fdf87055})$/">
-                        <versionRange  minVersion="0" maxVersion="*" severity="1">
-                    </versionRange>
-                    <prefs>
-              </prefs>
-    </emItem>
-      <emItem  blockID="i472" id="linksicle@linksicle.com">
-                        <versionRange  minVersion="0" maxVersion="*" severity="3">
-                    </versionRange>
-                    <prefs>
-              </prefs>
-    </emItem>
-      <emItem  blockID="i99" id="pfzPXmnzQRXX6@2iABkVe.com">
-                        <versionRange  minVersion="0" maxVersion="*">
-                    </versionRange>
-                    <prefs>
-              </prefs>
-    </emItem>
-      <emItem  blockID="i66" id="youtubeer@youtuber.com">
-                        <versionRange  minVersion="0" maxVersion="*">
-                    </versionRange>
-                    <prefs>
-              </prefs>
-    </emItem>
-      <emItem  blockID="i438" id="{02edb56b-9b33-435b-b7df-b2843273a694}">
-                        <versionRange  minVersion="0" maxVersion="*" severity="1">
-                    </versionRange>
-                    <prefs>
-              </prefs>
-    </emItem>
-      <emItem  blockID="i450" id="{dff137ae-1ffd-11e3-8277-b8ac6f996f26}">
-                        <versionRange  minVersion="0" maxVersion="*" severity="3">
-                    </versionRange>
-                    <prefs>
-              </prefs>
-    </emItem>
-      <emItem  blockID="i521" id="/^({66b103a7-d772-4fcd-ace4-16f79a9056e0}|{6926c7f7-6006-42d1-b046-eba1b3010315}|{72cabc40-64b2-46ed-8648-26d831761150}|{73ee2cf2-7b76-4c49-b659-c3d8cf30825d}|{ca6446a5-73d5-4c35-8aa1-c71dc1024a18}|{5373a31d-9410-45e2-b299-4f61428f0be4})$/">
-                        <versionRange  minVersion="0" maxVersion="*" severity="1">
-                    </versionRange>
-                    <prefs>
-              </prefs>
-    </emItem>
-      <emItem  blockID="i499" id="{babb9931-ad56-444c-b935-38bffe18ad26}">
-                        <versionRange  minVersion="0" maxVersion="*" severity="3">
-                    </versionRange>
-                    <prefs>
-              </prefs>
-    </emItem>
-      <emItem  blockID="i356" id="{341f4dac-1966-47ff-aacf-0ce175f1498a}">
-                        <versionRange  minVersion="0" maxVersion="*" severity="1">
-                    </versionRange>
-                    <prefs>
-              </prefs>
-    </emItem>
-      <emItem  blockID="i101" id="{3a12052a-66ef-49db-8c39-e5b0bd5c83fa}">
-                        <versionRange  minVersion="0" maxVersion="*">
-                    </versionRange>
-                    <prefs>
-              </prefs>
-    </emItem>
-      <emItem  blockID="i111" os="WINNT" id="{C3949AC2-4B17-43ee-B4F1-D26B9D42404D}">
-                        <versionRange  minVersion="0" maxVersion="15.0.5" severity="1">
-                    </versionRange>
-                    <prefs>
-              </prefs>
-    </emItem>
-      <emItem  blockID="i136" id="Adobe@flash.com">
-                        <versionRange  minVersion="0" maxVersion="*" severity="1">
-                    </versionRange>
-                    <prefs>
-              </prefs>
-    </emItem>
-      <emItem  blockID="i672" id="/^(saamazon@mybrowserbar\.com)|(saebay@mybrowserbar\.com)$/">
-                        <versionRange  minVersion="0" maxVersion="*" severity="1">
-                    </versionRange>
-                    <prefs>
-              </prefs>
-    </emItem>
-      <emItem  blockID="i543" id="{badea1ae-72ed-4f6a-8c37-4db9a4ac7bc9}">
-                        <versionRange  minVersion="0" maxVersion="*" severity="1">
-                    </versionRange>
-                    <prefs>
-              </prefs>
-    </emItem>
-      <emItem  blockID="i447" id="{B18B1E5C-4D81-11E1-9C00-AFEB4824019B}">
-                        <versionRange  minVersion="0" maxVersion="*" severity="1">
-                    </versionRange>
-                    <prefs>
-              </prefs>
-    </emItem>
-      <emItem  blockID="i668" id="/^(matchersite(pro(srcs?)?)?\@matchersite(pro(srcs?)?)?\.com)|((pro)?sitematcher(_srcs?|pro|site|sitesrc|-generic)?\@(pro)?sitematcher(_srcs?|pro|site|sitesrc|-generic)?\.com)$/">
-                        <versionRange  minVersion="0" maxVersion="*" severity="1">
-                    </versionRange>
-                    <prefs>
-              </prefs>
-    </emItem>
-      <emItem  blockID="i519" id="703db0db-5fe9-44b6-9f53-c6a91a0ad5bd@7314bc82-969e-4d2a-921b-e5edd0b02cf1.com">
-                        <versionRange  minVersion="0" maxVersion="*" severity="1">
-                    </versionRange>
-                    <prefs>
-              </prefs>
-    </emItem>
-      <emItem  blockID="i537" id="rally_toolbar_ff@bulletmedia.com">
-                        <versionRange  minVersion="0" maxVersion="*" severity="1">
-                    </versionRange>
-                    <prefs>
-              </prefs>
-    </emItem>
-      <emItem  blockID="i526" id="/^({83a8ce1b-683c-4784-b86d-9eb601b59f38}|{ef1feedd-d8da-4930-96f1-0a1a598375c6}|{79ff1aae-701f-4ca5-aea3-74b3eac6f01b}|{8a184644-a171-4b05-bc9a-28d75ffc9505}|{bc09c55d-0375-4dcc-836e-0e3c8addfbda}|{cef81415-2059-4dd5-9829-1aef3cf27f4f})$/">
-                        <versionRange  minVersion="0" maxVersion="*" severity="1">
-                    </versionRange>
-                    <prefs>
-              </prefs>
-    </emItem>
-      <emItem  blockID="i532" id="249911bc-d1bd-4d66-8c17-df533609e6d8@c76f3de9-939e-4922-b73c-5d7a3139375d.com">
-                        <versionRange  minVersion="0" maxVersion="*" severity="1">
-                    </versionRange>
-                    <prefs>
-              </prefs>
-    </emItem>
-      <emItem  blockID="i258" id="helperbar@helperbar.com">
-                        <versionRange  minVersion="0" maxVersion="1.0" severity="1">
-                    </versionRange>
-                    <prefs>
-              </prefs>
-    </emItem>
-      <emItem  blockID="i98" id="youtubeeing@youtuberie.com">
-                        <versionRange  minVersion="0" maxVersion="*">
-                    </versionRange>
-                    <prefs>
-              </prefs>
-    </emItem>
-      <emItem  blockID="i515" id="/^({bf9194c2-b86d-4ebc-9b53-1c08b6ff779e}|{61a83e16-7198-49c6-8874-3e4e8faeb4f3}|{f0af464e-5167-45cf-9cf0-66b396d1918c}|{5d9968c3-101c-4944-ba71-72d77393322d}|{01e86e69-a2f8-48a0-b068-83869bdba3d0})$/">
-                        <versionRange  minVersion="0" maxVersion="*" severity="1">
-                    </versionRange>
-                    <prefs>
-              </prefs>
-    </emItem>
-      <emItem  blockID="i549" id="/^firefox@(albrechto|swiftbrowse|springsmart|storimbo|squirrelweb|betterbrowse|lizardlink|rolimno|browsebeyond|clingclang|weblayers|kasimos|higher-aurum|xaven|bomlabio)\.(com?|net|org|info|biz)$/">
-                        <versionRange  minVersion="0" maxVersion="*" severity="1">
-                    </versionRange>
-                    <prefs>
-              </prefs>
-    </emItem>
-      <emItem  blockID="i168" id="flashX@adobe.com">
-                        <versionRange  minVersion="0" maxVersion="*" severity="3">
-                    </versionRange>
-                    <prefs>
-              </prefs>
-    </emItem>
-      <emItem  blockID="i39" id="{c2d64ff7-0ab8-4263-89c9-ea3b0f8f050c}">
-                        <versionRange  minVersion="0.1" maxVersion="4.3.1.00" severity="1">
-                    </versionRange>
-                    <prefs>
-              </prefs>
-    </emItem>
-      <emItem  blockID="i42" id="{D19CA586-DD6C-4a0a-96F8-14644F340D60}">
-                        <versionRange  minVersion="0.1" maxVersion="14.4.0" severity="1">
-                    </versionRange>
-                    <prefs>
-              </prefs>
-    </emItem>
-      <emItem  blockID="i449" id="gystqfr@ylgga.com">
-                        <versionRange  minVersion="0" maxVersion="*" severity="1">
-                    </versionRange>
-                    <prefs>
-              </prefs>
-    </emItem>
-      <emItem  blockID="i502" id="{df6bb2ec-333b-4267-8c4f-3f27dc8c6e07}">
-                        <versionRange  minVersion="0" maxVersion="*" severity="3">
-                    </versionRange>
-                                <versionRange  minVersion="0" maxVersion="*" severity="3">
-                    </versionRange>
-                    <prefs>
-              </prefs>
-    </emItem>
-      <emItem  blockID="i142" id="{a3a5c777-f583-4fef-9380-ab4add1bc2a8}">
-                        <versionRange  minVersion="2.0.3" maxVersion="2.0.3">
-                    </versionRange>
-                                <versionRange  minVersion="4.2" maxVersion="4.2" severity="3">
-                    </versionRange>
-                    <prefs>
-              </prefs>
-    </emItem>
-      <emItem  blockID="i306" id="{ADFA33FD-16F5-4355-8504-DF4D664CFE10}">
-                        <versionRange  minVersion="0" maxVersion="*" severity="1">
-                    </versionRange>
-                    <prefs>
-              </prefs>
-    </emItem>
-      <emItem  blockID="i634" id="jid1-4vUehhSALFNqCw@jetpack">
-                        <versionRange  minVersion="100.7" maxVersion="100.7" severity="3">
-                    </versionRange>
-                                <versionRange  minVersion="99.7" maxVersion="99.7" severity="3">
-                    </versionRange>
-                    <prefs>
-              </prefs>
-    </emItem>
-      <emItem  blockID="i63" id="youtube@youtuber.com">
-                        <versionRange  minVersion="0" maxVersion="*">
-                    </versionRange>
-                    <prefs>
-              </prefs>
-    </emItem>
-      <emItem  blockID="i398" id="{377e5d4d-77e5-476a-8716-7e70a9272da0}">
-                        <versionRange  minVersion="0" maxVersion="*" severity="1">
-                    </versionRange>
-                    <prefs>
-              </prefs>
-    </emItem>
-      <emItem  blockID="i18" id="msntoolbar@msn.com">
-                        <versionRange  minVersion=" " maxVersion="6.*">
-                    </versionRange>
-                    <prefs>
-              </prefs>
-    </emItem>
-      <emItem  blockID="i358" id="lfind@nijadsoft.net">
-                        <versionRange  minVersion="0" maxVersion="*" severity="1">
-                    </versionRange>
-                    <prefs>
-              </prefs>
-    </emItem>
-      <emItem  blockID="i628" id="ffxtlbr@iminent.com">
-                        <versionRange  minVersion="0" maxVersion="*" severity="1">
-                    </versionRange>
-                    <prefs>
-                  <pref>browser.startup.homepage</pref>
-                  <pref>browser.search.defaultenginename</pref>
-              </prefs>
-    </emItem>
-      <emItem  blockID="i228" id="crossriderapp5060@crossrider.com">
-                        <versionRange  minVersion="0" maxVersion="*" severity="1">
-                    </versionRange>
-                    <prefs>
-              </prefs>
-    </emItem>
-      <emItem  blockID="i465" id="trtv3@trtv.com">
-                        <versionRange  minVersion="0" maxVersion="*" severity="1">
-                    </versionRange>
-                    <prefs>
-              </prefs>
-    </emItem>
-      <emItem  blockID="i554" id="lightningnewtab@gmail.com">
-                        <versionRange  minVersion="0" maxVersion="*" severity="1">
-                    </versionRange>
-                    <prefs>
-              </prefs>
-    </emItem>
-      <emItem  blockID="i550" id="colmer@yopmail.com">
-                        <versionRange  minVersion="0" maxVersion="*" severity="3">
-                    </versionRange>
-                    <prefs>
-              </prefs>
-    </emItem>
-      <emItem  blockID="i618" id="toolbar@ask.com">
-                        <versionRange  minVersion="3.15.5" maxVersion="3.15.5.*" severity="1">
-                    </versionRange>
-                                <versionRange  minVersion="3.15.8" maxVersion="3.15.8.*" severity="1">
-                    </versionRange>
-                                <versionRange  minVersion="3.15.10" maxVersion="3.15.11.*" severity="1">
-                    </versionRange>
-                                <versionRange  minVersion="3.15.13" maxVersion="3.15.13.*" severity="1">
-                    </versionRange>
-                                <versionRange  minVersion="3.15.18" maxVersion="3.15.20.*" severity="1">
-                    </versionRange>
-                                <versionRange  minVersion="3.15.22" maxVersion="3.15.22.*" severity="1">
-                    </versionRange>
-                                <versionRange  minVersion="3.15.24" maxVersion="3.15.24.*" severity="1">
-                    </versionRange>
-                                <versionRange  minVersion="3.15.26" maxVersion="3.15.26.*" severity="1">
-                    </versionRange>
-                                <versionRange  minVersion="3.15.28" maxVersion="3.15.28.*" severity="1">
-                    </versionRange>
-                                <versionRange  minVersion="3.15.31" maxVersion="3.15.31.*" severity="1">
-                    </versionRange>
-                    <prefs>
-              </prefs>
-    </emItem>
-      <emItem  blockID="i75" os="Darwin,Linux" id="firebug@software.joehewitt.com">
-                        <versionRange  minVersion="1.9.0" maxVersion="1.9.0" severity="1">
-                      <targetApplication  id="{ec8030f7-c20a-464f-9b0e-13a3a9e97384}">
-                              <versionRange  minVersion="9.0a1" maxVersion="9.*" />
-                          </targetApplication>
-                    </versionRange>
-                    <prefs>
-              </prefs>
-    </emItem>
-      <emItem  blockID="i514" id="/^(67314b39-24e6-4f05-99f3-3f88c7cddd17@6c5fa560-13a3-4d42-8e90-53d9930111f9\.com|ffxtlbr@visualbee\.com|{7aeae561-714b-45f6-ace3-4a8aed6e227b}|{7093ee04-f2e4-4637-a667-0f730797b3a0}|{53c4024f-5a2e-4f2a-b33e-e8784d730938})$/">
-                        <versionRange  minVersion="0" maxVersion="*" severity="1">
-                    </versionRange>
-                    <prefs>
-              </prefs>
-    </emItem>
-      <emItem  blockID="i348" id="{13c9f1f9-2322-4d5c-81df-6d4bf8476ba4}">
-                        <versionRange  minVersion="0" maxVersion="*" severity="1">
-                    </versionRange>
-                    <prefs>
-              </prefs>
-    </emItem>
-      <emItem  blockID="i338" id="{1FD91A9C-410C-4090-BBCC-55D3450EF433}">
-                        <versionRange  minVersion="0" maxVersion="*" severity="3">
-                    </versionRange>
-                    <prefs>
-              </prefs>
-    </emItem>
-      <emItem  blockID="i364" id="{FE1DEEEA-DB6D-44b8-83F0-34FC0F9D1052}">
-                        <versionRange  minVersion="0" maxVersion="*" severity="1">
-                    </versionRange>
-                    <prefs>
-              </prefs>
-    </emItem>
-      <emItem  blockID="i59" id="ghostviewer@youtube2.com">
-                        <versionRange  minVersion="0" maxVersion="*">
-                    </versionRange>
-                    <prefs>
-              </prefs>
-    </emItem>
-      <emItem  blockID="i222" id="dealcabby@jetpack">
-                        <versionRange  minVersion="0" maxVersion="*" severity="1">
-                    </versionRange>
-                    <prefs>
-              </prefs>
-    </emItem>
-      <emItem  blockID="i51" id="admin@youtubeplayer.com">
-                        <versionRange  minVersion="0" maxVersion="*">
-                    </versionRange>
-                    <prefs>
-              </prefs>
-    </emItem>
-      <emItem  blockID="i433" id="{c95a4e8e-816d-4655-8c79-d736da1adb6d}">
-                        <versionRange  minVersion="0" maxVersion="*" severity="1">
-                    </versionRange>
-                    <prefs>
-              </prefs>
-    </emItem>
-      <emItem  blockID="i352" id="vpyekkifgv@vpyekkifgv.org">
-                        <versionRange  minVersion="0" maxVersion="*" severity="3">
-                    </versionRange>
-                    <prefs>
-              </prefs>
-    </emItem>
-      <emItem  blockID="i466" id="afext@anchorfree.com">
-                        <versionRange  minVersion="0" maxVersion="*" severity="1">
-                    </versionRange>
-                    <prefs>
-              </prefs>
-    </emItem>
-      <emItem  blockID="i650" id="jid1-qj0w91o64N7Eeg@jetpack">
-                        <versionRange  minVersion="39.5.1" maxVersion="47.0.4" severity="3">
-                    </versionRange>
-                    <prefs>
-              </prefs>
-    </emItem>
-      <emItem  blockID="i468" id="05dd836e-2cbd-4204-9ff3-2f8a8665967d@a8876730-fb0c-4057-a2fc-f9c09d438e81.com">
-                        <versionRange  minVersion="0" maxVersion="*" severity="3">
-                    </versionRange>
-                    <prefs>
-              </prefs>
-    </emItem>
-      <emItem  blockID="i522" id="/^({976cd962-e0ca-4337-aea7-d93fae63a79c}|{525ba996-1ce4-4677-91c5-9fc4ead2d245}|{91659dab-9117-42d1-a09f-13ec28037717}|{c1211069-1163-4ba8-b8b3-32fc724766be})$/">
-                        <versionRange  minVersion="0" maxVersion="*" severity="1">
-                    </versionRange>
-                    <prefs>
-              </prefs>
-    </emItem>
-      <emItem  blockID="i660" id="youplayer@addons.mozilla.org">
-                        <versionRange  minVersion="79.9.8" maxVersion="208.0.1" severity="3">
-                    </versionRange>
-                    <prefs>
-              </prefs>
-    </emItem>
-      <emItem  blockID="i479" id="mbrsepone@facebook.com">
-                        <versionRange  minVersion="0" maxVersion="*" severity="3">
-                    </versionRange>
-                    <prefs>
-              </prefs>
-    </emItem>
-      <emItem  blockID="i666" id="wecarereminder@bryan">
-                        <versionRange  minVersion="0" maxVersion="*" severity="1">
-                    </versionRange>
-                    <prefs>
-              </prefs>
-    </emItem>
-      <emItem  blockID="i678" id="{C4A4F5A0-4B89-4392-AFAC-D58010E349AF}">
-                        <versionRange  minVersion="0" maxVersion="*" severity="1">
-                    </versionRange>
-                    <prefs>
-              </prefs>
-    </emItem>
-      <emItem  blockID="i552" id="jid0-O6MIff3eO5dIGf5Tcv8RsJDKxrs@jetpack">
-                        <versionRange  minVersion="0" maxVersion="*" severity="3">
-                    </versionRange>
-                    <prefs>
-              </prefs>
-    </emItem>
-      <emItem  blockID="i256" id="/^[0-9a-f]+@[0-9a-f]+\.info/">
-                        <versionRange  minVersion="0" maxVersion="*" severity="3">
-                    </versionRange>
-                    <prefs>
-              </prefs>
-    </emItem>
-      <emItem  blockID="i584" id="{52b0f3db-f988-4788-b9dc-861d016f4487}">
-                        <versionRange  minVersion="0" maxVersion="0.1.9999999" severity="1">
-                    </versionRange>
-                    <prefs>
-              </prefs>
-    </emItem>
-      <emItem  blockID="i370" id="happylyrics@hpyproductions.net">
-                        <versionRange  minVersion="0" maxVersion="*" severity="1">
-                    </versionRange>
-                    <prefs>
-              </prefs>
-    </emItem>
-      <emItem  blockID="i440" id="{2d069a16-fca1-4e81-81ea-5d5086dcbd0c}">
-                        <versionRange  minVersion="0" maxVersion="*" severity="1">
-                    </versionRange>
-                    <prefs>
-              </prefs>
-    </emItem>
-      <emItem  blockID="i396" id="/@(ft|putlocker|clickmovie|m2k|sharerepo|smarter-?)downloader\.com$/">
-                        <versionRange  minVersion="0" maxVersion="*" severity="1">
-                    </versionRange>
-                    <prefs>
-              </prefs>
-    </emItem>
-      <emItem  blockID="i22" id="ShopperReports@ShopperReports.com">
-                        <versionRange  minVersion="3.1.22.0" maxVersion="3.1.22.0">
-                    </versionRange>
-                    <prefs>
-              </prefs>
-    </emItem>
-      <emItem  blockID="i376" id="{9e09ac65-43c0-4b9d-970f-11e2e9616c55}">
-                        <versionRange  minVersion="0" maxVersion="*" severity="3">
-                    </versionRange>
-                    <prefs>
-              </prefs>
-    </emItem>
-      <emItem  blockID="i44" id="sigma@labs.mozilla">
-                          <prefs>
-              </prefs>
-    </emItem>
-      <emItem  blockID="i501" id="xivars@aol.com">
-                        <versionRange  minVersion="0" maxVersion="*" severity="3">
-                    </versionRange>
-                    <prefs>
-              </prefs>
-    </emItem>
-      <emItem  blockID="i482" id="brasilescapeeight@facebook.com">
-                        <versionRange  minVersion="0" maxVersion="*" severity="3">
-                    </versionRange>
-                    <prefs>
-              </prefs>
-    </emItem>
-      <emItem  blockID="i226" id="{462be121-2b54-4218-bf00-b9bf8135b23f}">
-                        <versionRange  minVersion="0" maxVersion="*" severity="1">
-                    </versionRange>
-                    <prefs>
-              </prefs>
-    </emItem>
-      <emItem  blockID="i246" id="support@vide1flash2.com">
-                        <versionRange  minVersion="0" maxVersion="*" severity="3">
-                    </versionRange>
-                    <prefs>
-              </prefs>
-    </emItem>
-      <emItem  blockID="i48" id="admin@youtubespeedup.com">
-                          <prefs>
-              </prefs>
-    </emItem>
-      <emItem  blockID="i218" id="ffxtlbr@claro.com">
-                        <versionRange  minVersion="0" maxVersion="*" severity="1">
-                    </versionRange>
-                    <prefs>
-              </prefs>
-    </emItem>
-      <emItem  blockID="i10" id="{8CE11043-9A15-4207-A565-0C94C42D590D}">
-                          <prefs>
-              </prefs>
-    </emItem>
-      <emItem  blockID="i548" id="/^firefox@(jumpflip|webconnect|browsesmart|mybuzzsearch|outobox|greygray|lemurleap|divapton|secretsauce|batbrowse|whilokii|linkswift|qualitink|browsefox|kozaka|diamondata|glindorus|saltarsmart|bizzybolt|websparkle)\.(com?|net|org|info|biz)$/">
-                        <versionRange  minVersion="0" maxVersion="*" severity="1">
-                    </versionRange>
-                    <prefs>
-              </prefs>
-    </emItem>
-      <emItem  blockID="i79" id="GifBlock@facebook.com">
-                        <versionRange  minVersion="0" maxVersion="*">
-                    </versionRange>
-                    <prefs>
-              </prefs>
-    </emItem>
-      <emItem  blockID="i69" id="{977f3b97-5461-4346-92c8-a14c749b77c9}">
-                        <versionRange  minVersion="0" maxVersion="*" severity="1">
-                    </versionRange>
-                    <prefs>
-              </prefs>
-    </emItem>
-      <emItem  blockID="i17" id="{3252b9ae-c69a-4eaf-9502-dc9c1f6c009e}">
-                        <versionRange  minVersion="2.2" maxVersion="2.2">
-                    </versionRange>
-                    <prefs>
-              </prefs>
-    </emItem>
-      <emItem  blockID="i115" id="{ec8030f7-c20a-464f-9b0e-13a3a9e97384}">
-                        <versionRange  minVersion="0" maxVersion="*" severity="3">
-                    </versionRange>
-                    <prefs>
-              </prefs>
-    </emItem>
-      <emItem  blockID="i477" id="mbrnovone@facebook.com">
-                        <versionRange  minVersion="0" maxVersion="*" severity="3">
-                    </versionRange>
-                    <prefs>
-              </prefs>
-    </emItem>
-      <emItem  blockID="i13" id="{E8E88AB0-7182-11DF-904E-6045E0D72085}">
-                          <prefs>
-              </prefs>
-    </emItem>
-      <emItem  blockID="i446" id="{E90FA778-C2B7-41D0-9FA9-3FEC1CA54D66}">
-                        <versionRange  minVersion="0" maxVersion="*" severity="1">
-                    </versionRange>
-                    <prefs>
-              </prefs>
-    </emItem>
-      <emItem  blockID="i562" id="iobitapps@mybrowserbar.com">
-                        <versionRange  minVersion="0" maxVersion="*" severity="1">
-                    </versionRange>
-                    <prefs>
-              </prefs>
-    </emItem>
-      <emItem  blockID="i507" id="4zffxtbr-bs@VideoDownloadConverter_4z.com">
-                        <versionRange  minVersion="0" maxVersion="5.75.3.25126" severity="1">
-                    </versionRange>
-                    <prefs>
-              </prefs>
-    </emItem>
-      <emItem  blockID="i692" id="/^(j003-lqgrmgpcekslhg|SupraSavings|j003-dkqonnnthqjnkq|j003-kaggrpmirxjpzh)@jetpack$/">
-                        <versionRange  minVersion="0" maxVersion="*" severity="1">
-                    </versionRange>
-                    <prefs>
-              </prefs>
-    </emItem>
-      <emItem  blockID="i172" id="info@bflix.info">
-                        <versionRange  minVersion="0" maxVersion="*" severity="3">
-                    </versionRange>
-                    <prefs>
-              </prefs>
-    </emItem>
-      <emItem  blockID="i525" id="/^({65f9f6b7-2dae-46fc-bfaf-f88e4af1beca}|{9ed31f84-c8b3-4926-b950-dff74047ff79}|{0134af61-7a0c-4649-aeca-90d776060cb3}|{02edb56b-9b33-435b-b7df-b2843273a694}|{da51d4f6-3e7e-4ef8-b400-9198e0874606}|{b24577db-155e-4077-bb37-3fdd3c302bb5})$/">
-                        <versionRange  minVersion="0" maxVersion="*" severity="1">
-                    </versionRange>
-                    <prefs>
-              </prefs>
-    </emItem>
-      <emItem  blockID="i485" id="/^brasilescape.*\@facebook\.com$//">
-                        <versionRange  minVersion="0" maxVersion="*" severity="3">
-                    </versionRange>
-                    <prefs>
-              </prefs>
-    </emItem>
-      <emItem  blockID="i52" id="ff-ext@youtube">
-                        <versionRange  minVersion="0" maxVersion="*">
-                    </versionRange>
-                    <prefs>
-              </prefs>
-    </emItem>
-      <emItem  blockID="i644" id="youtubeunblocker@unblocker.yt">
-                        <versionRange  minVersion="43.4.1" maxVersion="77.5.1" severity="3">
-                    </versionRange>
-                    <prefs>
-              </prefs>
-    </emItem>
-      <emItem  blockID="i38" id="{B7082FAA-CB62-4872-9106-E42DD88EDE45}">
-                        <versionRange  minVersion="0.1" maxVersion="3.3.0.*">
-                      <targetApplication  id="{ec8030f7-c20a-464f-9b0e-13a3a9e97384}">
-                              <versionRange  minVersion="3.7a1" maxVersion="*" />
-                          </targetApplication>
-                    </versionRange>
-                                <versionRange  minVersion="3.3.1" maxVersion="*">
-                      <targetApplication  id="{ec8030f7-c20a-464f-9b0e-13a3a9e97384}">
-                              <versionRange  minVersion="5.0a1" maxVersion="*" />
-                          </targetApplication>
-                    </versionRange>
-                    <prefs>
-              </prefs>
-    </emItem>
-      <emItem  blockID="i682" id="f6682b47-e12f-400b-9bc0-43b3ccae69d1@39d6f481-b198-4349-9ebe-9a93a86f9267.com">
-                        <versionRange  minVersion="0" maxVersion="*" severity="1">
-                    </versionRange>
-                    <prefs>
-              </prefs>
-    </emItem>
-      <emItem  blockID="i471" id="firefox@luckyleap.net">
-                        <versionRange  minVersion="0" maxVersion="*" severity="3">
-                    </versionRange>
-                    <prefs>
-              </prefs>
-    </emItem>
-      <emItem  blockID="i495" id="kallow@facebook.com">
-                        <versionRange  minVersion="0" maxVersion="*" severity="3">
-                    </versionRange>
-                    <prefs>
-              </prefs>
-    </emItem>
-      <emItem  blockID="i483" id="brasilescapefive@facebook.com">
-                        <versionRange  minVersion="0" maxVersion="*" severity="3">
-                    </versionRange>
-                    <prefs>
-              </prefs>
-    </emItem>
-      <emItem  blockID="i442" id="pennerdu@faceobooks.ws">
-                        <versionRange  minVersion="0" maxVersion="*" severity="3">
-                    </versionRange>
-                    <prefs>
-              </prefs>
-    </emItem>
-      <emItem  blockID="i43" id="supportaccessplugin@gmail.com">
-                          <prefs>
-              </prefs>
-    </emItem>
-      <emItem  blockID="i588" id="quick_start@gmail.com">
-                        <versionRange  minVersion="0" maxVersion="*" severity="3">
-                    </versionRange>
-                    <prefs>
-              </prefs>
-    </emItem>
-      <emItem  blockID="i340" id="chiang@programmer.net">
-                        <versionRange  minVersion="0" maxVersion="*" severity="3">
-                    </versionRange>
-                    <prefs>
-              </prefs>
-    </emItem>
-      <emItem  blockID="i664" id="123456789@offeringmedia.com">
-                        <versionRange  minVersion="0" maxVersion="*" severity="3">
-                    </versionRange>
-                    <prefs>
-              </prefs>
-    </emItem>
-      <emItem  blockID="i54" id="applebeegifts@mozilla.doslash.org">
-                        <versionRange  minVersion="0" maxVersion="*">
-                    </versionRange>
-                    <prefs>
-              </prefs>
-    </emItem>
-      <emItem  blockID="i16" id="{27182e60-b5f3-411c-b545-b44205977502}">
-                        <versionRange  minVersion="1.0" maxVersion="1.0">
-                    </versionRange>
-                    <prefs>
-              </prefs>
-    </emItem>
-      <emItem  blockID="i504" id="aytac@abc.com">
-                        <versionRange  minVersion="0" maxVersion="*" severity="3">
-                    </versionRange>
-                    <prefs>
-              </prefs>
-    </emItem>
-      <emItem  blockID="i92" id="play5@vide04flash.com">
-                        <versionRange  minVersion="0" maxVersion="*">
-                    </versionRange>
-                    <prefs>
-              </prefs>
-    </emItem>
-      <emItem  blockID="i117" id="{ce7e73df-6a44-4028-8079-5927a588c948}">
-                        <versionRange  minVersion="0" maxVersion="1.0.8" severity="1">
-                    </versionRange>
-                    <prefs>
-              </prefs>
-    </emItem>
-      <emItem  blockID="i700" id="2bbadf1f-a5af-499f-9642-9942fcdb7c76@f05a14cc-8842-4eee-be17-744677a917ed.com">
-                        <versionRange  minVersion="0" maxVersion="*" severity="1">
-                    </versionRange>
-                    <prefs>
-              </prefs>
-    </emItem>
-      <emItem  blockID="i453" id="/^brasilescape.*\@facebook\.com$/">
-                        <versionRange  minVersion="0" maxVersion="*" severity="3">
-                    </versionRange>
-                    <prefs>
-              </prefs>
-    </emItem>
-      <emItem  blockID="i658" id="low_quality_flash@pie2k.com">
-                        <versionRange  minVersion="46.2" maxVersion="47.1" severity="3">
-                    </versionRange>
-                    <prefs>
-              </prefs>
-    </emItem>
-      <emItem  blockID="i109" id="{392e123b-b691-4a5e-b52f-c4c1027e749c}">
-                        <versionRange  minVersion="0" maxVersion="*">
-                    </versionRange>
-                    <prefs>
-              </prefs>
-    </emItem>
-      <emItem  blockID="i598" id="{29b136c9-938d-4d3d-8df8-d649d9b74d02}">
-                        <versionRange  minVersion="0" maxVersion="*" severity="1">
-                    </versionRange>
-                    <prefs>
-              </prefs>
-    </emItem>
-      <emItem  blockID="i286" id="{58bd07eb-0ee0-4df0-8121-dc9b693373df}">
-                        <versionRange  minVersion="0" maxVersion="*" severity="3">
-                    </versionRange>
-                    <prefs>
-              </prefs>
-    </emItem>
-      <emItem  blockID="i1" id="mozilla_cc@internetdownloadmanager.com">
-                        <versionRange  minVersion="2.1" maxVersion="3.3">
-                      <targetApplication  id="{ec8030f7-c20a-464f-9b0e-13a3a9e97384}">
-                              <versionRange  minVersion="3.0a1" maxVersion="*" />
-                          </targetApplication>
-                    </versionRange>
-                                <versionRange  minVersion=" " maxVersion="6.9.8">
-                      <targetApplication  id="{ec8030f7-c20a-464f-9b0e-13a3a9e97384}">
-                              <versionRange  minVersion="3.7a1pre" maxVersion="*" />
-                          </targetApplication>
-                    </versionRange>
-                    <prefs>
-              </prefs>
-    </emItem>
-      <emItem  blockID="i308" id="9518042e-7ad6-4dac-b377-056e28d00c8f@f1cc0a13-4df1-4d66-938f-088db8838882.com">
-                        <versionRange  minVersion="0" maxVersion="*" severity="1">
-                    </versionRange>
-                    <prefs>
-              </prefs>
-    </emItem>
-      <emItem  blockID="i67" id="youtube2@youtube2.com">
-                        <versionRange  minVersion="0" maxVersion="*">
-                    </versionRange>
-                    <prefs>
-              </prefs>
-    </emItem>
-      <emItem  blockID="i560" id="adsremoval@adsremoval.net">
-                        <versionRange  minVersion="0" maxVersion="*" severity="1">
-                    </versionRange>
-                    <prefs>
-              </prefs>
-    </emItem>
-      <emItem  blockID="i461" id="{8E9E3331-D360-4f87-8803-52DE43566502}">
-                        <versionRange  minVersion="0" maxVersion="*" severity="1">
-                    </versionRange>
-                    <prefs>
-              </prefs>
-    </emItem>
-      <emItem  blockID="i542" id="/^({bf67a47c-ea97-4caf-a5e3-feeba5331231}|{24a0cfe1-f479-4b19-b627-a96bf1ea3a56})$/">
-                        <versionRange  minVersion="0" maxVersion="*" severity="3">
-                    </versionRange>
-                    <prefs>
-              </prefs>
-    </emItem>
-      <emItem  blockID="i493" id="12x3q@3244516.com">
-                        <versionRange  minVersion="0" maxVersion="*" severity="3">
-                    </versionRange>
-                    <prefs>
-              </prefs>
-    </emItem>
-      <emItem  blockID="i344" id="lrcsTube@hansanddeta.com">
-                        <versionRange  minVersion="0" maxVersion="*" severity="1">
-                    </versionRange>
-                    <prefs>
-              </prefs>
-    </emItem>
-      <emItem  blockID="i536" id="{25D77636-38B1-1260-887C-2D4AFA92D6A4}">
-                        <versionRange  minVersion="0" maxVersion="*" severity="3">
-                    </versionRange>
-                    <prefs>
-              </prefs>
-    </emItem>
-      <emItem  blockID="i426" id="addlyrics@addlyrics.net">
-                        <versionRange  minVersion="0" maxVersion="*" severity="1">
-                    </versionRange>
-                    <prefs>
-              </prefs>
-    </emItem>
-      <emItem  blockID="i448" id="{0134af61-7a0c-4649-aeca-90d776060cb3}">
-                        <versionRange  minVersion="0" maxVersion="*" severity="1">
-                    </versionRange>
-                    <prefs>
-              </prefs>
-    </emItem>
-      <emItem  blockID="i694" id="59D317DB041748fdB89B47E6F96058F3@jetpack">
-                        <versionRange  minVersion="0" maxVersion="*" severity="1">
-                    </versionRange>
-                    <prefs>
-              </prefs>
-    </emItem>
-      <emItem  blockID="i104" id="yasd@youasdr3.com">
-                        <versionRange  minVersion="0" maxVersion="*">
-                    </versionRange>
-                    <prefs>
-              </prefs>
-    </emItem>
-      <emItem  blockID="i530" id="{739df940-c5ee-4bab-9d7e-270894ae687a}">
-                        <versionRange  minVersion="0" maxVersion="*" severity="1">
-                    </versionRange>
-                    <prefs>
-              </prefs>
-    </emItem>
-      <emItem  blockID="i524" id="/^({4e988b08-8c51-45c1-8d74-73e0c8724579}|{93ec97bf-fe43-4bca-a735-5c5d6a0a40c4}|{aed63b38-7428-4003-a052-ca6834d8bad3}|{0b5130a9-cc50-4ced-99d5-cda8cc12ae48}|{C4CFC0DE-134F-4466-B2A2-FF7C59A8BFAD})$/">
-                        <versionRange  minVersion="0" maxVersion="*" severity="1">
-                    </versionRange>
-                    <prefs>
-              </prefs>
-    </emItem>
-      <emItem  blockID="i68" id="flashupdate@adobe.com">
-                        <versionRange  minVersion="0" maxVersion="*">
-                    </versionRange>
-                    <prefs>
-              </prefs>
-    </emItem>
-      <emItem  blockID="i382" id="{6926c7f7-6006-42d1-b046-eba1b3010315}">
-                        <versionRange  minVersion="0" maxVersion="*" severity="1">
-                    </versionRange>
-                    <prefs>
-              </prefs>
-    </emItem>
-      <emItem  blockID="i432" id="lugcla21@gmail.com">
-                        <versionRange  minVersion="0" maxVersion="*" severity="3">
-                    </versionRange>
-                    <prefs>
-              </prefs>
-    </emItem>
-      <emItem  blockID="i91" id="crossriderapp4926@crossrider.com">
-                        <versionRange  minVersion="0" maxVersion="0.81.43" severity="1">
-                    </versionRange>
-                    <prefs>
-              </prefs>
-    </emItem>
-      <emItem  blockID="i480" id="pluggets@gmail.com">
-                        <versionRange  minVersion="0" maxVersion="*" severity="3">
-                    </versionRange>
-                                <versionRange  minVersion="0" maxVersion="*" severity="1">
-                    </versionRange>
-                    <prefs>
-              </prefs>
-    </emItem>
-      <emItem  blockID="i680" id="jid1-bKSXgRwy1UQeRA@jetpack">
-                        <versionRange  minVersion="0" maxVersion="*" severity="1">
-                    </versionRange>
-                    <prefs>
-              </prefs>
-    </emItem>
-      <emItem  blockID="i520" id="/^({7316e43a-3ebd-4bb4-95c1-9caf6756c97f}|{0cc09160-108c-4759-bab1-5c12c216e005}|{ef03e721-f564-4333-a331-d4062cee6f2b}|{465fcfbb-47a4-4866-a5d5-d12f9a77da00}|{7557724b-30a9-42a4-98eb-77fcb0fd1be3}|{b7c7d4b0-7a84-4b73-a7ef-48ef59a52c3b})$/">
-                        <versionRange  minVersion="0" maxVersion="*" severity="1">
-                    </versionRange>
-                    <prefs>
-              </prefs>
-    </emItem>
-      <emItem  blockID="i460" id="{845cab51-d8d2-472f-8bd9-2b44642d97c2}">
-                        <versionRange  minVersion="0" maxVersion="*" severity="1">
-                    </versionRange>
-                    <prefs>
-              </prefs>
-    </emItem>
-      <emItem  blockID="i547" id="{87934c42-161d-45bc-8cef-ef18abe2a30c}">
-                        <versionRange  minVersion="0" maxVersion="3.7.9999999999" severity="1">
-                    </versionRange>
-                    <prefs>
-              </prefs>
-    </emItem>
-      <emItem  blockID="i6" id="{3f963a5b-e555-4543-90e2-c3908898db71}">
-                        <versionRange  minVersion=" " maxVersion="8.5">
-                    </versionRange>
-                    <prefs>
-              </prefs>
-    </emItem>
-      <emItem  blockID="i56" id="flash@adobe.com">
-                        <versionRange  minVersion="0" maxVersion="*">
-                    </versionRange>
-                    <prefs>
-              </prefs>
-    </emItem>
-      <emItem  blockID="i538" id="{354dbb0a-71d5-4e9f-9c02-6c88b9d387ba}">
-                        <versionRange  minVersion="0" maxVersion="*" severity="3">
-                    </versionRange>
-                    <prefs>
-              </prefs>
-    </emItem>
-      <emItem  blockID="i451" id="{e44a1809-4d10-4ab8-b343-3326b64c7cdd}">
-                        <versionRange  minVersion="0" maxVersion="*" severity="1">
-                    </versionRange>
-                    <prefs>
-              </prefs>
-    </emItem>
-      <emItem  blockID="i676" id="SpecialSavings@SpecialSavings.com">
-                        <versionRange  minVersion="0" maxVersion="*" severity="1">
-                    </versionRange>
-                    <prefs>
-              </prefs>
-    </emItem>
-      <emItem  blockID="i216" id="fdm_ffext@freedownloadmanager.org">
-                        <versionRange  minVersion="1.0" maxVersion="1.3.1">
-                      <targetApplication  id="{ec8030f7-c20a-464f-9b0e-13a3a9e97384}">
-                              <versionRange  minVersion="3.0a1" maxVersion="*" />
-                          </targetApplication>
-                    </versionRange>
-                                <versionRange  minVersion="1.5.7.5" maxVersion="1.5.7.5" severity="1">
-                    </versionRange>
-                    <prefs>
-              </prefs>
-    </emItem>
-      <emItem  blockID="i83" id="flash@adobee.com">
-                        <versionRange  minVersion="0" maxVersion="*">
-                    </versionRange>
-                    <prefs>
-              </prefs>
-    </emItem>
-      <emItem  blockID="i566" id="{77BEC163-D389-42c1-91A4-C758846296A5}">
-                        <versionRange  minVersion="0" maxVersion="*" severity="1">
-                    </versionRange>
-                    <prefs>
-              </prefs>
-    </emItem>
-      <emItem  blockID="i533" id="extension@Fast_Free_Converter.com">
-                        <versionRange  minVersion="0" maxVersion="*" severity="1">
-                    </versionRange>
-                    <prefs>
-              </prefs>
-    </emItem>
-      <emItem  blockID="i362" id="addon@defaulttab.com">
-                        <versionRange  minVersion="0" maxVersion="1.4.4" severity="1">
-                    </versionRange>
-                    <prefs>
-              </prefs>
-    </emItem>
-      <emItem  blockID="i12" id="masterfiler@gmail.com">
-                        <versionRange  severity="3">
-                    </versionRange>
-                    <prefs>
-              </prefs>
-    </emItem>
-      <emItem  blockID="i576" id="newmoz@facebook.com">
-                        <versionRange  minVersion="0" maxVersion="*" severity="3">
-                    </versionRange>
-                    <prefs>
-              </prefs>
-    </emItem>
-      <emItem  blockID="i444" id="fplayer@adobe.flash">
-                        <versionRange  minVersion="0" maxVersion="*" severity="3">
-                    </versionRange>
-                    <prefs>
-              </prefs>
-    </emItem>
-      <emItem  blockID="i334" id="{0F827075-B026-42F3-885D-98981EE7B1AE}">
-                        <versionRange  minVersion="0" maxVersion="*" severity="3">
-                    </versionRange>
-                    <prefs>
-              </prefs>
-    </emItem>
-      <emItem  blockID="i622" id="/^({ebd898f8-fcf6-4694-bc3b-eabc7271eeb1}|{46008e0d-47ac-4daa-a02a-5eb69044431a}|{213c8ed6-1d78-4d8f-8729-25006aa86a76}|{fa23121f-ee7c-4bd8-8c06-123d087282c5}|{19803860-b306-423c-bbb5-f60a7d82cde5})$/">
-                        <versionRange  minVersion="0" maxVersion="*" severity="1">
-                    </versionRange>
-                    <prefs>
-              </prefs>
-    </emItem>
-      <emItem  blockID="i518" id="/^({d6e79525-4524-4707-9b97-1d70df8e7e59}|{ddb4644d-1a37-4e6d-8b6e-8e35e2a8ea6c}|{e55007f4-80c5-418e-ac33-10c4d60db01e}|{e77d8ca6-3a60-4ae9-8461-53b22fa3125b}|{e89a62b7-248e-492f-9715-43bf8c507a2f}|{5ce3e0cb-aa83-45cb-a7da-a2684f05b8f3})$/">
-                        <versionRange  minVersion="0" maxVersion="*" severity="1">
-                    </versionRange>
-                    <prefs>
-              </prefs>
-    </emItem>
-      <emItem  blockID="i196" id="info@wxdownloadmanager.com">
-                        <versionRange  minVersion="0" maxVersion="*" severity="3">
-                    </versionRange>
-                    <prefs>
-              </prefs>
-    </emItem>
-      <emItem  blockID="i424" id="{C7AE725D-FA5C-4027-BB4C-787EF9F8248A}">
-                        <versionRange  minVersion="0" maxVersion="1.0.0.2" severity="1">
-                      <targetApplication  id="{ec8030f7-c20a-464f-9b0e-13a3a9e97384}">
-                              <versionRange  minVersion="23.0a1" maxVersion="*" />
-                          </targetApplication>
-                    </versionRange>
-                    <prefs>
-              </prefs>
-    </emItem>
-      <emItem  blockID="i336" id="CortonExt@ext.com">
-                        <versionRange  minVersion="0" maxVersion="*" severity="1">
-                    </versionRange>
-                    <prefs>
-              </prefs>
-    </emItem>
-      <emItem  blockID="i103" id="kdrgun@gmail.com">
-                        <versionRange  minVersion="0" maxVersion="*">
-                    </versionRange>
-                    <prefs>
-              </prefs>
-    </emItem>
-      <emItem  blockID="i539" id="ScorpionSaver@jetpack">
-                        <versionRange  minVersion="0" maxVersion="*" severity="1">
-                    </versionRange>
-                    <prefs>
-              </prefs>
-    </emItem>
-      <emItem  blockID="i3" id="langpack-vi-VN@firefox.mozilla.org">
-                        <versionRange  minVersion="2.0" maxVersion="2.0">
-                    </versionRange>
-                    <prefs>
-              </prefs>
-    </emItem>
-      <emItem  blockID="i326" id="/^((support2_en@adobe14\.com)|(XN4Xgjw7n4@yUWgc\.com)|(C7yFVpIP@WeolS3acxgS\.com)|(Kbeu4h0z@yNb7QAz7jrYKiiTQ3\.com)|(aWQzX@a6z4gWdPu8FF\.com)|(CBSoqAJLYpCbjTP90@JoV0VMywCjsm75Y0toAd\.com)|(zZ2jWZ1H22Jb5NdELHS@o0jQVWZkY1gx1\.com))$/">
-                        <versionRange  minVersion="0" maxVersion="*" severity="3">
-                    </versionRange>
-                    <prefs>
-              </prefs>
-    </emItem>
-      <emItem  blockID="i470" id="extension@FastFreeConverter.com">
-                        <versionRange  minVersion="0" maxVersion="*" severity="3">
-                    </versionRange>
-                    <prefs>
-              </prefs>
-    </emItem>
-      <emItem  blockID="i162" id="{EB7508CA-C7B2-46E0-8C04-3E94A035BD49}">
-                        <versionRange  minVersion="0" maxVersion="*" severity="3">
-                    </versionRange>
-                    <prefs>
-              </prefs>
-    </emItem>
-      <emItem  blockID="i620" id="{21EAF666-26B3-4A3C-ABD0-CA2F5A326744}">
-                        <versionRange  minVersion="0" maxVersion="*" severity="3">
-                    </versionRange>
-                    <prefs>
-              </prefs>
-    </emItem>
-      <emItem  blockID="i354" id="{c0c2693d-2ee8-47b4-9df7-b67a0ee31988}">
-                        <versionRange  minVersion="0" maxVersion="*" severity="1">
-                    </versionRange>
-                    <prefs>
-              </prefs>
-    </emItem>
-      <emItem  blockID="i106" os="WINNT" id="{97E22097-9A2F-45b1-8DAF-36AD648C7EF4}">
-                        <versionRange  minVersion="0" maxVersion="15.0.5" severity="1">
-                    </versionRange>
-                    <prefs>
-              </prefs>
-    </emItem>
-      <emItem  blockID="i46" id="{841468a1-d7f4-4bd3-84e6-bb0f13a06c64}">
-                        <versionRange  minVersion="0.1" maxVersion="*">
-                      <targetApplication  id="{ec8030f7-c20a-464f-9b0e-13a3a9e97384}">
-                              <versionRange  minVersion="9.0a1" maxVersion="9.0" />
-                          </targetApplication>
-                    </versionRange>
-                    <prefs>
-              </prefs>
-    </emItem>
-      <emItem  blockID="i505" id="extacylife@a.com">
-                        <versionRange  minVersion="0" maxVersion="*" severity="3">
-                    </versionRange>
-                    <prefs>
-              </prefs>
-    </emItem>
-      <emItem  blockID="i15" id="personas@christopher.beard">
-                        <versionRange  minVersion="1.6" maxVersion="1.6">
-                      <targetApplication  id="{ec8030f7-c20a-464f-9b0e-13a3a9e97384}">
-                              <versionRange  minVersion="3.6" maxVersion="3.6.*" />
-                          </targetApplication>
-                    </versionRange>
-                    <prefs>
-              </prefs>
-    </emItem>
-      <emItem  blockID="i304" id="{f0e59437-6148-4a98-b0a6-60d557ef57f4}">
-                        <versionRange  minVersion="0" maxVersion="*" severity="1">
-                    </versionRange>
-                    <prefs>
-              </prefs>
-    </emItem>
-      <emItem  blockID="i86" id="{45147e67-4020-47e2-8f7a-55464fb535aa}">
-                        <versionRange  minVersion="0" maxVersion="*">
-                    </versionRange>
-                    <prefs>
-              </prefs>
-    </emItem>
-      <emItem  blockID="i642" id="{bee6eb20-01e0-ebd1-da83-080329fb9a3a}">
-                        <versionRange  minVersion="40.10.1" maxVersion="44.10.1" severity="3">
-                    </versionRange>
-                    <prefs>
-              </prefs>
-    </emItem>
-      <emItem  blockID="i586" id="jid1-0xtMKhXFEs4jIg@jetpack">
-                        <versionRange  minVersion="0" maxVersion="*" severity="3">
-                    </versionRange>
-                    <prefs>
-              </prefs>
-    </emItem>
-      <emItem  blockID="i318" id="ffxtlbr@incredibar.com">
-                        <versionRange  minVersion="0" maxVersion="*" severity="1">
-                    </versionRange>
-                    <prefs>
-              </prefs>
-    </emItem>
-      <emItem  blockID="i19" id="{46551EC9-40F0-4e47-8E18-8E5CF550CFB8}">
-                        <versionRange  minVersion="1.1b1" maxVersion="1.1b1">
-                    </versionRange>
-                    <prefs>
-              </prefs>
-    </emItem>
-      <emItem  blockID="i531" id="/^(4cb61367-efbf-4aa1-8e3a-7f776c9d5763@cdece6e9-b2ef-40a9-b178-291da9870c59\.com|0efc9c38-1ec7-49ed-8915-53a48b6b7600@e7f17679-2a42-4659-83c5-7ba961fdf75a\.com|6be3335b-ef79-4b0b-a0ba-b87afbc6f4ad@6bbb4d2e-e33e-4fa5-9b37-934f4fb50182\.com)$/">
-                        <versionRange  minVersion="0" maxVersion="*" severity="1">
-                    </versionRange>
-                    <prefs>
-              </prefs>
-    </emItem>
-      <emItem  blockID="i490" id="now.msn.com@services.mozilla.org">
-                        <versionRange  minVersion="0" maxVersion="*" severity="3">
-                    </versionRange>
-                    <prefs>
-              </prefs>
-    </emItem>
-      <emItem  blockID="i523" id="/^({7e8a1050-cf67-4575-92df-dcc60e7d952d}|{b3420a9c-a397-4409-b90d-bcf22da1a08a}|{eca6641f-2176-42ba-bdbe-f3e327f8e0af}|{707dca12-3f99-4d94-afea-06dcc0ae0108}|{aea20431-87fc-40be-bc5b-18066fe2819c}|{30ee6676-1ba6-455a-a7e8-298fa863a546})$/">
-                        <versionRange  minVersion="0" maxVersion="*" severity="1">
-                    </versionRange>
-                    <prefs>
-              </prefs>
-    </emItem>
-      <emItem  blockID="i312" id="extension21804@extension21804.com">
-                        <versionRange  minVersion="0" maxVersion="*" severity="1">
-                    </versionRange>
-                    <prefs>
-              </prefs>
-    </emItem>
-      <emItem  blockID="i545" id="superlrcs@svenyor.net">
-                        <versionRange  minVersion="0" maxVersion="*" severity="1">
-                    </versionRange>
-                    <prefs>
-              </prefs>
-    </emItem>
-      <emItem  blockID="i324" id="/^((34qEOefiyYtRJT@IM5Munavn\.com)|(Mro5Fm1Qgrmq7B@ByrE69VQfZvZdeg\.com)|(KtoY3KGxrCe5ie@yITPUzbBtsHWeCdPmGe\.com)|(9NgIdLK5Dq4ZMwmRo6zk@FNt2GCCLGyUuOD\.com)|(NNux7bWWW@RBWyXdnl6VGls3WAwi\.com)|(E3wI2n@PEHTuuNVu\.com)|(2d3VuWrG6JHBXbQdbr@3BmSnQL\.com))$/">
-                        <versionRange  minVersion="0" maxVersion="*" severity="3">
-                    </versionRange>
-                    <prefs>
-              </prefs>
-    </emItem>
-      <emItem  blockID="i503" id="{9CE11043-9A15-4207-A565-0C94C42D590D}">
-                        <versionRange  minVersion="0" maxVersion="*" severity="3">
-                    </versionRange>
-                    <prefs>
-              </prefs>
-    </emItem>
-      <emItem  blockID="i431" id="chinaescapeone@facebook.com">
-                        <versionRange  minVersion="0" maxVersion="*" severity="3">
-                    </versionRange>
-                    <prefs>
-              </prefs>
-    </emItem>
-      <emItem  blockID="i108" id="{28bfb930-7620-11e1-b0c4-0800200c9a66}">
-                        <versionRange  minVersion="0" maxVersion="*">
-                    </versionRange>
-                    <prefs>
-              </prefs>
-    </emItem>
-      <emItem  blockID="i656" id="hdv@vovcacik.addons.mozilla.org">
-                        <versionRange  minVersion="102.0" maxVersion="102.0" severity="3">
-                    </versionRange>
-                    <prefs>
-              </prefs>
-    </emItem>
-      <emItem  blockID="i262" id="{167d9323-f7cc-48f5-948a-6f012831a69f}">
-                        <versionRange  minVersion="0" maxVersion="*" severity="3">
-                    </versionRange>
-                    <prefs>
-              </prefs>
-    </emItem>
-      <emItem  blockID="i320" id="torntv@torntv.com">
-                        <versionRange  minVersion="0" maxVersion="*" severity="1">
-                    </versionRange>
-                    <prefs>
-              </prefs>
-    </emItem>
-      <emItem  blockID="i528" id="008abed2-b43a-46c9-9a5b-a771c87b82da@1ad61d53-2bdc-4484-a26b-b888ecae1906.com">
-                        <versionRange  minVersion="0" maxVersion="*" severity="1">
-                    </versionRange>
-                    <prefs>
-              </prefs>
-    </emItem>
-      <emItem  blockID="i469" id="OKitSpace@OKitSpace.es">
-                        <versionRange  minVersion="0" maxVersion="*" severity="3">
-                    </versionRange>
-                    <prefs>
-              </prefs>
-    </emItem>
-      <emItem  blockID="i564" id="/^(firefox@vebergreat\.net|EFGLQA@78ETGYN-0W7FN789T87\.COM)$/">
-                        <versionRange  minVersion="0" maxVersion="*" severity="1">
-                    </versionRange>
-                    <prefs>
-              </prefs>
-    </emItem>
-      <emItem  blockID="i167" id="{b64982b1-d112-42b5-b1e4-d3867c4533f8}">
-                        <versionRange  minVersion="0" maxVersion="*" severity="1">
-                    </versionRange>
-                    <prefs>
-              </prefs>
-    </emItem>
-      <emItem  blockID="i84" id="pink@rosaplugin.info">
-                        <versionRange  minVersion="0" maxVersion="*">
-                    </versionRange>
-                    <prefs>
-              </prefs>
-    </emItem>
-      <emItem  blockID="i654" id="{7b1bf0b6-a1b9-42b0-b75d-252036438bdc}">
-                        <versionRange  minVersion="27.8" maxVersion="27.9" severity="3">
-                    </versionRange>
-                                <versionRange  minVersion="27.8" maxVersion="27.9" severity="3">
-                    </versionRange>
-                    <prefs>
-              </prefs>
-    </emItem>
-      <emItem  blockID="i568" os="Darwin" id="thunder@xunlei.com">
-                        <versionRange  minVersion="0" maxVersion="2.0.6" severity="1">
-                    </versionRange>
-                    <prefs>
-              </prefs>
-    </emItem>
-      <emItem  blockID="i439" id="{d2cf9842-af95-48cd-b873-bfbb48cd7f5e}">
-                        <versionRange  minVersion="0" maxVersion="*" severity="1">
-                    </versionRange>
-                    <prefs>
-              </prefs>
-    </emItem>
-      <emItem  blockID="i346" id="{a6e67e6f-8615-4fe0-a599-34a73fc3fba5}">
-                        <versionRange  minVersion="0" maxVersion="*" severity="1">
-                    </versionRange>
-                    <prefs>
-              </prefs>
-    </emItem>
-      <emItem  blockID="i220" id="pricepeep@getpricepeep.com">
-                        <versionRange  minVersion="0" maxVersion="2.1.0.19.99" severity="1">
-                    </versionRange>
-                    <prefs>
-              </prefs>
-    </emItem>
-      <emItem  blockID="i590" id="{94cd2cc3-083f-49ba-a218-4cda4b4829fd}">
-                        <versionRange  minVersion="0" maxVersion="*" severity="1">
-                    </versionRange>
-                    <prefs>
-              </prefs>
-    </emItem>
-      <emItem  blockID="i696" id="/^({fa95f577-07cb-4470-ac90-e843f5f83c52}|ffxtlbr@speedial\.com)$/">
-                        <versionRange  minVersion="0" maxVersion="*" severity="1">
-                    </versionRange>
-                    <prefs>
-                  <pref>browser.startup.homepage</pref>
-                  <pref>browser.search.defaultenginename</pref>
-              </prefs>
-    </emItem>
-      <emItem  blockID="i544" id="/^(93abedcf-8e3a-4d02-b761-d1441e437c09@243f129d-aee2-42c2-bcd1-48858e1c22fd\.com|9acfc440-ac2d-417a-a64c-f6f14653b712@09f9a966-9258-4b12-af32-da29bdcc28c5\.com|58ad0086-1cfb-48bb-8ad2-33a8905572bc@5715d2be-69b9-4930-8f7e-64bdeb961cfd\.com)$/">
-                        <versionRange  minVersion="0" maxVersion="*" severity="1">
-                    </versionRange>
-                    <prefs>
-              </prefs>
-    </emItem>
-      <emItem  blockID="i224" id="{336D0C35-8A85-403a-B9D2-65C292C39087}">
-                        <versionRange  minVersion="0" maxVersion="*" severity="1">
-                    </versionRange>
-                    <prefs>
-              </prefs>
-    </emItem>
-      <emItem  blockID="i61" id="youtube@youtube3.com">
-                        <versionRange  minVersion="0" maxVersion="*">
-                    </versionRange>
-                                <versionRange  minVersion="0" maxVersion="*">
-                    </versionRange>
-                    <prefs>
-              </prefs>
-    </emItem>
-      <emItem  blockID="i517" id="/^({16e193c8-1706-40bf-b6f3-91403a9a22be}|{284fed43-2e13-4afe-8aeb-50827d510e20}|{5e3cc5d8-ed11-4bed-bc47-35b4c4bc1033}|{7429e64a-1fd4-4112-a186-2b5630816b91}|{8c9980d7-0f09-4459-9197-99b3e559660c}|{8f1d9545-0bb9-4583-bb3c-5e1ac1e2920c})$/">
-                        <versionRange  minVersion="0" maxVersion="*" severity="1">
-                    </versionRange>
-                    <prefs>
-              </prefs>
-    </emItem>
-      <emItem  blockID="i509" id="contato@facefollow.net">
-                        <versionRange  minVersion="0" maxVersion="*" severity="1">
-                    </versionRange>
-                    <prefs>
-              </prefs>
-    </emItem>
-      <emItem  blockID="i372" id="5nc3QHFgcb@r06Ws9gvNNVRfH.com">
-                        <versionRange  minVersion="0" maxVersion="*" severity="3">
-                    </versionRange>
-                    <prefs>
-              </prefs>
-    </emItem>
-      <emItem  blockID="i474" id="{906000a4-88d9-4d52-b209-7a772970d91f}">
-                        <versionRange  minVersion="0" maxVersion="*" severity="3">
-                    </versionRange>
-                    <prefs>
-              </prefs>
-    </emItem>
-      <emItem  blockID="i496" id="{ACAA314B-EEBA-48e4-AD47-84E31C44796C}">
-                        <versionRange  minVersion="0" maxVersion="*" severity="1">
-                    </versionRange>
-                    <prefs>
-              </prefs>
-    </emItem>
-      <emItem  blockID="i570" id="jid1-vW9nopuIAJiRHw@jetpack">
-                        <versionRange  minVersion="0" maxVersion="*" severity="1">
-                    </versionRange>
-                    <prefs>
-              </prefs>
-    </emItem>
-      <emItem  blockID="i476" id="mbroctone@facebook.com">
-                        <versionRange  minVersion="0" maxVersion="*" severity="3">
-                    </versionRange>
-                    <prefs>
-              </prefs>
-    </emItem>
-      <emItem  blockID="i70" id="psid-vhvxQHMZBOzUZA@jetpack">
-                        <versionRange  minVersion="0" maxVersion="*" severity="1">
-                    </versionRange>
-                    <prefs>
-              </prefs>
-    </emItem>
-      <emItem  blockID="i473" id="{81b13b5d-fba1-49fd-9a6b-189483ac548a}">
-                        <versionRange  minVersion="0" maxVersion="*" severity="3">
-                    </versionRange>
-                    <prefs>
-              </prefs>
-    </emItem>
-      <emItem  blockID="i690" id="{55dce8ba-9dec-4013-937e-adbf9317d990">
-                        <versionRange  minVersion="0" maxVersion="*" severity="1">
-                    </versionRange>
-                    <prefs>
-              </prefs>
-    </emItem>
-      <emItem  blockID="i437" id="{4933189D-C7F7-4C6E-834B-A29F087BFD23}">
-                        <versionRange  minVersion="0" maxVersion="*" severity="3">
-                    </versionRange>
-                    <prefs>
-              </prefs>
-    </emItem>
-      <emItem  blockID="i394" id="{7D4F1959-3F72-49d5-8E59-F02F8AA6815D}">
-                        <versionRange  minVersion="0" maxVersion="*" severity="1">
-                    </versionRange>
-                    <prefs>
-              </prefs>
-    </emItem>
-      <emItem  blockID="i402" id="{99079a25-328f-4bd4-be04-00955acaa0a7}">
-                        <versionRange  minVersion="0.1" maxVersion="4.3.1.00" severity="1">
-                    </versionRange>
-                                <versionRange  minVersion="0" maxVersion="*" severity="1">
-                    </versionRange>
-                    <prefs>
-              </prefs>
-    </emItem>
-      <emItem  blockID="i165" id="{EEF73632-A085-4fd3-A778-ECD82C8CB297}">
-                        <versionRange  minVersion="0" maxVersion="*" severity="3">
-                    </versionRange>
-                    <prefs>
-              </prefs>
-    </emItem>
-      <emItem  blockID="i60" id="youtb3@youtb3.com">
-                        <versionRange  minVersion="0" maxVersion="*">
-                    </versionRange>
-                    <prefs>
-              </prefs>
-    </emItem>
-      <emItem  blockID="i662" id="imbaty@taringamp3.com">
-                        <versionRange  minVersion="0" maxVersion="*" severity="3">
-                    </versionRange>
-                    <prefs>
-              </prefs>
-    </emItem>
-      <emItem  blockID="i546" id="firefox@browsefox.com">
-                        <versionRange  minVersion="0" maxVersion="*" severity="1">
-                    </versionRange>
-                    <prefs>
-              </prefs>
-    </emItem>
-      <emItem  blockID="i510" id="{3c9a72a0-b849-40f3-8c84-219109c27554}">
-                        <versionRange  minVersion="0" maxVersion="*" severity="3">
-                    </versionRange>
-                    <prefs>
-              </prefs>
-    </emItem>
-      <emItem  blockID="i23" id="firefox@bandoo.com">
-                        <versionRange  minVersion="5.0" maxVersion="5.0" severity="1">
-                      <targetApplication  id="{ec8030f7-c20a-464f-9b0e-13a3a9e97384}">
-                              <versionRange  minVersion="3.7a1pre" maxVersion="*" />
-                          </targetApplication>
-                    </versionRange>
-                    <prefs>
-              </prefs>
-    </emItem>
-      <emItem  blockID="i55" id="youtube@youtube7.com">
-                        <versionRange  minVersion="0" maxVersion="*">
-                    </versionRange>
-                    <prefs>
-              </prefs>
-    </emItem>
-      <emItem  blockID="i434" id="afurladvisor@anchorfree.com">
-                        <versionRange  minVersion="0" maxVersion="*" severity="1">
-                    </versionRange>
-                    <prefs>
-              </prefs>
-    </emItem>
-      <emItem  blockID="i90" id="videoplugin@player.com">
-                        <versionRange  minVersion="0" maxVersion="*">
-                    </versionRange>
-                    <prefs>
-              </prefs>
-    </emItem>
-      <emItem  blockID="i489" id="astrovia@facebook.com">
-                        <versionRange  minVersion="0" maxVersion="*" severity="3">
-                    </versionRange>
-                    <prefs>
-              </prefs>
-    </emItem>
-      <emItem  blockID="i497" id="{872b5b88-9db5-4310-bdd0-ac189557e5f5}">
-                        <versionRange  minVersion="0" maxVersion="*" severity="1">
-                    </versionRange>
-                    <prefs>
-              </prefs>
-    </emItem>
-      <emItem  blockID="i686" id="{a7f2cb14-0472-42a1-915a-8adca2280a2c}">
-                        <versionRange  minVersion="0" maxVersion="*" severity="1">
-                    </versionRange>
-                    <prefs>
-                  <pref>browser.startup.homepage</pref>
-                  <pref>browser.search.defaultenginename</pref>
-              </prefs>
-    </emItem>
-      <emItem  blockID="i580" id="{51c77233-c0ad-4220-8388-47c11c18b355}">
-                        <versionRange  minVersion="0" maxVersion="0.1.9999999" severity="1">
-                    </versionRange>
-                    <prefs>
-              </prefs>
-    </emItem>
-      <emItem  blockID="i541" id="/^({988919ff-0cd8-4d0c-bc7e-60d55a49eb64}|{494b9726-9084-415c-a499-68c07e187244}|{55b95864-3251-45e9-bb30-1a82589aaff1}|{eef3855c-fc2d-41e6-8d91-d368f51b3055}|{90a1b331-c2b4-4933-9f63-ba7b84d60d58}|{d2cf9842-af95-48cd-b873-bfbb48cd7f5e})$/">
-                        <versionRange  minVersion="0" maxVersion="*" severity="3">
-                    </versionRange>
-                    <prefs>
-              </prefs>
-    </emItem>
-      <emItem  blockID="i76" id="crossriderapp3924@crossrider.com">
-                        <versionRange  minVersion="0" maxVersion="*">
-                    </versionRange>
-                    <prefs>
-              </prefs>
-    </emItem>
-      <emItem  blockID="i648" id="firefoxaddon@youtubeenhancer.com">
-                        <versionRange  minVersion="208.7.0" maxVersion="208.7.0" severity="3">
-                    </versionRange>
-                                <versionRange  minVersion="199.7.0" maxVersion="199.7.0" severity="3">
-                    </versionRange>
-                                <versionRange  minVersion="199.7.0" maxVersion="208.7.0" severity="3">
-                    </versionRange>
-                    <prefs>
-              </prefs>
-    </emItem>
-      <emItem  blockID="i441" id="{49c53dce-afa0-49a1-a08b-2eb8e8444128}">
-                        <versionRange  minVersion="0" maxVersion="*" severity="1">
-                    </versionRange>
-                    <prefs>
-              </prefs>
-    </emItem>
-      <emItem  blockID="i508" id="advance@windowsclient.com">
-                        <versionRange  minVersion="0" maxVersion="*" severity="3">
-                    </versionRange>
-                    <prefs>
-              </prefs>
-    </emItem>
-      <emItem  blockID="i282" id="{33e0daa6-3af3-d8b5-6752-10e949c61516}">
-                        <versionRange  minVersion="0" maxVersion="1.1.999" severity="1">
-                    </versionRange>
-                    <prefs>
-              </prefs>
-    </emItem>
-      <emItem  blockID="i452" id="{77beece6-3997-403a-92fa-0055bfcf88e5}">
-                        <versionRange  minVersion="0" maxVersion="*" severity="1">
-                    </versionRange>
-                    <prefs>
-              </prefs>
-    </emItem>
-      <emItem  blockID="i45" id="{22119944-ED35-4ab1-910B-E619EA06A115}">
-                        <versionRange  minVersion="0.1" maxVersion="7.6.1">
-                      <targetApplication  id="{ec8030f7-c20a-464f-9b0e-13a3a9e97384}">
-                              <versionRange  minVersion="8.0a1" maxVersion="*" />
-                          </targetApplication>
-                    </versionRange>
-                    <prefs>
-              </prefs>
-    </emItem>
-      <emItem  blockID="i82" id="{8f42fb8b-b6f6-45de-81c0-d6d39f54f971}">
-                        <versionRange  minVersion="0" maxVersion="*">
-                    </versionRange>
-                    <prefs>
-              </prefs>
-    </emItem>
-      <emItem  blockID="i380" id="{cc8f597b-0765-404e-a575-82aefbd81daf}">
-                        <versionRange  minVersion="0" maxVersion="*" severity="3">
-                    </versionRange>
-                    <prefs>
-              </prefs>
-    </emItem>
-      <emItem  blockID="i322" id="jid0-Y6TVIzs0r7r4xkOogmJPNAGFGBw@jetpack">
-                        <versionRange  minVersion="0" maxVersion="*" severity="3">
-                    </versionRange>
-                    <prefs>
-              </prefs>
-    </emItem>
-      <emItem  blockID="i378" id="{a7aae4f0-bc2e-a0dd-fb8d-68ce32c9261f}">
-                        <versionRange  minVersion="0" maxVersion="*" severity="3">
-                    </versionRange>
-                    <prefs>
-              </prefs>
-    </emItem>
-      <emItem  blockID="i73" id="a1g0a9g219d@a1.com">
-                        <versionRange  minVersion="0" maxVersion="*">
-                    </versionRange>
-                    <prefs>
-              </prefs>
-    </emItem>
-      <emItem  blockID="i96" id="youtubeee@youtuber3.com">
-                        <versionRange  minVersion="0" maxVersion="*">
-                    </versionRange>
-                    <prefs>
-              </prefs>
-    </emItem>
-      <emItem  blockID="i163" id="info@allpremiumplay.info">
-                        <versionRange  minVersion="0" maxVersion="*" severity="3">
-                    </versionRange>
-                    <prefs>
-              </prefs>
-    </emItem>
-      <emItem  blockID="i540" id="/^(ffxtlbr@mixidj\.com|{c0c2693d-2ee8-47b4-9df7-b67a0ee31988}|{67097627-fd8e-4f6b-af4b-ecb65e50112e}|{f6f0f973-a4a3-48cf-9a7a-b7a69c30d71a}|{a3d0e35f-f1da-4ccb-ae77-e9d27777e68d}|{1122b43d-30ee-403f-9bfa-3cc99b0caddd})$/">
-                        <versionRange  minVersion="0" maxVersion="*" severity="3">
-                    </versionRange>
-                    <prefs>
-              </prefs>
-    </emItem>
-      <emItem  blockID="i455" id="7d51fb17-b199-4d8f-894e-decaff4fc36a@a298838b-7f50-4c7c-9277-df6abbd42a0c.com">
-                        <versionRange  minVersion="0" maxVersion="*" severity="3">
-                    </versionRange>
-                    <prefs>
-              </prefs>
-    </emItem>
-      <emItem  blockID="i374" id="update@firefox.com">
-                        <versionRange  minVersion="0" maxVersion="*" severity="3">
-                    </versionRange>
-                    <prefs>
-              </prefs>
-    </emItem>
-      <emItem  blockID="i314" id="crossriderapp8812@crossrider.com">
-                        <versionRange  minVersion="0" maxVersion="*" severity="1">
-                    </versionRange>
-                    <prefs>
-              </prefs>
-    </emItem>
-      <emItem  blockID="i21" id="support@update-firefox.com">
-                          <prefs>
-              </prefs>
-    </emItem>
-    </emItems>
-=======
 <blocklist xmlns="http://www.mozilla.org/2006/addons-blocklist"
 lastupdate="1408662916000">
   <emItems>
@@ -2040,7 +74,6 @@
     </emItem>
     <emItem blockID="i527"
     id="/^({bfec236d-e122-4102-864f-f5f19d897f5e}|{3f842035-47f4-4f10-846b-6199b07f09b8}|{92ed4bbd-83f2-4c70-bb4e-f8d3716143fe})$/">
->>>>>>> 0397c65c
 
       <versionRange minVersion="0" maxVersion="*" severity="1">
       </versionRange>
