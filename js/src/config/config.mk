--- conflicted
+++ resolved
@@ -569,11 +569,7 @@
 ifdef GNU_CC
 WIN32_EXE_LDFLAGS	+= -mconsole
 else
-<<<<<<< HEAD
-WIN32_EXE_LDFLAGS	+= -SUBSYSTEM:CONSOLE,5.02
-=======
 WIN32_EXE_LDFLAGS	+= -SUBSYSTEM:CONSOLE
->>>>>>> 0397c65c
 endif
 endif
 else # MOZ_WINCONSOLE
@@ -581,11 +577,7 @@
 ifdef GNU_CC
 WIN32_EXE_LDFLAGS	+= -mwindows
 else
-<<<<<<< HEAD
-WIN32_EXE_LDFLAGS	+= -SUBSYSTEM:WINDOWS,5.02
-=======
 WIN32_EXE_LDFLAGS	+= -SUBSYSTEM:WINDOWS
->>>>>>> 0397c65c
 endif
 endif
 endif
