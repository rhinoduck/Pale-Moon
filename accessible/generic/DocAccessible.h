--- conflicted
+++ resolved
@@ -646,11 +646,7 @@
    *
    * @see ProcessInvalidationList
    */
-<<<<<<< HEAD
-  nsTArray<nsIContent*> mInvalidationList;
-=======
-  nsTArray<nsRefPtr<nsIContent>> mInvalidationList;
->>>>>>> 5167abf3
+  nsTArray<RefPtr<nsIContent>> mInvalidationList;
 
   /**
    * Used to process notification from core and accessible events.
