dnl -*- Mode: Autoconf; tab-width: 4; indent-tabs-mode: nil; -*-
dnl vi: set tabstop=4 shiftwidth=4 expandtab syntax=m4:
dnl This Source Code Form is subject to the terms of the Mozilla Public
dnl License, v. 2.0. If a copy of the MPL was not distributed with this
dnl file, You can obtain one at http://mozilla.org/MPL/2.0/.

dnl Process this file with autoconf to produce a configure script.
dnl ========================================================

AC_PREREQ(2.13)
AC_INIT(config/config.mk)
AC_CONFIG_AUX_DIR(${srcdir}/build/autoconf)
AC_CANONICAL_SYSTEM
TARGET_CPU="${target_cpu}"
TARGET_VENDOR="${target_vendor}"
TARGET_OS="${target_os}"

dnl ========================================================
dnl =
dnl = Don't change the following two lines.  Doing so breaks:
dnl =
dnl = CFLAGS="-foo" ./configure
dnl =
dnl ========================================================
CFLAGS="${CFLAGS=}"
CPPFLAGS="${CPPFLAGS=}"
CXXFLAGS="${CXXFLAGS=}"
LDFLAGS="${LDFLAGS=}"
HOST_CFLAGS="${HOST_CFLAGS=}"
HOST_CXXFLAGS="${HOST_CXXFLAGS=}"
HOST_LDFLAGS="${HOST_LDFLAGS=}"

dnl ========================================================
dnl = Preserve certain environment flags passed to configure
dnl = We want sub projects to receive the same flags
dnl = untainted by this configure script
dnl ========================================================
_SUBDIR_CC="$CC"
_SUBDIR_CXX="$CXX"
_SUBDIR_CFLAGS="$CFLAGS"
_SUBDIR_CPPFLAGS="$CPPFLAGS"
_SUBDIR_CXXFLAGS="$CXXFLAGS"
_SUBDIR_LDFLAGS="$LDFLAGS"
_SUBDIR_HOST_CC="$HOST_CC"
_SUBDIR_HOST_CFLAGS="$HOST_CFLAGS"
_SUBDIR_HOST_CXXFLAGS="$HOST_CXXFLAGS"
_SUBDIR_HOST_LDFLAGS="$HOST_LDFLAGS"
_SUBDIR_CONFIG_ARGS="$ac_configure_args"

dnl Set the version number of the libs included with mozilla
dnl ========================================================
MOZJPEG=62
MOZPNG=10616
MOZWEBP=043
NSPR_VERSION=4
NSPR_MINVER=4.10.10
NSS_VERSION=3

dnl Set the minimum version of toolkit libs used by mozilla
dnl ========================================================
GLIB_VERSION=2.22
# 2_26 is the earliest version we can set GLIB_VERSION_MIN_REQUIRED.
# The macro won't be used when compiling with earlier versions anyway.
GLIB_VERSION_MIN_REQUIRED=GLIB_VERSION_2_26
GIO_VERSION=2.22
PERL_VERSION=5.006
CAIRO_VERSION=1.10
PANGO_VERSION=1.22.0
GTK2_VERSION=2.18.0
GTK3_VERSION=3.4.0
WINDRES_VERSION=2.14.90
W32API_VERSION=3.14
GNOMEUI_VERSION=2.2.0
GCONF_VERSION=1.2.1
STARTUP_NOTIFICATION_VERSION=0.8
DBUS_VERSION=0.60
SQLITE_VERSION=3.13.0

MSMANIFEST_TOOL=

dnl Set various checks
dnl ========================================================
MISSING_X=
AC_PROG_AWK

dnl Initialize the Pthread test variables early so they can be
dnl  overridden by each platform.
dnl ========================================================
MOZ_USE_PTHREADS=
_PTHREAD_LDFLAGS=""

dnl Do not allow objdir == srcdir builds.
dnl ==============================================================
_topsrcdir=`cd \`dirname $0\`; pwd`
_objdir=`pwd`


dnl TODO Don't exempt L10N builds once bug 842760 is resolved.
if test "$_topsrcdir" = "$_objdir" -a "${with_l10n_base+set}" != set; then
  echo "  ***"
  echo "  * Building directly in the main source directory is not allowed."
  echo "  *"
  echo "  * To build, you must run configure from a separate directory"
  echo "  * (referred to as an object directory)."
  echo "  *"
  echo "  * If you are building with a mozconfig, you will need to change your"
  echo "  * mozconfig to point to a different object directory."
  echo "  ***"
  exit 1
fi

# Check for a couple representative files in the source tree
_conflict_files=
for file in $_topsrcdir/Makefile $_topsrcdir/config/autoconf.mk; do
  if test -f $file; then
    _conflict_files="$_conflict_files $file"
  fi
done
if test "$_conflict_files"; then
  echo "***"
  echo "*   Your source tree contains these files:"
  for file in $_conflict_files; do
    echo "*         $file"
  done
  cat 1>&2 <<-EOF
  *   This indicates that you previously built in the source tree.
  *   A source tree build can confuse the separate objdir build.
  *
  *   To clean up the source tree:
  *     1. cd $_topsrcdir
  *     2. gmake distclean
  ***
EOF
  exit 1
  break
fi
MOZ_BUILD_ROOT=`pwd -W 2>/dev/null || pwd`

MOZ_PYTHON

MOZ_DEFAULT_COMPILER

COMPILE_ENVIRONMENT=1
MOZ_ARG_DISABLE_BOOL(compile-environment,
[  --disable-compile-environment
                          Disable compiler/library checks.],
    COMPILE_ENVIRONMENT= )
AC_SUBST(COMPILE_ENVIRONMENT)

MOZ_ARG_WITH_STRING(l10n-base,
[  --with-l10n-base=DIR    path to l10n repositories],
    L10NBASEDIR=$withval)
if test -n "$L10NBASEDIR"; then
    if test "$L10NBASEDIR" = "yes" -o "$L10NBASEDIR" = "no"; then
        AC_MSG_ERROR([--with-l10n-base must specify a path])
    elif test -d "$L10NBASEDIR"; then
        L10NBASEDIR=`cd "$L10NBASEDIR" && pwd`
    else
        AC_MSG_ERROR([Invalid value --with-l10n-base, $L10NBASEDIR doesn't exist])
    fi
fi
AC_SUBST(L10NBASEDIR)

dnl Check for Perl first -- needed for win32 SDK checks
MOZ_PATH_PROGS(PERL, $PERL perl5 perl )
if test -z "$PERL" -o "$PERL" = ":"; then
    AC_MSG_ERROR([perl not found in \$PATH])
fi

if test -n "$GAIADIR" -a ! -d "$GAIADIR" ; then
    AC_MSG_ERROR([GAIADIR '$GAIADIR' isn't a valid directory])
fi

AC_SUBST(GAIADIR)
if test -n "$GAIADIR" ; then
    AC_DEFINE(PACKAGE_GAIA)
fi

if test -n "$FXOS_SIMULATOR" -a -z "$GAIADIR" ; then
    AC_MSG_ERROR([FXOS_SIMULATOR=1 requires GAIADIR to be defined])
fi

if test -n "$FXOS_SIMULATOR" ; then
    AC_DEFINE(FXOS_SIMULATOR)
    AC_SUBST(FXOS_SIMULATOR)
fi

if test -n "$MOZTTDIR" -a ! -d "$MOZTTDIR" ; then
    AC_MSG_ERROR([MOZTTDIR '$MOZTTDIR' isn't a valid directory])
fi

AC_SUBST(MOZTTDIR)
if test -n "$MOZTTDIR" ; then
    AC_DEFINE(PACKAGE_MOZTT)
fi

MOZ_ARG_WITH_STRING(gonk,
[  --with-gonk=DIR
               location of gonk dir],
    gonkdir=$withval)

MOZ_ARG_WITH_STRING(gonk-toolchain-prefix,
[  --with-gonk-toolchain-prefix=DIR
                          prefix to gonk toolchain commands],
    gonk_toolchain_prefix=$withval)

if test -n "$gonkdir" ; then
    kernel_name=`uname -s | tr "[[:upper:]]" "[[:lower:]]"`
    android_source="$gonkdir"
    ANDROID_SOURCE="$android_source"
    ANDROID_NDK="${ANDROID_SOURCE}/ndk"
    dnl Default to ICS
    ANDROID_VERSION=15
    if test -n "${PLATFORM_SDK_VERSION}"; then
        ANDROID_VERSION="${PLATFORM_SDK_VERSION}"
    fi

    dnl set up compilers
    TOOLCHAIN_PREFIX="$gonk_toolchain_prefix"
    AS="$gonk_toolchain_prefix"as
    CC="$gonk_toolchain_prefix"gcc
    CXX="$gonk_toolchain_prefix"g++
    CPP="$gonk_toolchain_prefix"cpp
    LD="$gonk_toolchain_prefix"ld
    AR="$gonk_toolchain_prefix"ar
    RANLIB="$gonk_toolchain_prefix"ranlib
    STRIP="$gonk_toolchain_prefix"strip
    OBJCOPY="$gonk_toolchain_prefix"objcopy

    if ! test -e "$gonkdir/ndk/sources/cxx-stl/stlport/src/iostream.cpp"; then
        AC_MSG_ERROR([Couldn't find path to stlport sources in the gonk tree])
    fi
    STLPORT_CPPFLAGS="-I$_topsrcdir/build/stlport/stlport -I$gonkdir/ndk/sources/cxx-stl/system/include"

    case "$ANDROID_VERSION" in
    15)
        GONK_INCLUDES="-I$gonkdir/frameworks/base/opengl/include -I$gonkdir/frameworks/base/native/include -I$gonkdir/frameworks/base/include -I$gonkdir/frameworks/base/services/camera -I$gonkdir/frameworks/base/include/media/ -I$gonkdir/frameworks/base/include/media/stagefright -I$gonkdir/frameworks/base/include/media/stagefright/openmax -I$gonkdir/frameworks/base/media/libstagefright/rtsp -I$gonkdir/frameworks/base/media/libstagefright/include -I$gonkdir/external/dbus -I$gonkdir/external/bluetooth/bluez/lib -I$gonkdir/dalvik/libnativehelper/include/nativehelper"
        MOZ_B2G_BT=1
        MOZ_B2G_BT_BLUEZ=1
        MOZ_NFC=1
        MOZ_B2G_CAMERA=1
        MOZ_OMX_DECODER=1
        AC_SUBST(MOZ_OMX_DECODER)
        MOZ_RTSP=1
        MOZ_FMP4=1
        MOZ_SECUREELEMENT=1
        ;;
    17|18)
        GONK_INCLUDES="-I$gonkdir/frameworks/native/include -I$gonkdir/frameworks/av/include -I$gonkdir/frameworks/av/include/media -I$gonkdir/frameworks/av/include/camera -I$gonkdir/frameworks/native/include/media/openmax -I$gonkdir/frameworks/av/media/libstagefright/include"
        if test -d "$gonkdir/external/bluetooth/bluez"; then
          GONK_INCLUDES="$GONK_INCLUDES -I$gonkdir/external/dbus -I$gonkdir/external/bluetooth/bluez/lib"
            MOZ_B2G_BT=1
            MOZ_B2G_BT_BLUEZ=1
        elif test -d "$gonkdir/external/bluetooth/bluedroid"; then
            MOZ_B2G_BT=1
            MOZ_B2G_BT_BLUEDROID=1
            if test -d "$gonkdir/system/bluetoothd"; then
                MOZ_B2G_BT_DAEMON=1
            fi
        fi

        MOZ_RTSP=1
        MOZ_NFC=1
        MOZ_B2G_CAMERA=1
        MOZ_OMX_DECODER=1
        AC_SUBST(MOZ_OMX_DECODER)
        MOZ_OMX_ENCODER=1
        AC_SUBST(MOZ_OMX_ENCODER)
        AC_DEFINE(MOZ_OMX_ENCODER)
	MOZ_FMP4=1
        MOZ_SECUREELEMENT=1
        ;;
    19)
        GONK_INCLUDES="-I$gonkdir/frameworks/native/include -I$gonkdir/frameworks/av/include -I$gonkdir/frameworks/av/include/media -I$gonkdir/frameworks/av/include/camera -I$gonkdir/frameworks/native/include/media/openmax -I$gonkdir/frameworks/av/media/libstagefright/include"
        MOZ_B2G_CAMERA=1
        MOZ_B2G_BT=1
        MOZ_B2G_BT_BLUEDROID=1
        if test -d "$gonkdir/system/bluetoothd"; then
            MOZ_B2G_BT_DAEMON=1
        fi
        MOZ_NFC=1
        MOZ_RTSP=1
        MOZ_OMX_DECODER=1
        MOZ_OMX_ENCODER=1
        AC_DEFINE(MOZ_OMX_ENCODER)
        MOZ_AUDIO_OFFLOAD=1
        MOZ_SECUREELEMENT=1
        AC_SUBST(MOZ_AUDIO_OFFLOAD)
        AC_DEFINE(MOZ_AUDIO_OFFLOAD)
        MOZ_FMP4=1
        ;;
    21)
        GONK_INCLUDES="-I$gonkdir/frameworks/native/include -I$gonkdir/frameworks/av/include -I$gonkdir/frameworks/av/include/media -I$gonkdir/frameworks/av/include/camera -I$gonkdir/frameworks/native/include/media/openmax -I$gonkdir/frameworks/av/media/libstagefright/include"
        MOZ_AUDIO_OFFLOAD=1
        MOZ_OMX_DECODER=1
        AC_SUBST(MOZ_AUDIO_OFFLOAD)
        AC_DEFINE(MOZ_AUDIO_OFFLOAD)
        MOZ_FMP4=
        MOZ_B2G_CAMERA=1
        MOZ_B2G_BT=1
        MOZ_B2G_BT_BLUEDROID=1
        if test -d "$gonkdir/system/bluetoothd"; then
            MOZ_B2G_BT_DAEMON=1
        fi
        MOZ_NFC=1
        ;;
    *)
        AC_MSG_ERROR([Unsupported platform version: $ANDROID_VERSION])
        ;;
    esac
    CPPFLAGS="-DANDROID $TARGET_C_INCLUDES -I$gonkdir/system -I$gonkdir/system/core/include -isystem $gonkdir/bionic -I$gonkdir/hardware/libhardware/include -I$gonkdir/external/valgrind/fxos-include $GONK_INCLUDES $CPPFLAGS"
    CFLAGS="-mandroid -fno-short-enums -fno-exceptions $CFLAGS"
    CXXFLAGS="-mandroid -fno-short-enums -fno-exceptions -Wno-psabi $CXXFLAGS $STLPORT_CPPFLAGS"
    dnl Add -llog by default, since we use it all over the place.
    LIBS="$LIBS -llog"

    LDFLAGS="-mandroid -L$gonkdir/out/target/product/$GONK_PRODUCT/obj/lib -Wl,-rpath-link=$gonkdir/out/target/product/$GONK_PRODUCT/obj/lib --sysroot=$gonkdir/out/target/product/$GONK_PRODUCT/obj/ $LDFLAGS"

    dnl prevent cross compile section from using these flags as host flags
    if test -z "$HOST_CPPFLAGS" ; then
        HOST_CPPFLAGS=" "
    fi
    if test -z "$HOST_CFLAGS" ; then
        HOST_CFLAGS=" "
    fi
    if test -z "$HOST_CXXFLAGS" ; then
        HOST_CXXFLAGS=" "
    fi
    if test -z "$HOST_LDFLAGS" ; then
        HOST_LDFLAGS=" "
    fi

    AC_DEFINE(ANDROID)
    AC_DEFINE_UNQUOTED(ANDROID_VERSION, $ANDROID_VERSION)
    AC_SUBST(ANDROID_VERSION)
    AC_DEFINE(HAVE_SYS_UIO_H)
    AC_DEFINE(HAVE_PTHREADS)
    MOZ_CHROME_FILE_FORMAT=omni
    direct_nspr_config=1
else
    MOZ_ANDROID_NDK

    case "$target" in
    *-android*|*-linuxandroid*)
        if test -z "$ANDROID_PACKAGE_NAME" ; then
            ANDROID_PACKAGE_NAME='org.mozilla.$(MOZ_APP_NAME)'
        fi
        MOZ_CHROME_FILE_FORMAT=omni
        ZLIB_DIR=yes
        ;;
    *-linux*)
        AC_PATH_PROG(OBJCOPY,objcopy)
        ;;
    esac
fi

AC_SUBST(ANDROID_SOURCE)
AC_SUBST(ANDROID_PACKAGE_NAME)
AC_SUBST(OBJCOPY)

dnl ========================================================
dnl Checks for compilers.
dnl ========================================================

dnl AR_FLAGS set here so HOST_AR_FLAGS can be set correctly (see bug 538269)
AR_FLAGS='crs $@'

if test "$COMPILE_ENVIRONMENT"; then

if test "$target" != "$host"; then
    MOZ_CROSS_COMPILER
else
    AC_PROG_CC
    case "$target" in
    *-mingw*)
      # Work around the conftest.exe access problem on Windows
      sleep 2
    esac
    AC_PROG_CXX
    AC_PROG_RANLIB
    MOZ_PATH_PROGS(AS, $AS as, $CC)
    AC_CHECK_PROGS(AR, ar, :)
    AC_CHECK_PROGS(LD, ld, :)
    AC_CHECK_PROGS(STRIP, strip, :)
    AC_CHECK_PROGS(WINDRES, windres, :)
    AC_CHECK_PROGS(OTOOL, otool, :)
    if test -z "$HOST_CC"; then
        HOST_CC="$CC"
    fi
    if test -z "$HOST_CFLAGS"; then
        HOST_CFLAGS="$CFLAGS"
    fi
    if test -z "$HOST_CXX"; then
        HOST_CXX="$CXX"
    fi
    if test -z "$HOST_CXXFLAGS"; then
        HOST_CXXFLAGS="$CXXFLAGS"
    fi
    if test -z "$HOST_LDFLAGS"; then
        HOST_LDFLAGS="$LDFLAGS"
    fi
    if test -z "$HOST_RANLIB"; then
        HOST_RANLIB="$RANLIB"
    fi
    if test -z "$HOST_AR"; then
        HOST_AR="$AR"
    fi
    if test -z "$HOST_AR_FLAGS"; then
        HOST_AR_FLAGS="$AR_FLAGS"
    fi
fi

if test -n "$MOZ_WINCONSOLE"; then
    AC_DEFINE(MOZ_WINCONSOLE)
fi

MOZ_TOOL_VARIABLES

MOZ_CHECK_COMPILER_WRAPPER

dnl ========================================================
dnl Special win32 checks
dnl ========================================================

MOZ_ARG_ENABLE_BOOL(metro,
[  --enable-metro           Enable Windows Metro build targets],
    MOZ_METRO=1,
    MOZ_METRO=)
if test -n "$MOZ_METRO"; then
    AC_DEFINE(MOZ_METRO)
    # toolkit/library/makefile.in needs these, see nsDllMain.
    CRTDLLVERSION=110
    CRTEXPDLLVERSION=1-1-0
fi

AC_SUBST(CRTDLLVERSION)
AC_SUBST(CRTEXPDLLVERSION)

# Target the Windows 8.1 SDK by default
WINSDK_TARGETVER=603
WINVER=502

MOZ_ARG_WITH_STRING(windows-version,
[  --with-windows-version=WINSDK_TARGETVER
                          Windows SDK version to target. Win8.1 (603) is
                          currently the minimum supported version.],
  WINSDK_TARGETVER=$withval)

# Currently only version 603 is allowed
case "$WINSDK_TARGETVER" in
603)
    MOZ_WINSDK_TARGETVER=0${WINSDK_TARGETVER}0000
    ;;

*)
    AC_MSG_ERROR([Invalid value for --with-windows-version ($WINSDK_TARGETVER)]);
    ;;
esac

case "$target" in
*-mingw*)
    if test "$GCC" != "yes"; then
        # Check to see if we are really running in a msvc environemnt
        _WIN32_MSVC=1
        AC_CHECK_PROGS(MIDL, midl)

        # Make sure compilers are valid
        CFLAGS="$CFLAGS -TC -nologo"
        CXXFLAGS="$CXXFLAGS -TP -nologo"
        AC_LANG_SAVE
        AC_LANG_C
        AC_TRY_COMPILE([#include <stdio.h>],
            [ printf("Hello World\n"); ],,
            AC_MSG_ERROR([\$(CC) test failed.  You must have MS VC++ in your path to build.]) )

        AC_LANG_CPLUSPLUS
        AC_TRY_COMPILE([#include <new.h>],
            [ unsigned *test = new unsigned(42); ],,
            AC_MSG_ERROR([\$(CXX) test failed.  You must have MS VC++ in your path to build.]) )
        AC_LANG_RESTORE

        changequote(,)
        _MSVC_VER_FILTER='s|.*[^!-~]([0-9]+\.[0-9]+\.[0-9]+(\.[0-9]+)?).*|\1|p'
        changequote([,])

        # Determine compiler version
        _CC_MAJOR_VERSION=`echo ${MSVC_VERSION_FULL} | cut -c 1-2`
        _CC_MINOR_VERSION=`echo ${MSVC_VERSION_FULL} | cut -c 3-4`
        _CC_BUILD_VERSION=`echo ${MSVC_VERSION_FULL} | cut -c 5-`
        _MSC_VER=${CC_VERSION}

        _CXX_MAJOR_VERSION=`echo ${CXX_VERSION} | cut -c 1-2`

        if test "$_CC_MAJOR_VERSION" != "$_CXX_MAJOR_VERSION"; then
            AC_MSG_ERROR([The major versions of \$CC and \$CXX do not match.])
        fi

        AC_DEFINE(_CRT_SECURE_NO_WARNINGS)
        AC_DEFINE(_CRT_NONSTDC_NO_WARNINGS)

        if test "$_CC_MAJOR_VERSION" = "18" -a "$_CC_BUILD_VERSION" -ge "30723"; then
            _CC_SUITE=12
            MSVS_VERSION=2013
            MSVC_C_RUNTIME_DLL=msvcr120.dll
            MSVC_CXX_RUNTIME_DLL=msvcp120.dll
        elif test "$_CC_MAJOR_VERSION" = "19"; then
            _CC_SUITE=14
            MSVS_VERSION=2015
            MSVC_C_RUNTIME_DLL=vcruntime140.dll
            MSVC_CXX_RUNTIME_DLL=msvcp140.dll
            MSVC_APPCRT_DLL=appcrt140.dll
            MSVC_DESKTOPCRT_DLL=desktopcrt140.dll

            # -Wv:18 disables all warnings introduced after VS2013
            # See http://blogs.msdn.com/b/vcblog/archive/2014/11/12/improvements-to-warnings-in-the-c-compiler.aspx
            CFLAGS="$CFLAGS -Wv:18"
            CXXFLAGS="$CXXFLAGS -Wv:18"

            # https://connect.microsoft.com/VisualStudio/feedback/details/888527/warnings-on-dbghelp-h
            # for dbghelp.h, imagehlp.h, and shobj.h
            # C4091: 'typedef ': ignored on left of '' when no variable is declared
            CFLAGS="$CFLAGS -wd4091"
            CXXFLAGS="$CXXFLAGS -wd4091"
        else
            AC_MSG_ERROR([This version (${_CC_MAJOR_VERSION}.${_CC_MINOR_VERSION}.${_CC_BUILD_VERSION}) of the MSVC compiler is unsupported.
You must install Visual C++ 2013 Update 3 or newer in order to build.
See https://developer.mozilla.org/en/Windows_Build_Prerequisites.])
        fi
        AC_SUBST(MSVS_VERSION)
        AC_SUBST(MSVC_C_RUNTIME_DLL)
        AC_SUBST(MSVC_CXX_RUNTIME_DLL)
        AC_SUBST(MSVC_APPCRT_DLL)
        AC_SUBST(MSVC_DESKTOPCRT_DLL)

        # Disable SEH on clang-cl because it doesn't implement them yet.
        if test -z "$CLANG_CL"; then
            AC_DEFINE(HAVE_SEH_EXCEPTIONS)
        else
            # Send our CFLAGS to NSS
            MOZ_CFLAGS_NSS=1
            AC_DEFINE_UNQUOTED(GTEST_HAS_SEH, 0)
        fi

        if test -n "$WIN32_REDIST_DIR"; then
          if test ! -d "$WIN32_REDIST_DIR"; then
            AC_MSG_ERROR([Invalid Win32 Redist directory: ${WIN32_REDIST_DIR}])
          fi
          WIN32_REDIST_DIR=`cd "$WIN32_REDIST_DIR" && pwd`
        fi

        dnl Confirm we have the pri tools on win8 builds
        if test -n "$MOZ_METRO"; then
          AC_MSG_CHECKING([for makepri])
          AC_CHECK_PROGS(MAKEPRI, makepri, "")
          if test -z "MAKEPRI" ; then
              AC_MSG_ERROR([makepri.exe is required for generating metro browser install components. It should be in the Win8 SDK.])
          fi
          AC_SUBST(MAKEPRI)
        fi

        dnl Ensure that mt.exe is 'Microsoft (R) Manifest Tool',
        dnl not something else like "magnetic tape manipulation utility".
        MSMT_TOOL=`${MT-mt} 2>&1|grep 'Microsoft (R) Manifest Tool'`
        if test -z "$MSMT_TOOL"; then
          AC_MSG_ERROR([Microsoft (R) Manifest Tool must be in your \$PATH.])
        fi

        changequote(,)
        _MSMT_VER_FILTER='s|.*[^!-~]\([0-9][0-9]*\.[0-9][0-9]*\.[0-9][0-9]*\.[0-9][0-9]*\).*|\1|p'
        changequote([,])
        MSMANIFEST_TOOL_VERSION=`echo ${MSMT_TOOL}|sed -ne "$_MSMT_VER_FILTER"`
        if test -z "$MSMANIFEST_TOOL_VERSION"; then
          AC_MSG_WARN([Unknown version of the Microsoft (R) Manifest Tool.])
        fi

        MSMANIFEST_TOOL=1
        unset MSMT_TOOL

        # Check linker version
        _LD_FULL_VERSION=`"${LD}" -v 2>&1 | sed -nre "$_MSVC_VER_FILTER"`
        _LD_MAJOR_VERSION=`echo ${_LD_FULL_VERSION} | $AWK -F\. '{ print $1 }'`
        if test "$_LD_MAJOR_VERSION" != "$_CC_SUITE"; then
            AC_MSG_ERROR([The linker major version, $_LD_FULL_VERSION,  does not match the compiler suite version, $_CC_SUITE.])
        fi

        INCREMENTAL_LINKER=1

        # Set midl environment
        case "$target" in
        i*86-*)
            MIDL_FLAGS="${MIDL_FLAGS} -env win32"
            ;;
        x86_64-*)
            MIDL_FLAGS="${MIDL_FLAGS} -env x64"
            ;;
        esac

        unset _MSVC_VER_FILTER

        AC_CACHE_CHECK(for std::_Throw, ac_cv_have_std__Throw,
            [
                AC_LANG_SAVE
                AC_LANG_CPLUSPLUS
                _SAVE_CXXFLAGS="$CXXFLAGS"
                CXXFLAGS="${CXXFLAGS} -D_HAS_EXCEPTIONS=0"
                AC_TRY_COMPILE([#include <exception>],
                            [std::_Throw(std::exception()); return 0;],
                            ac_cv_have_std__Throw="yes",
                            ac_cv_have_std__Throw="no")
                CXXFLAGS="$_SAVE_CXXFLAGS"
                AC_LANG_RESTORE
            ])

        if test "$ac_cv_have_std__Throw" = "yes"; then
            AC_CACHE_CHECK(for |class __declspec(dllimport) exception| bug,
                           ac_cv_have_dllimport_exception_bug,
                [
                    AC_LANG_SAVE
                    AC_LANG_CPLUSPLUS
                    _SAVE_CXXFLAGS="$CXXFLAGS"
                    CXXFLAGS="${CXXFLAGS} -D_HAS_EXCEPTIONS=0"
                    AC_TRY_LINK([#include <vector>],
                                [std::vector<int> v; return v.at(1);],
                                ac_cv_have_dllimport_exception_bug="no",
                                ac_cv_have_dllimport_exception_bug="yes")
                    CXXFLAGS="$_SAVE_CXXFLAGS"
                    AC_LANG_RESTORE
                ])
            if test "$ac_cv_have_dllimport_exception_bug" = "no"; then
                WRAP_STL_INCLUDES=1
                MOZ_MSVC_STL_WRAP_Throw=1
                AC_DEFINE(MOZ_MSVC_STL_WRAP_Throw)
            fi
        else
            AC_CACHE_CHECK(for overridable _RAISE,
                           ac_cv_have__RAISE,
                [
                    AC_LANG_SAVE
                    AC_LANG_CPLUSPLUS
                    _SAVE_CXXFLAGS="$CXXFLAGS"
                    CXXFLAGS="${CXXFLAGS} -D_HAS_EXCEPTIONS=0"
                    AC_TRY_COMPILE([#include <xstddef>
                                    #undef _RAISE
                                    #define _RAISE(x) externallyDefinedFunction((x).what())
                                    #include <vector>
                                   ],
                                   [std::vector<int> v; return v.at(1);],
                                   ac_cv_have__RAISE="no",
                                   ac_cv_have__RAISE="yes")
                    CXXFLAGS="$_SAVE_CXXFLAGS"
                    AC_LANG_RESTORE
                ])
            if test "$ac_cv_have__RAISE" = "yes"; then
                WRAP_STL_INCLUDES=1
                MOZ_MSVC_STL_WRAP_RAISE=1
                AC_DEFINE(MOZ_MSVC_STL_WRAP_RAISE)
            else
                AC_MSG_ERROR([Goanna exception wrapping doesn't understand your your MSVC/SDK.  Please file a bug describing this error and your build configuration.])
            fi
        fi

        if test "$WRAP_STL_INCLUDES" = "1"; then
            STL_FLAGS='-I$(DIST)/stl_wrappers'
        fi
        CFLAGS="$CFLAGS -D_HAS_EXCEPTIONS=0"
        CXXFLAGS="$CXXFLAGS -D_HAS_EXCEPTIONS=0"

        MOZ_FIND_WINSDK_VERSION
    else
        # Check w32api version
        _W32API_MAJOR_VERSION=`echo $W32API_VERSION | $AWK -F\. '{ print $1 }'`
        _W32API_MINOR_VERSION=`echo $W32API_VERSION | $AWK -F\. '{ print $2 }'`
        AC_MSG_CHECKING([for w32api version >= $W32API_VERSION])
        AC_TRY_COMPILE([#include <w32api.h>],
            #if (__W32API_MAJOR_VERSION < $_W32API_MAJOR_VERSION) || \
                (__W32API_MAJOR_VERSION == $_W32API_MAJOR_VERSION && \
                 __W32API_MINOR_VERSION < $_W32API_MINOR_VERSION)
                #error "test failed."
            #endif
            , [ res=yes ], [ res=no ])
        AC_MSG_RESULT([$res])
        if test "$res" != "yes"; then
            AC_MSG_ERROR([w32api version $W32API_VERSION or higher required.])
        fi
        # Check windres version
        AC_MSG_CHECKING([for windres version >= $WINDRES_VERSION])
        _WINDRES_VERSION=`${WINDRES} --version 2>&1 | grep -i windres 2>/dev/null | $AWK '{ print $3 }'`
        AC_MSG_RESULT([$_WINDRES_VERSION])
        _WINDRES_MAJOR_VERSION=`echo $_WINDRES_VERSION | $AWK -F\. '{ print $1 }'`
        _WINDRES_MINOR_VERSION=`echo $_WINDRES_VERSION | $AWK -F\. '{ print $2 }'`
        _WINDRES_RELEASE_VERSION=`echo $_WINDRES_VERSION | $AWK -F\. '{ print $3 }'`
        WINDRES_MAJOR_VERSION=`echo $WINDRES_VERSION | $AWK -F\. '{ print $1 }'`
        WINDRES_MINOR_VERSION=`echo $WINDRES_VERSION | $AWK -F\. '{ print $2 }'`
        WINDRES_RELEASE_VERSION=`echo $WINDRES_VERSION | $AWK -F\. '{ print $3 }'`
        if test "$_WINDRES_MAJOR_VERSION" -lt "$WINDRES_MAJOR_VERSION" -o \
                "$_WINDRES_MAJOR_VERSION" -eq "$WINDRES_MAJOR_VERSION" -a \
                "$_WINDRES_MINOR_VERSION" -lt "$WINDRES_MINOR_VERSION" -o \
                "$_WINDRES_MAJOR_VERSION" -eq "$WINDRES_MAJOR_VERSION" -a \
                "$_WINDRES_MINOR_VERSION" -eq "$WINDRES_MINOR_VERSION" -a \
                "$_WINDRES_RELEASE_VERSION" -lt "$WINDRES_RELEASE_VERSION"
        then
            AC_MSG_ERROR([windres version $WINDRES_VERSION or higher is required to build.])
        fi

        AC_CHECK_PROGS(MIDL, $target-widl widl)
        if test -n "$MIDL"; then
            case "$target" in
            i*86-*)
                MIDL_FLAGS="$MIDL_FLAGS --win32 -m32"
                ;;
            x86_64-*)
                MIDL_FLAGS="$MIDL_FLAGS --win64 -m64"
                ;;
            esac
        fi

        # strsafe.h on mingw uses macros for function deprecation that pollutes namespace
        # causing problems with local implementations with the same name.
        AC_DEFINE(STRSAFE_NO_DEPRECATE)

        MOZ_WINSDK_MAXVER=0x06030000
    fi # !GNU_CC

    AC_DEFINE_UNQUOTED(WINVER,0x$WINVER)
    AC_DEFINE_UNQUOTED(_WIN32_WINNT,0x$WINVER)
    # Require OS features provided by IE 6.0 SP2 (XP SP2)
    AC_DEFINE_UNQUOTED(_WIN32_IE,0x0603)

    # If the maximum version supported by this SDK is lower than the target
    # version, error out
    AC_MSG_CHECKING([for Windows SDK being recent enough])
    if $PERL -e "exit(0x$MOZ_WINSDK_TARGETVER > $MOZ_WINSDK_MAXVER)"; then
        AC_MSG_RESULT("yes")
    else
        AC_MSG_RESULT("no")
        AC_MSG_ERROR([You are targeting Windows version 0x$MOZ_WINSDK_TARGETVER, but your SDK only supports up to version $MOZ_WINSDK_MAXVER. Install and use an updated SDK, or target a lower version using --with-windows-version. Alternatively, try running the Windows SDK Configuration Tool and selecting a newer SDK. See https://developer.mozilla.org/En/Windows_SDK_versions for more details on fixing this.])
    fi

    AC_DEFINE_UNQUOTED(MOZ_WINSDK_TARGETVER,0x$MOZ_WINSDK_TARGETVER)
    # Definitions matching sdkddkver.h
    AC_DEFINE_UNQUOTED(MOZ_NTDDI_WIN7, 0x06010000)
    AC_DEFINE_UNQUOTED(MOZ_WINSDK_MAXVER,$MOZ_WINSDK_MAXVER)
    AC_SUBST(MOZ_WINSDK_MAXVER)
    ;;
esac

AC_PROG_CPP
AC_PROG_CXXCPP

if test -n "$_WIN32_MSVC"; then
    SKIP_PATH_CHECKS=1
    SKIP_COMPILER_CHECKS=1
    SKIP_LIBRARY_CHECKS=1

    # Since we're skipping compiler and library checks, hard-code
    # some facts here.
    AC_DEFINE(HAVE_IO_H)
    AC_DEFINE(HAVE_SETBUF)
    AC_DEFINE(HAVE_ISATTY)
fi

fi # COMPILE_ENVIRONMENT

AC_SUBST(MIDL_FLAGS)
AC_SUBST(_MSC_VER)

AC_SUBST(GNU_AS)
AC_SUBST(GNU_LD)
AC_SUBST(GNU_CC)
AC_SUBST(GNU_CXX)
AC_SUBST(INTEL_CC)
AC_SUBST(INTEL_CXX)

AC_SUBST(STL_FLAGS)
AC_SUBST(WRAP_STL_INCLUDES)
AC_SUBST(MOZ_MSVC_STL_WRAP_Throw)
AC_SUBST(MOZ_MSVC_STL_WRAP_RAISE)

dnl ========================================================
dnl Checks for programs.
dnl ========================================================
AC_PROG_INSTALL
AC_PROG_LN_S

AC_MSG_CHECKING([for minimum required perl version >= $PERL_VERSION])
_perl_version=`PERL_VERSION=$PERL_VERSION $PERL -e 'print "$]"; if ($] >= $ENV{PERL_VERSION}) { exit(0); } else { exit(1); }' 2>&5`
_perl_res=$?
AC_MSG_RESULT([$_perl_version])

if test "$_perl_res" != 0; then
    AC_MSG_ERROR([Perl $PERL_VERSION or higher is required.])
fi

AC_MSG_CHECKING([for full perl installation])
_perl_archlib=`$PERL -e 'use Config; if ( -d $Config{archlib} ) { exit(0); } else { exit(1); }' 2>&5`
_perl_res=$?
if test "$_perl_res" != 0; then
    AC_MSG_RESULT([no])
    AC_MSG_ERROR([Cannot find Config.pm or \$Config{archlib}.  A full perl installation is required.])
else
    AC_MSG_RESULT([yes])
fi

if test -z "$COMPILE_ENVIRONMENT"; then
    NSINSTALL_BIN='$(PYTHON) $(topsrcdir)/config/nsinstall.py'
fi
AC_SUBST(NSINSTALL_BIN)

MOZ_PATH_PROG(DOXYGEN, doxygen, :)
MOZ_PATH_PROG(AUTOCONF, autoconf, :)
MOZ_PATH_PROGS(UNZIP, unzip)
if test -z "$UNZIP" -o "$UNZIP" = ":"; then
    AC_MSG_ERROR([unzip not found in \$PATH])
fi
MOZ_PATH_PROGS(ZIP, zip)
if test -z "$ZIP" -o "$ZIP" = ":"; then
    AC_MSG_ERROR([zip not found in \$PATH])
fi
MOZ_PATH_PROG(XARGS, xargs)
if test -z "$XARGS" -o "$XARGS" = ":"; then
    AC_MSG_ERROR([xargs not found in \$PATH .])
fi

MOZ_PATH_PROG(RPMBUILD, rpmbuild, :)
AC_SUBST(RPMBUILD)

if test "$COMPILE_ENVIRONMENT"; then

dnl ========================================================
dnl = Mac OS X toolchain support
dnl ========================================================

dnl The universal machinery sets UNIVERSAL_BINARY to inform packager.mk
dnl that a universal binary is being produced and MOZ_CAN_RUN_PROGRAMS
dnl when we can run target binaries.
AC_SUBST(UNIVERSAL_BINARY)
AC_SUBST(MOZ_CAN_RUN_PROGRAMS)

MOZ_ARG_WITH_STRING(unify-dist,
[  --with-unify-dist=dir   Location of the dist directory to unify with at packaging time (Mac OS X universal build only)],
    UNIFY_DIST=$withval)
if test -n "$UNIVERSAL_BINARY"; then
    if test -z "$UNIFY_DIST"; then
        AC_MSG_ERROR([You need to provide the --with-unify-dist=dir argument when performing a universal build])
    fi
    case "$UNIFY_DIST" in
    /*)
        ;;
    *)
        UNIFY_DIST="${MOZ_BUILD_ROOT}/${UNIFY_DIST}"
        ;;
    esac
fi
AC_SUBST(UNIFY_DIST)

dnl ========================================================
dnl Check for MacOS deployment target version
dnl ========================================================

MOZ_ARG_ENABLE_STRING(macos-target,
                      [  --enable-macos-target=VER (default=10.6)
                          Set the minimum MacOS version needed at runtime],
                      [_MACOSX_DEPLOYMENT_TARGET=$enableval])

case "$target" in
*-darwin*)
    if test -n "$_MACOSX_DEPLOYMENT_TARGET" ; then
        dnl Use the specified value
        export MACOSX_DEPLOYMENT_TARGET=$_MACOSX_DEPLOYMENT_TARGET
    else
        dnl No value specified on the command line or in the environment,
        dnl use architecture minimum.
        export MACOSX_DEPLOYMENT_TARGET=10.6
    fi
    ;;
esac

AC_SUBST(MACOSX_DEPLOYMENT_TARGET)

dnl ========================================================
dnl = Mac OS X SDK support
dnl ========================================================
MACOS_SDK_DIR=
MOZ_ARG_WITH_STRING(macos-sdk,
[  --with-macos-sdk=dir    Location of platform SDK to use (Mac OS X only)],
    MACOS_SDK_DIR=$withval)

MACOS_PRIVATE_FRAMEWORKS_DIR_DEFAULTED=
MOZ_ARG_WITH_STRING(macos-private-frameworks,
[  --with-macos-private-frameworks=dir    Location of private frameworks to use (Mac OS X only)],
    MACOS_PRIVATE_FRAMEWORKS_DIR=$withval,
    MACOS_PRIVATE_FRAMEWORKS_DIR=/System/Library/PrivateFrameworks
    MACOS_PRIVATE_FRAMEWORKS_DEFAULTED=1)

if test -z "${MACOS_PRIVATE_FRAMEWORKS_DEFAULTED}"; then
  if test -z "$CROSS_COMPILE"; then
    AC_MSG_WARN([You should only be using --with-macos-private-frameworks when cross-compiling.])
  fi
  if test ! -d "$MACOS_PRIVATE_FRAMEWORKS_DIR"; then
    AC_MSG_ERROR([PrivateFrameworks directory not found.])
  fi
fi

dnl MACOS_SDK_DIR will be set to the SDK location whenever one is in use.
AC_SUBST(MACOS_SDK_DIR)
AC_SUBST(MACOS_PRIVATE_FRAMEWORKS_DIR)

if test "$MACOS_SDK_DIR"; then
  dnl Sync this section with the ones in NSPR and NSS.
  dnl Changes to the cross environment here need to be accounted for in
  dnl the libIDL checks (below) and xpidl build.

  if test ! -d "$MACOS_SDK_DIR"; then
    AC_MSG_ERROR([SDK not found.  When using --with-macos-sdk, you must
specify a valid SDK.  SDKs are installed when the optional cross-development
tools are selected during the Xcode/Developer Tools installation.])
  fi

  CFLAGS="$CFLAGS -isysroot ${MACOS_SDK_DIR}"
  CXXFLAGS="$CXXFLAGS -isysroot ${MACOS_SDK_DIR}"

  dnl CPP/CXXCPP needs to be set for MOZ_CHECK_HEADER.
  CPP="$CPP -isysroot ${MACOS_SDK_DIR}"
  CXXCPP="$CXXCPP -isysroot ${MACOS_SDK_DIR}"

  AC_LANG_SAVE
  AC_MSG_CHECKING([for valid compiler/Mac OS X SDK combination])
  AC_LANG_CPLUSPLUS
  AC_TRY_COMPILE([#include <new>],[],
   result=yes,
   result=no)
  AC_LANG_RESTORE
  AC_MSG_RESULT($result)

  if test "$result" = "no" ; then
    AC_MSG_ERROR([The selected compiler and Mac OS X SDK are incompatible.])
  fi
fi

fi # COMPILE_ENVIRONMENT

if test -n "$MAKE"; then
  if test `echo $MAKE | grep -c make.py` != 1; then
     NOT_PYMAKE=$MAKE
  fi
fi

case "$host_os" in
mingw*)
    MOZ_PATH_PROGS(GMAKE, $GMAKE $NOT_PYMAKE make gmake, :)
    ;;
*)
    MOZ_PATH_PROGS(GMAKE, $GMAKE $NOT_PYMAKE gmake make, :)
    ;;
esac
if test "$GMAKE" = ":"; then
   AC_MSG_ERROR([GNU make not found])
fi
AC_SUBST(GMAKE)

if test -z "$MAKE"; then
  MAKE=$GMAKE
fi

if test "$COMPILE_ENVIRONMENT"; then

AC_PATH_XTRA

XCFLAGS="$X_CFLAGS"

fi # COMPILE_ENVIRONMENT

dnl ========================================================
dnl set the defaults first
dnl ========================================================
AS_BIN=$AS
AR_LIST='$(AR) t'
AR_EXTRACT='$(AR) x'
AR_DELETE='$(AR) d'
AS='$(CC)'
AS_DASH_C_FLAG='-c'
DLL_PREFIX=lib
LIB_PREFIX=lib
DLL_SUFFIX=.so
OBJ_SUFFIX=o
LIB_SUFFIX=a
ASM_SUFFIX=s
IMPORT_LIB_SUFFIX=
TARGET_MD_ARCH=unix
DIRENT_INO=d_ino
MOZ_USER_DIR=".mozilla"

MOZ_FIX_LINK_PATHS='-Wl,-rpath-link,$(LIBXUL_DIST)/bin -Wl,-rpath-link,$(prefix)/lib'

MOZ_FS_LAYOUT=unix

USE_DEPENDENT_LIBS=1

_PLATFORM_DEFAULT_TOOLKIT=cairo-gtk2

if test -n "$CROSS_COMPILE"; then
    OS_TARGET="${target_os}"
    OS_ARCH=`echo $target_os | sed -e 's|/|_|g'`
    OS_RELEASE=
    case "${target_os}" in
        linux*)       OS_ARCH=Linux OS_TARGET=Linux ;;
        kfreebsd*-gnu) OS_ARCH=GNU_kFreeBSD OS_TARGET=GNU/kFreeBSD ;;
        gnu*)         OS_ARCH=GNU ;;
        solaris*)     OS_ARCH=SunOS OS_RELEASE=5 ;;
        mingw*)       OS_ARCH=WINNT OS_TARGET=WINNT ;;
        darwin*)      OS_ARCH=Darwin OS_TARGET=Darwin ;;
        dragonfly*)   OS_ARCH=DragonFly OS_TARGET=DragonFly ;;
        freebsd*)     OS_ARCH=FreeBSD OS_TARGET=FreeBSD ;;
        netbsd*)      OS_ARCH=NetBSD OS_TARGET=NetBSD ;;
        openbsd*)     OS_ARCH=OpenBSD OS_TARGET=OpenBSD ;;
    esac
    case "${target}" in
        *-android*|*-linuxandroid*) OS_ARCH=Linux OS_TARGET=Android ;;
    esac
else
    OS_TARGET=`uname -s`
    OS_ARCH=`uname -s | sed -e 's|/|_|g'`
    OS_RELEASE=`uname -r`
fi

# Before this used `uname -m` when not cross compiling
# but that breaks when you have a 64 bit kernel with a 32 bit userland.
OS_TEST="${target_cpu}"

HOST_OS_ARCH=`echo $host_os | sed -e 's|/|_|g'`

#######################################################################
# Master "Core Components" macros for getting the OS target           #
#######################################################################

#
# If OS_TARGET is not specified, it defaults to $(OS_ARCH), i.e., no
# cross-compilation.
#

#
# Define and override various archtecture-specific variables, including
# HOST_OS_ARCH
# OS_ARCH
# OS_TEST
# OS_TARGET
# OS_RELEASE
# OS_MINOR_RELEASE
#

case "$HOST_OS_ARCH" in
mingw*)
    HOST_OS_ARCH=WINNT
    ;;
darwin*)
    HOST_OS_ARCH=Darwin
    ;;
linux*)
    HOST_OS_ARCH=Linux
    ;;
kfreebsd*-gnu)
    HOST_OS_ARCH=GNU_kFreeBSD
    ;;
gnu*)
    HOST_OS_ARCH=GNU
    ;;
dragonfly*)
    HOST_OS_ARCH=DragonFly
    ;;
freebsd*)
    HOST_OS_ARCH=FreeBSD
    ;;
netbsd*)
    HOST_OS_ARCH=NetBSD
    ;;
openbsd*)
    HOST_OS_ARCH=OpenBSD
    ;;
solaris*)
    HOST_OS_ARCH=SunOS
    SOLARIS_SUNPRO_CC=
    SOLARIS_SUNPRO_CXX=
    if test -z "$GNU_CC"; then
        if test "`$CC -V 2>&1 | egrep -c 'Sun.*C '`" != "0"; then
            SOLARIS_SUNPRO_CC=1
       fi
    fi

    if test -z "$GNU_CXX"; then
       if test "`$CXX -V 2>&1 | egrep -c 'Sun.*C\+\+ '`" != "0"; then
           SOLARIS_SUNPRO_CXX=1
       fi
    fi
    AC_SUBST(SOLARIS_SUNPRO_CC)
    AC_SUBST(SOLARIS_SUNPRO_CXX)
    ;;
esac

case "$OS_ARCH" in
WINNT)
    if test -z "$CROSS_COMPILE" ; then
        OS_TEST=`uname -p`
    fi
    ;;
Windows_NT)
#
# If uname -s returns "Windows_NT", we assume that we are using
# the uname.exe in MKS toolkit.
#
# The -r option of MKS uname only returns the major version number.
# So we need to use its -v option to get the minor version number.
# Moreover, it doesn't have the -p option, so we need to use uname -m.
#
    OS_ARCH=WINNT
    OS_TARGET=WINNT
    OS_MINOR_RELEASE=`uname -v`
    if test "$OS_MINOR_RELEASE" = "00"; then
        OS_MINOR_RELEASE=0
    fi
    OS_RELEASE="${OS_RELEASE}.${OS_MINOR_RELEASE}"
    ;;
MINGW*_NT*)
#
# If uname -s returns MINGW32_NT-5.1, we assume that we are using
# the uname.exe in the MSYS tools.
#
    OS_RELEASE=`expr $OS_ARCH : '.*NT-\(.*\)'`
    OS_ARCH=WINNT
    OS_TARGET=WINNT
    ;;
AIX)
    OS_RELEASE=`uname -v`.`uname -r`
    OS_TEST=${target_cpu}
    ;;
Darwin)
    case "${target_cpu}" in
    powerpc*)
        OS_TEST=ppc
        ;;
    i*86*)
        OS_TEST=i386
        ;;
    x86_64)
        OS_TEST=x86_64
        ;;
    *)
        if test -z "$CROSS_COMPILE" ; then
            OS_TEST=`uname -p`
        fi
        ;;
    esac
    ;;
esac

# Only set CPU_ARCH if we recognize the value of OS_TEST

case "$OS_TEST" in
*86 | i86pc)
    CPU_ARCH=x86
    ;;

powerpc64 | ppc64 | powerpc64le | ppc64le)
    CPU_ARCH=ppc64
    ;;

powerpc | ppc | rs6000)
    CPU_ARCH=ppc
    ;;

Alpha | alpha | ALPHA)
    CPU_ARCH=Alpha
    ;;

s390)
    CPU_ARCH=s390
    ;;

s390x)
    CPU_ARCH=s390x
    ;;

hppa* | parisc)
    CPU_ARCH=hppa
    ;;

sun4u | sparc*)
    CPU_ARCH=sparc
    ;;

x86_64 | ia64)
    CPU_ARCH="$OS_TEST"
    ;;

arm*)
    CPU_ARCH=arm
    ;;

mips|mipsel)
    CPU_ARCH="mips"
    ;;

aarch64*)
    CPU_ARCH=aarch64
    ;;
esac

if test -z "$OS_TARGET"; then
    OS_TARGET=$OS_ARCH
fi
OS_CONFIG="${OS_TARGET}${OS_RELEASE}"

dnl Set INTEL_ARCHITECTURE if we're compiling for x86-32 or x86-64.
dnl ===============================================================
INTEL_ARCHITECTURE=
case "$OS_TEST" in
    x86_64|i?86)
      INTEL_ARCHITECTURE=1
esac

dnl Configure platform-specific CPU architecture compiler options.
dnl ==============================================================
MOZ_ARCH_OPTS

dnl =================================================================
dnl Set up and test static assertion macros used to avoid AC_TRY_RUN,
dnl which is bad when cross compiling.
dnl =================================================================
if test "$COMPILE_ENVIRONMENT"; then
configure_static_assert_macros='
#define CONFIGURE_STATIC_ASSERT(condition) CONFIGURE_STATIC_ASSERT_IMPL(condition, __LINE__)
#define CONFIGURE_STATIC_ASSERT_IMPL(condition, line) CONFIGURE_STATIC_ASSERT_IMPL2(condition, line)
#define CONFIGURE_STATIC_ASSERT_IMPL2(condition, line) typedef int static_assert_line_##line[(condition) ? 1 : -1]
'

dnl test that the macros actually work:
AC_MSG_CHECKING(that static assertion macros used in autoconf tests work)
AC_CACHE_VAL(ac_cv_static_assertion_macros_work,
 [AC_LANG_SAVE
  AC_LANG_C
  ac_cv_static_assertion_macros_work="yes"
  AC_TRY_COMPILE([$configure_static_assert_macros],
                 [CONFIGURE_STATIC_ASSERT(1)],
                 ,
                 ac_cv_static_assertion_macros_work="no")
  AC_TRY_COMPILE([$configure_static_assert_macros],
                 [CONFIGURE_STATIC_ASSERT(0)],
                 ac_cv_static_assertion_macros_work="no",
                 )
  AC_LANG_CPLUSPLUS
  AC_TRY_COMPILE([$configure_static_assert_macros],
                 [CONFIGURE_STATIC_ASSERT(1)],
                 ,
                 ac_cv_static_assertion_macros_work="no")
  AC_TRY_COMPILE([$configure_static_assert_macros],
                 [CONFIGURE_STATIC_ASSERT(0)],
                 ac_cv_static_assertion_macros_work="no",
                 )
  AC_LANG_RESTORE
 ])
AC_MSG_RESULT("$ac_cv_static_assertion_macros_work")
if test "$ac_cv_static_assertion_macros_work" = "no"; then
    AC_MSG_ERROR([Compiler cannot compile macros used in autoconf tests.])
fi
fi # COMPILE_ENVIRONMENT

dnl ========================================================
dnl Android libstdc++, placed here so it can use MOZ_ARCH
dnl computed above.
dnl ========================================================

MOZ_ANDROID_STLPORT

dnl ========================================================
dnl Suppress Clang Argument Warnings
dnl ========================================================
if test -n "${CLANG_CC}${CLANG_CL}"; then
    _WARNINGS_CFLAGS="-Qunused-arguments ${_WARNINGS_CFLAGS}"
    CPPFLAGS="-Qunused-arguments ${CPPFLAGS}"
fi
if test -n "${CLANG_CXX}${CLANG_CL}"; then
    _WARNINGS_CXXFLAGS="-Qunused-arguments ${_WARNINGS_CXXFLAGS}"
fi

dnl ========================================================
dnl = Use Address Sanitizer
dnl ========================================================
MOZ_ARG_ENABLE_BOOL(address-sanitizer,
[  --enable-address-sanitizer       Enable Address Sanitizer (default=no)],
    MOZ_ASAN=1,
    MOZ_ASAN= )
if test -n "$MOZ_ASAN"; then
    MOZ_LLVM_HACKS=1
    if test -n "$CLANG_CL"; then
        # Look for clang_rt.asan_dynamic-i386.dll
        MOZ_CLANG_RT_ASAN_LIB=clang_rt.asan_dynamic-i386.dll
        # We use MOZ_PATH_PROG in order to get a Windows style path.
        MOZ_PATH_PROG(MOZ_CLANG_RT_ASAN_LIB_PATH, $MOZ_CLANG_RT_ASAN_LIB)
        if test -z "$MOZ_CLANG_RT_ASAN_LIB_PATH"; then
            AC_MSG_ERROR([Couldn't find $MOZ_CLANG_RT_ASAN_LIB.  It should be available in the same location as clang-cl.])
        fi
        AC_SUBST(MOZ_CLANG_RT_ASAN_LIB_PATH)
    fi
    AC_DEFINE(MOZ_ASAN)
    MOZ_PATH_PROG(LLVM_SYMBOLIZER, llvm-symbolizer)
fi
AC_SUBST(MOZ_ASAN)

dnl ========================================================
dnl = Use Memory Sanitizer
dnl ========================================================
MOZ_ARG_ENABLE_BOOL(memory-sanitizer,
[  --enable-memory-sanitizer       Enable Memory Sanitizer (default=no)],
    MOZ_MSAN=1,
    MOZ_MSAN= )
if test -n "$MOZ_MSAN"; then
    MOZ_LLVM_HACKS=1
    AC_DEFINE(MOZ_MSAN)
    MOZ_PATH_PROG(LLVM_SYMBOLIZER, llvm-symbolizer)
fi
AC_SUBST(MOZ_MSAN)

dnl ========================================================
dnl = Use Thread Sanitizer
dnl ========================================================
MOZ_ARG_ENABLE_BOOL(thread-sanitizer,
[  --enable-thread-sanitizer       Enable Thread Sanitizer (default=no)],
   MOZ_TSAN=1,
   MOZ_TSAN= )
if test -n "$MOZ_TSAN"; then
    MOZ_LLVM_HACKS=1
    AC_DEFINE(MOZ_TSAN)
    MOZ_PATH_PROG(LLVM_SYMBOLIZER, llvm-symbolizer)
fi
AC_SUBST(MOZ_TSAN)

# The LLVM symbolizer is used by all sanitizers
AC_SUBST(LLVM_SYMBOLIZER)

dnl ========================================================
dnl = Enable hacks required for LLVM instrumentations
dnl ========================================================
MOZ_ARG_ENABLE_BOOL(llvm-hacks,
[  --enable-llvm-hacks       Enable workarounds required for several LLVM instrumentations (default=no)],
    MOZ_LLVM_HACKS=1,
    MOZ_LLVM_HACKS= )
if test -n "$MOZ_LLVM_HACKS"; then
    MOZ_NO_WLZDEFS=1
    MOZ_CFLAGS_NSS=1
fi
AC_SUBST(MOZ_NO_WLZDEFS)
AC_SUBST(MOZ_CFLAGS_NSS)

dnl ========================================================
dnl = Enable treating compiler warnings as errors
dnl ========================================================
MOZ_ARG_ENABLE_BOOL(warnings-as-errors,
[  --enable-warnings-as-errors
                          Enable treating warnings as errors],
    MOZ_ENABLE_WARNINGS_AS_ERRORS=1,
    MOZ_ENABLE_WARNINGS_AS_ERRORS=)

dnl ========================================================
dnl GNU specific defaults
dnl ========================================================
if test "$GNU_CC"; then
    MMX_FLAGS="-mmmx"
    SSE_FLAGS="-msse"
    SSE2_FLAGS="-msse2"
    # Per bug 719659 comment 2, some of the headers on ancient build machines
    # may require gnu89 inline semantics.  But otherwise, we use C99.
    # But on OS X we just use C99 plus GNU extensions, in order to fix
    # bug 917526.
    CFLAGS="$CFLAGS -std=gnu99"
    if test "${OS_ARCH}" != Darwin; then
        CFLAGS="$CFLAGS -fgnu89-inline"
    fi
    # FIXME: Let us build with strict aliasing. bug 414641.
    CFLAGS="$CFLAGS -fno-strict-aliasing"
    MKSHLIB='$(CXX) $(CXXFLAGS) $(DSO_PIC_CFLAGS) $(DSO_LDOPTS) -Wl,-h,$(DSO_SONAME) -o $@'
    MKCSHLIB='$(CC) $(CFLAGS) $(DSO_PIC_CFLAGS) $(DSO_LDOPTS) -Wl,-h,$(DSO_SONAME) -o $@'
    WARNINGS_AS_ERRORS='-Werror'
    DSO_CFLAGS=''
    DSO_PIC_CFLAGS='-fPIC'
    ASFLAGS="$ASFLAGS -fPIC"
    AC_MSG_CHECKING([for --noexecstack option to as])
    _SAVE_CFLAGS=$CFLAGS
    CFLAGS="$CFLAGS -Wa,--noexecstack"
    AC_TRY_COMPILE(,,AC_MSG_RESULT([yes])
                     [ASFLAGS="$ASFLAGS -Wa,--noexecstack"],
                     AC_MSG_RESULT([no]))
    CFLAGS=$_SAVE_CFLAGS
    AC_MSG_CHECKING([for -z noexecstack option to ld])
    _SAVE_LDFLAGS=$LDFLAGS
    LDFLAGS="$LDFLAGS -Wl,-z,noexecstack"
    AC_TRY_LINK(,,AC_MSG_RESULT([yes]),
                  AC_MSG_RESULT([no])
                  LDFLAGS=$_SAVE_LDFLAGS)

    AC_MSG_CHECKING([for -z text option to ld])
    _SAVE_LDFLAGS=$LDFLAGS
    LDFLAGS="$LDFLAGS -Wl,-z,text"
    AC_TRY_LINK(,,AC_MSG_RESULT([yes])
                  [NSPR_LDFLAGS="$NSPR_LDFLAGS -Wl,-z,text"],
                  AC_MSG_RESULT([no])
                  LDFLAGS=$_SAVE_LDFLAGS)

    AC_MSG_CHECKING([for --build-id option to ld])
    _SAVE_LDFLAGS=$LDFLAGS
    LDFLAGS="$LDFLAGS -Wl,--build-id"
    AC_TRY_LINK(,,AC_MSG_RESULT([yes])
                  [NSPR_LDFLAGS="$NSPR_LDFLAGS -Wl,--build-id"],
                  AC_MSG_RESULT([no])
                  LDFLAGS=$_SAVE_LDFLAGS)

    AC_MSG_CHECKING([for --ignore-unresolved-symbol option to ld])
    HAVE_LINKER_SUPPORT_IGNORE_UNRESOLVED=
    _SAVE_LDFLAGS=$LDFLAGS
    LDFLAGS="$LDFLAGS -Wl,--ignore-unresolved-symbol,environ"
    AC_TRY_LINK(,,AC_MSG_RESULT([yes])
                  [HAVE_LINKER_SUPPORT_IGNORE_UNRESOLVED=1],
                  AC_MSG_RESULT([no]))
    LDFLAGS=$_SAVE_LDFLAGS

    # Check for -mssse3 on $CC
    AC_MSG_CHECKING([if toolchain supports -mssse3 option])
    HAVE_TOOLCHAIN_SUPPORT_MSSSE3=
    _SAVE_CFLAGS=$CFLAGS
    CFLAGS="$CFLAGS -mssse3"
    AC_TRY_COMPILE([asm ("pmaddubsw %xmm2,%xmm3");],,AC_MSG_RESULT([yes])
                     [HAVE_TOOLCHAIN_SUPPORT_MSSSE3=1],
                     AC_MSG_RESULT([no]))
    CFLAGS=$_SAVE_CFLAGS

    # Check for -msse4.1 on $CC
    AC_MSG_CHECKING([if toolchain supports -msse4.1 option])
    HAVE_TOOLCHAIN_SUPPORT_MSSE4_1=
    _SAVE_CFLAGS=$CFLAGS
    CFLAGS="$CFLAGS -msse4.1"
    AC_TRY_COMPILE([asm ("pmulld %xmm6,%xmm0");],,AC_MSG_RESULT([yes])
                     [HAVE_TOOLCHAIN_SUPPORT_MSSE4_1=1],
                     AC_MSG_RESULT([no]))
    CFLAGS=$_SAVE_CFLAGS

    case "${CPU_ARCH}" in
    x86 | x86_64)
      AC_MSG_CHECKING(for x86 AVX2 asm support in compiler)
      AC_TRY_COMPILE([],
                     [asm volatile ("vpermq      \$0xd8,%ymm0,%ymm0 \n");],
                     result="yes", result="no")
      AC_MSG_RESULT("$result")
      if test "$result" = "yes"; then
          HAVE_X86_AVX2=1
      fi
    esac

    DSO_LDOPTS='-shared'
    if test "$GCC_USE_GNU_LD"; then
        # Some tools like ASan use a runtime library that is only
        # linked against executables, so we must allow undefined
        # symbols for shared objects in some cases.
        if test -z "$MOZ_NO_WLZDEFS"; then
            # Don't allow undefined symbols in libraries
            DSO_LDOPTS="$DSO_LDOPTS -Wl,-z,defs"

            # BSDs need `environ' exposed for posix_spawn (bug 753046)
            case "$OS_TARGET" in
            DragonFly|FreeBSD|NetBSD|OpenBSD)
                if test -n "$HAVE_LINKER_SUPPORT_IGNORE_UNRESOLVED"; then
                    DSO_LDOPTS="$DSO_LDOPTS -Wl,--ignore-unresolved-symbol,environ"
                else
                    DSO_LDOPTS="$DSO_LDOPTS -Wl,--warn-unresolved-symbols"
                fi
                ;;
            esac
        fi
    fi

    # Turn on gcc/clang warnings:
    # https://gcc.gnu.org/onlinedocs/gcc-4.4.0/gcc/Warning-Options.html
    #
    # -Wall - turn on a lot of warnings
    # -Wchar-subscripts - catches array index using signed char
    # -Wcomment - catches nested comments
    # -Wdeclaration-after-statement - MSVC doesn't like these
    # -Wempty-body - catches bugs, e.g. "if (c); foo();", few false positives
    # -Wendif-labels - catches `#else FOO` and `#endif FOO` not in comment
    # -Wenum-compare - catches comparison of different enum types
    # -Wignored-qualifiers - catches returns types with qualifiers like const
    # -Wint-to-pointer-cast - catches cast to pointer from integer of different size
    # -Wmultichar - catches multicharacter integer constants like 'THIS'
    # -Wnon-literal-null-conversion - catches expressions used as a null pointer constant
    # -Wnonnull - catches NULL used with functions arguments marked as non-null
    # -Wpointer-arith - catches pointer arithmetic using NULL or sizeof(void)
    # -Wpointer-sign - catches mixing pointers to signed and unsigned types
    # -Wpointer-to-int-cast - catches casts from pointer to different sized int
    # -Wreturn-type - catches missing returns, zero false positives
    # -Wsequence-point - catches undefined order behavior like `a = a++`
    # -Wsign-compare - catches comparison of signed and unsigned types
    # -Wtrigraphs - catches unlikely use of trigraphs
    # -Wtype-limits - catches overflow bugs, few false positives
    # -Wunknown-pragmas - catches unexpected #pragma directives
    #
    _WARNINGS_CFLAGS="${_WARNINGS_CFLAGS} -Wall"
    _WARNINGS_CFLAGS="${_WARNINGS_CFLAGS} -Wdeclaration-after-statement"
    _WARNINGS_CFLAGS="${_WARNINGS_CFLAGS} -Wempty-body"
    _WARNINGS_CFLAGS="${_WARNINGS_CFLAGS} -Wpointer-to-int-cast"
    _WARNINGS_CFLAGS="${_WARNINGS_CFLAGS} -Wsign-compare"
    _WARNINGS_CFLAGS="${_WARNINGS_CFLAGS} -Wtype-limits"

    # Treat some warnings as errors if --enable-warnings-as-errors:
    if test "$MOZ_ENABLE_WARNINGS_AS_ERRORS"; then
        _WARNINGS_CFLAGS="${_WARNINGS_CFLAGS} -Werror=char-subscripts"
        _WARNINGS_CFLAGS="${_WARNINGS_CFLAGS} -Werror=comment"
        _WARNINGS_CFLAGS="${_WARNINGS_CFLAGS} -Werror=endif-labels"
        _WARNINGS_CFLAGS="${_WARNINGS_CFLAGS} -Werror=enum-compare"
        _WARNINGS_CFLAGS="${_WARNINGS_CFLAGS} -Werror=ignored-qualifiers"
        _WARNINGS_CFLAGS="${_WARNINGS_CFLAGS} -Werror=int-to-pointer-cast"
        _WARNINGS_CFLAGS="${_WARNINGS_CFLAGS} -Werror=multichar"
        _WARNINGS_CFLAGS="${_WARNINGS_CFLAGS} -Werror=nonnull"
        _WARNINGS_CFLAGS="${_WARNINGS_CFLAGS} -Werror=pointer-arith"
        _WARNINGS_CFLAGS="${_WARNINGS_CFLAGS} -Werror=pointer-sign"
        _WARNINGS_CFLAGS="${_WARNINGS_CFLAGS} -Werror=return-type"
        _WARNINGS_CFLAGS="${_WARNINGS_CFLAGS} -Werror=sequence-point"
        _WARNINGS_CFLAGS="${_WARNINGS_CFLAGS} -Werror=trigraphs"
        _WARNINGS_CFLAGS="${_WARNINGS_CFLAGS} -Werror=unknown-pragmas"

        MOZ_C_SUPPORTS_WARNING(-Werror=, non-literal-null-conversion, ac_c_has_werror_non_literal_null_conversion)
    fi

    # Turn off the following warnings that -Wall turns on:
    # -Wno-unused - lots of violations in third-party code
    #
    _WARNINGS_CFLAGS="${_WARNINGS_CFLAGS} -Wno-unused"

    if test -z "$INTEL_CC" -a -z "$CLANG_CC"; then
       # Don't use -Wcast-align with ICC or clang
       case "$CPU_ARCH" in
           # And don't use it on hppa, ia64, sparc, arm, since it's noisy there
           hppa | ia64 | sparc | arm)
           ;;
           *)
        _WARNINGS_CFLAGS="${_WARNINGS_CFLAGS} -Wcast-align"
           ;;
       esac
    fi

    _DEFINES_CFLAGS='-include $(DEPTH)/mozilla-config.h -DMOZILLA_CLIENT'
    _USE_CPP_INCLUDE_FLAG=1
    ASFLAGS="$ASFLAGS $_DEFINES_CFLAGS"

elif test "$SOLARIS_SUNPRO_CC"; then
    DSO_CFLAGS=''
    if test "$CPU_ARCH" = "sparc"; then
        # for Sun Studio on Solaris/SPARC
        DSO_PIC_CFLAGS='-xcode=pic32'
    else
        DSO_PIC_CFLAGS='-KPIC'
    fi
    _DEFINES_CFLAGS='$(ACDEFINES) -D_MOZILLA_CONFIG_H_ -DMOZILLA_CLIENT'
else
    MKSHLIB='$(LD) $(DSO_LDOPTS) -h $(DSO_SONAME) -o $@'
    MKCSHLIB='$(LD) $(DSO_LDOPTS) -h $(DSO_SONAME) -o $@'

    DSO_LDOPTS='-shared'
    if test "$GNU_LD"; then
        # Don't allow undefined symbols in libraries
        DSO_LDOPTS="$DSO_LDOPTS -z defs"
    fi

    DSO_CFLAGS=''
    DSO_PIC_CFLAGS='-KPIC'
    _DEFINES_CFLAGS='$(ACDEFINES) -D_MOZILLA_CONFIG_H_ -DMOZILLA_CLIENT'
fi

if test "$GNU_CXX"; then
    # FIXME: Let us build with strict aliasing. bug 414641.
    CXXFLAGS="$CXXFLAGS -fno-exceptions -fno-strict-aliasing"

    # Turn on gcc/clang warnings:
    # https://gcc.gnu.org/onlinedocs/gcc-4.4.0/gcc/Warning-Options.html
    #
    # -Wall - turn on a lot of warnings
    # -Wempty-body - catches bugs, e.g. "if (c); foo();", few false positives
    # -Wendif-labels - catches `#else FOO` and `#endif FOO` not in comment
    # -Wint-to-pointer-cast - catches cast to pointer from integer of different size
    # -Wmissing-braces - catches aggregate initializers missing nested braces
    # -Wnon-literal-null-conversion - catches expressions used as a null pointer constant
    # -Woverloaded-virtual - function declaration hides virtual function from base class
    # -Wparentheses - catches `if (a=b)` and operator precedence bugs
    # -Wpointer-arith - catches pointer arithmetic using NULL or sizeof(void)
    # -Wreturn-type - catches missing returns, zero false positives
    # -Wsequence-point - catches undefined order behavior like `a = a++`
    # -Wsign-compare - catches comparison of signed and unsigned types
    # -Wswitch - catches switches without all enum cases or default case
    # -Wtrigraphs - catches unlikely use of trigraphs
    # -Wtype-limits - catches overflow bugs, few false positives
    # -Wunused-label - catches unused goto labels
    # -Wwrite-strings - catches non-const char* pointers to string literals
    #
    _WARNINGS_CXXFLAGS="${_WARNINGS_CXXFLAGS} -Wall"
    _WARNINGS_CXXFLAGS="${_WARNINGS_CXXFLAGS} -Wempty-body"
    _WARNINGS_CXXFLAGS="${_WARNINGS_CXXFLAGS} -Woverloaded-virtual"
    _WARNINGS_CXXFLAGS="${_WARNINGS_CXXFLAGS} -Wsign-compare"
    _WARNINGS_CXXFLAGS="${_WARNINGS_CXXFLAGS} -Wwrite-strings"

    # Treat some warnings as errors if --enable-warnings-as-errors:
    if test "$MOZ_ENABLE_WARNINGS_AS_ERRORS"; then
        _WARNINGS_CXXFLAGS="${_WARNINGS_CXXFLAGS} -Werror=endif-labels"
        _WARNINGS_CXXFLAGS="${_WARNINGS_CXXFLAGS} -Werror=int-to-pointer-cast"
        _WARNINGS_CXXFLAGS="${_WARNINGS_CXXFLAGS} -Werror=missing-braces"
        _WARNINGS_CXXFLAGS="${_WARNINGS_CXXFLAGS} -Werror=parentheses"
        _WARNINGS_CXXFLAGS="${_WARNINGS_CXXFLAGS} -Werror=pointer-arith"
        _WARNINGS_CXXFLAGS="${_WARNINGS_CXXFLAGS} -Werror=return-type"
        _WARNINGS_CXXFLAGS="${_WARNINGS_CXXFLAGS} -Werror=sequence-point"
        _WARNINGS_CXXFLAGS="${_WARNINGS_CXXFLAGS} -Werror=switch"
        _WARNINGS_CXXFLAGS="${_WARNINGS_CXXFLAGS} -Werror=trigraphs"
        _WARNINGS_CXXFLAGS="${_WARNINGS_CXXFLAGS} -Werror=type-limits"
        _WARNINGS_CXXFLAGS="${_WARNINGS_CXXFLAGS} -Werror=unused-label"

        MOZ_CXX_SUPPORTS_WARNING(-Werror=, non-literal-null-conversion, ac_cxx_has_werror_non_literal_null_conversion)
    fi

    # Turn off the following warnings that -Wall turns on:
    # -Wno-invalid-offsetof - we use offsetof on non-POD types frequently
    # -Wno-inline-new-delete - we inline 'new' and 'delete' in mozalloc
    #   for performance reasons, and because GCC and clang accept it (though
    #   clang warns about it).
    #
    _WARNINGS_CXXFLAGS="${_WARNINGS_CXXFLAGS} -Wno-invalid-offsetof"

    MOZ_CXX_SUPPORTS_WARNING(-Wno-, inline-new-delete, ac_cxx_has_wno_inline_new_delete)

    if test -z "$INTEL_CXX" -a -z "$CLANG_CXX"; then
       # Don't use -Wcast-align with ICC or clang
       case "$CPU_ARCH" in
           # And don't use it on hppa, ia64, sparc, arm, since it's noisy there
           hppa | ia64 | sparc | arm)
           ;;
           *)
        _WARNINGS_CXXFLAGS="${_WARNINGS_CXXFLAGS} -Wcast-align"
           ;;
       esac
    fi

    _DEFINES_CXXFLAGS='-DMOZILLA_CLIENT -include $(DEPTH)/mozilla-config.h'
    _USE_CPP_INCLUDE_FLAG=1

    # Recent clang and gcc support C++11 deleted functions without warnings if
    # compiling with -std=c++0x or -std=gnu++0x (or c++11 or gnu++11 in very new
    # versions).  We can't use -std=c++0x yet, so gcc's support must remain
    # unused.  But clang's warning can be disabled, so when compiling with clang
    # we use it to opt out of the warning, enabling (macro-encapsulated) use of
    # deleted function syntax.
    if test "$CLANG_CXX"; then
        _WARNINGS_CXXFLAGS="${_WARNINGS_CXXFLAGS} -Wno-c++0x-extensions"
        MOZ_CXX_SUPPORTS_WARNING(-Wno-, extended-offsetof, ac_cxx_has_wno_extended_offsetof)
    fi

else
    _DEFINES_CXXFLAGS='-DMOZILLA_CLIENT -D_MOZILLA_CONFIG_H_ $(ACDEFINES)'
fi

<<<<<<< HEAD
#FIXME: Work around breaking optimizations performed by GCC 6.x
=======
#FIXME: Work around breaking optimizations performed by GCC 6
>>>>>>> 32e3b10c
if test "$GCC_MAJOR_VERSION" -eq "6" ; then
    CFLAGS="$CFLAGS -fno-delete-null-pointer-checks -fno-lifetime-dse -fno-schedule-insns2"
    CXXFLAGS="$CXXFLAGS -fno-delete-null-pointer-checks -fno-lifetime-dse -fno-schedule-insns2"
fi

dnl gcc can come with its own linker so it is better to use the pass-thru calls
dnl MKSHLIB_FORCE_ALL is used to force the linker to include all object
dnl files present in an archive. MKSHLIB_UNFORCE_ALL reverts the linker to
dnl normal behavior.
dnl ========================================================
MKSHLIB_FORCE_ALL=
MKSHLIB_UNFORCE_ALL=

if test "$COMPILE_ENVIRONMENT"; then
if test "$GNU_CC"; then
  AC_MSG_CHECKING(whether ld has archive extraction flags)
  AC_CACHE_VAL(ac_cv_mkshlib_force_and_unforce,
   [_SAVE_LDFLAGS=$LDFLAGS; _SAVE_LIBS=$LIBS
    ac_cv_mkshlib_force_and_unforce="no"
    exec 3<&0 <<LOOP_INPUT
  force="-Wl,--whole-archive";   unforce="-Wl,--no-whole-archive"
  force="-Wl,-z -Wl,allextract"; unforce="-Wl,-z -Wl,defaultextract"
  force="-Wl,-all";              unforce="-Wl,-none"
LOOP_INPUT
    while read line
    do
      eval $line
      LDFLAGS=$force
      LIBS=$unforce
      AC_TRY_LINK(,, ac_cv_mkshlib_force_and_unforce=$line; break)
    done
    exec 0<&3 3<&-
    LDFLAGS=$_SAVE_LDFLAGS; LIBS=$_SAVE_LIBS
   ])
  if test "$ac_cv_mkshlib_force_and_unforce" = "no"; then
    AC_MSG_RESULT(no)
  else
    AC_MSG_RESULT(yes)
    eval $ac_cv_mkshlib_force_and_unforce
    MKSHLIB_FORCE_ALL=$force
    MKSHLIB_UNFORCE_ALL=$unforce
  fi
fi # GNU_CC
fi # COMPILE_ENVIRONMENT

dnl ========================================================
dnl Checking for 64-bit OS
dnl ========================================================
if test "$COMPILE_ENVIRONMENT"; then
AC_LANG_SAVE
AC_LANG_C
AC_MSG_CHECKING(for 64-bit OS)
AC_TRY_COMPILE([$configure_static_assert_macros],
               [CONFIGURE_STATIC_ASSERT(sizeof(void*) == 8)],
               result="yes", result="no")
AC_MSG_RESULT("$result")
if test "$result" = "yes"; then
    AC_DEFINE(HAVE_64BIT_BUILD)
    HAVE_64BIT_BUILD=1
fi
AC_SUBST(HAVE_64BIT_BUILD)
AC_LANG_RESTORE
fi # COMPILE_ENVIRONMENT

dnl ========================================================
dnl = Use profiling compile flags
dnl ========================================================
MOZ_ARG_ENABLE_BOOL(profiling,
[  --enable-profiling      Set compile flags necessary for using sampling profilers (e.g. shark, perf)],
    MOZ_PROFILING=1,
    MOZ_PROFILING= )

dnl ========================================================
dnl = Turn on systrace for android/b2g.
dnl ========================================================
MOZ_ARG_ENABLE_BOOL(systrace,
[  --enable-systrace       Set compile flags necessary for using sampling profilers (e.g. shark, perf)],
    MOZ_USE_SYSTRACE=1,
    MOZ_USE_SYSTRACE= )
if test -n "$MOZ_USE_SYSTRACE"; then
    AC_DEFINE(MOZ_USE_SYSTRACE)
fi

# For profiling builds keep the symbol information
if test "$MOZ_PROFILING" -a -z "$STRIP_FLAGS"; then
    case "$OS_TARGET" in
    Linux|DragonFly|FreeBSD|NetBSD|OpenBSD)
        STRIP_FLAGS="--strip-debug"
        ;;
    esac
fi

dnl ========================================================
dnl = Use Valgrind
dnl ========================================================
MOZ_ARG_ENABLE_BOOL(valgrind,
[  --enable-valgrind       Enable Valgrind integration hooks (default=no)],
    MOZ_VALGRIND=1,
    MOZ_VALGRIND= )
if test -n "$MOZ_VALGRIND"; then
    MOZ_CHECK_HEADER([valgrind/valgrind.h], [],
        AC_MSG_ERROR(
            [--enable-valgrind specified but Valgrind is not installed]))
    AC_DEFINE(MOZ_VALGRIND)
fi
AC_SUBST(MOZ_VALGRIND)

dnl ========================================================
dnl jprof
dnl ========================================================
MOZ_ARG_ENABLE_BOOL(jprof,
[  --enable-jprof          Enable jprof profiling tool (needs mozilla/tools/jprof). Implies --enable-profiling.],
    MOZ_JPROF=1,
    MOZ_JPROF= )
if test -n "$MOZ_JPROF"; then
    MOZ_PROFILING=1
    AC_DEFINE(MOZ_JPROF)
fi

dnl ========================================================
dnl shark
dnl ========================================================
MOZ_ARG_ENABLE_BOOL(shark,
[  --enable-shark          Enable shark remote profiling. Implies --enable-profiling.],
    MOZ_SHARK=1,
    MOZ_SHARK= )
if test -n "$MOZ_SHARK"; then
    MOZ_PROFILING=1
    AC_DEFINE(MOZ_SHARK)
fi

dnl ========================================================
dnl instruments
dnl ========================================================
MOZ_ARG_ENABLE_BOOL(instruments,
[  --enable-instruments    Enable instruments remote profiling. Implies --enable-profiling.],
    MOZ_INSTRUMENTS=1,
    MOZ_INSTRUMENTS= )
if test -n "$MOZ_INSTRUMENTS"; then
    MOZ_PROFILING=1
    AC_DEFINE(MOZ_INSTRUMENTS)
fi

dnl ========================================================
dnl callgrind
dnl ========================================================
MOZ_ARG_ENABLE_BOOL(callgrind,
[  --enable-callgrind      Enable callgrind profiling. Implies --enable-profiling.],
    MOZ_CALLGRIND=1,
    MOZ_CALLGRIND= )
if test -n "$MOZ_CALLGRIND"; then
    MOZ_PROFILING=1
    AC_DEFINE(MOZ_CALLGRIND)
fi

dnl ========================================================
dnl vtune
dnl ========================================================
MOZ_ARG_ENABLE_BOOL(vtune,
[  --enable-vtune          Enable vtune profiling. Implies --enable-profiling.],
    MOZ_VTUNE=1,
    MOZ_VTUNE= )
if test -n "$MOZ_VTUNE"; then
    MOZ_PROFILING=1
    AC_DEFINE(MOZ_VTUNE)
fi

dnl ========================================================
dnl Profiling
dnl ========================================================
if test -n "$MOZ_PROFILING"; then
    AC_DEFINE(MOZ_PROFILING)
fi

dnl ========================================================
dnl System overrides of the defaults for host
dnl ========================================================
case "$host" in
*mingw*)
    if test -n "$_WIN32_MSVC"; then
        HOST_AR=lib
        HOST_AR_FLAGS='-NOLOGO -OUT:$@'
        HOST_CFLAGS="$HOST_CFLAGS -TC -nologo"
        HOST_RANLIB='echo ranlib'
    else
        HOST_CFLAGS="$HOST_CFLAGS -mwindows"
    fi
    HOST_CFLAGS="$HOST_CFLAGS -DXP_WIN32 -DXP_WIN -DWIN32 -D_WIN32 -DNO_X11 -D_CRT_SECURE_NO_WARNINGS"
    HOST_NSPR_MDCPUCFG='\"md/_winnt.cfg\"'
    HOST_OPTIMIZE_FLAGS="${HOST_OPTIMIZE_FLAGS=-O2}"
    HOST_BIN_SUFFIX=.exe
    case "$host" in
    *mingw*)
        PERL="/bin/sh ${_topsrcdir}/build/msys-perl-wrapper"
        ;;
    esac

    case "${host_cpu}" in
    i*86)
        if test -n "$_WIN32_MSVC"; then
            HOST_LDFLAGS="$HOST_LDFLAGS -MACHINE:X86"
        fi
        ;;
    x86_64)
        if test -n "$_WIN32_MSVC"; then
            HOST_LDFLAGS="$HOST_LDFLAGS -MACHINE:X64"
        fi
        HOST_CFLAGS="$HOST_CFLAGS -D_AMD64_"
        ;;
    esac
    ;;

*-darwin*)
    HOST_CFLAGS="$HOST_CFLAGS -DXP_UNIX -DXP_MACOSX -DNO_X11"
    HOST_NSPR_MDCPUCFG='\"md/_darwin.cfg\"'
    HOST_OPTIMIZE_FLAGS="${HOST_OPTIMIZE_FLAGS=-O3}"
    ;;

*-linux*|*-kfreebsd*-gnu|*-gnu*)
    HOST_CFLAGS="$HOST_CFLAGS -DXP_UNIX"
    HOST_NSPR_MDCPUCFG='\"md/_linux.cfg\"'
    HOST_OPTIMIZE_FLAGS="${HOST_OPTIMIZE_FLAGS=-O3}"
    ;;

*)
    HOST_CFLAGS="$HOST_CFLAGS -DXP_UNIX"
    HOST_OPTIMIZE_FLAGS="${HOST_OPTIMIZE_FLAGS=-O2}"
    ;;
esac

dnl ==============================================================
dnl Get mozilla version from central milestone file
dnl ==============================================================
MOZILLA_VERSION=`$PYTHON $srcdir/python/mozbuild/mozbuild/milestone.py --topsrcdir $srcdir`
MOZILLA_UAVERSION=`$PYTHON $srcdir/python/mozbuild/mozbuild/milestone.py --topsrcdir $srcdir --uaversion`
MOZILLA_SYMBOLVERSION=`$PYTHON $srcdir/python/mozbuild/mozbuild/milestone.py --topsrcdir $srcdir --symbolversion`

dnl Get version of various core apps from the version files.
FIREFOX_VERSION=`cat $_topsrcdir/browser/config/version.txt`

if test -z "$FIREFOX_VERSION"; then
    AC_MSG_ERROR([FIREFOX_VERSION is unexpectedly blank.])
fi

AC_DEFINE_UNQUOTED(MOZILLA_VERSION,"$MOZILLA_VERSION")
AC_DEFINE_UNQUOTED(MOZILLA_VERSION_U,$MOZILLA_VERSION)
AC_DEFINE_UNQUOTED(MOZILLA_UAVERSION,"$MOZILLA_UAVERSION")
AC_SUBST(MOZILLA_SYMBOLVERSION)

MOZ_DOING_LTO(lto_is_enabled)

dnl ========================================================
dnl System overrides of the defaults for target
dnl ========================================================

case "$target" in
*-aix*)
    AC_DEFINE(AIX)
    if test ! "$GNU_CC"; then
        if test ! "$HAVE_64BIT_BUILD"; then
            # Compiling with Visual Age C++ object model compat is the
            # default. To compile with object model ibm, add
            # AIX_OBJMODEL=ibm to .mozconfig.
            if test "$AIX_OBJMODEL" = "ibm"; then
                CXXFLAGS="$CXXFLAGS -qobjmodel=ibm"
            else
                AIX_OBJMODEL=compat
            fi
        else
            AIX_OBJMODEL=compat
        fi
        AC_SUBST(AIX_OBJMODEL)
        DSO_LDOPTS='-qmkshrobj=1'
        DSO_CFLAGS='-qflag=w:w'
        DSO_PIC_CFLAGS=
        LDFLAGS="$LDFLAGS -Wl,-brtl -blibpath:/usr/lib:/lib"
        MOZ_FIX_LINK_PATHS=
        MKSHLIB='$(CXX) $(DSO_LDOPTS) -o $@'
        MKCSHLIB='$(CC) $(DSO_LDOPTS) -o $@'
        if test "$COMPILE_ENVIRONMENT"; then
            AC_LANG_SAVE
            AC_LANG_CPLUSPLUS
            AC_MSG_CHECKING([for IBM XLC/C++ compiler version >= 9.0.0.7])
            AC_TRY_COMPILE([],
                [#if (__IBMCPP__ < 900)
                 #error "Bad compiler"
                 #endif],
                _BAD_COMPILER=,_BAD_COMPILER=1)
            if test -n "$_BAD_COMPILER"; then
                AC_MSG_RESULT([no])
                AC_MSG_ERROR([IBM XLC/C++ 9.0.0.7 or higher is required to build.])
            else
                AC_MSG_RESULT([yes])
            fi
            AC_LANG_RESTORE
            TARGET_COMPILER_ABI="ibmc"
            CC_VERSION=`lslpp -Lcq vac.C 2>/dev/null | awk -F: '{ print $3 }'`
            CXX_VERSION=`lslpp -Lcq vacpp.cmp.core 2>/dev/null | awk -F: '{ print $3 }'`
        fi
    fi
    case "${target_os}" in
    aix4.1*)
        DLL_SUFFIX='_shr.a'
        ;;
    esac
    if test "$COMPILE_ENVIRONMENT"; then
        MOZ_CHECK_HEADERS(sys/inttypes.h)
    fi
    AC_DEFINE(NSCAP_DISABLE_DEBUG_PTR_TYPES)
    ;;

*-darwin*)
    MKSHLIB='$(CXX) $(CXXFLAGS) $(DSO_PIC_CFLAGS) $(DSO_LDOPTS) -o $@'
    MKCSHLIB='$(CC) $(CFLAGS) $(DSO_PIC_CFLAGS) $(DSO_LDOPTS) -o $@'
    MOZ_OPTIMIZE_FLAGS="-O3"
    # Statically disable jemalloc on 10.5 and 32-bit 10.6.  See bug 702250.
    if test "$HAVE_64BIT_BUILD"; then
        MOZ_MEMORY=1
    fi
    DLL_SUFFIX=".dylib"
    DSO_LDOPTS=''
    STRIP_FLAGS="$STRIP_FLAGS -x -S"
    # Check whether we're targeting OS X or iOS
    AC_CACHE_CHECK(for iOS target,
                   ac_cv_ios_target,
                   [AC_TRY_COMPILE([#include <TargetConditionals.h>
#if !(TARGET_OS_IPHONE || TARGET_IPHONE_SIMULATOR)
#error not iOS
#endif],
                                   [],
                                   ac_cv_ios_target="yes",
                                   ac_cv_ios_target="no")])
    if test "$ac_cv_ios_target" = "yes"; then
        AC_DEFINE(XP_IOS)
        AC_DEFINE(XP_DARWIN)
        _PLATFORM_DEFAULT_TOOLKIT='cairo-uikit'
    else
        AC_DEFINE(XP_MACOSX)
        AC_DEFINE(XP_DARWIN)
        _PLATFORM_DEFAULT_TOOLKIT='cairo-cocoa'
        # The ExceptionHandling framework is needed for Objective-C exception
        # logging code in nsObjCExceptions.h. Currently we only use that in debug
        # builds.
        MOZ_DEBUG_LDFLAGS="$MOZ_DEBUG_LDFLAGS -framework ExceptionHandling";
    fi
    TARGET_NSPR_MDCPUCFG='\"md/_darwin.cfg\"'

    if test "x$lto_is_enabled" = "xyes"; then
        echo "Skipping -dead_strip because lto is enabled."
    dnl DTrace and -dead_strip don't interact well. See bug 403132.
    dnl ===================================================================
    elif test "x$enable_dtrace" = "xyes"; then
        echo "Skipping -dead_strip because DTrace is enabled. See bug 403132."
    else
        dnl check for the presence of the -dead_strip linker flag
        AC_MSG_CHECKING([for -dead_strip option to ld])
        _SAVE_LDFLAGS=$LDFLAGS
        LDFLAGS="$LDFLAGS -Wl,-dead_strip"
        AC_TRY_LINK(,[return 0;],_HAVE_DEAD_STRIP=1,_HAVE_DEAD_STRIP=)
        if test -n "$_HAVE_DEAD_STRIP" ; then
            AC_MSG_RESULT([yes])
            MOZ_OPTIMIZE_LDFLAGS="-Wl,-dead_strip"
        else
            AC_MSG_RESULT([no])
        fi

        LDFLAGS=$_SAVE_LDFLAGS
    fi

    dnl With newer linkers we need to pass -allow_heap_execute because of
    dnl Microsoft Silverlight (5.1.10411.0 at least).
    AC_MSG_CHECKING([for -allow_heap_execute option to ld])
    _SAVE_LDFLAGS=$LDFLAGS
    LDFLAGS="$LDFLAGS -Wl,-allow_heap_execute"
    AC_TRY_LINK(,[return 0;],_HAVE_ALLOW_HEAP_EXECUTE=1,
                _HAVE_ALLOW_HEAP_EXECUTE=)
    if test -n "$_HAVE_ALLOW_HEAP_EXECUTE" ; then
        AC_MSG_RESULT([yes])
        MOZ_ALLOW_HEAP_EXECUTE_FLAGS="-Wl,-allow_heap_execute"
    else
        AC_MSG_RESULT([no])
    fi
    LDFLAGS=$_SAVE_LDFLAGS

    MOZ_FIX_LINK_PATHS='-Wl,-executable_path,$(LIBXUL_DIST)/bin'
    ;;

ia64*-hpux*)
    DLL_SUFFIX=".so"
    if test ! "$GNU_CC"; then
       DSO_LDOPTS='-b'
       DSO_CFLAGS=""
       DSO_PIC_CFLAGS=
       MKSHLIB='$(CXX) $(CXXFLAGS) $(DSO_LDOPTS) -o $@'
       MKCSHLIB='$(CC) $(CFLAGS) $(DSO_LDOPTS) -o $@'
       CXXFLAGS="$CXXFLAGS -Wc,-ansi_for_scope,on"
    else
       DSO_LDOPTS='-b -E'
       MKSHLIB='$(LD) $(DSO_LDOPTS) -o $@'
       MKCSHLIB='$(LD) $(DSO_LDOPTS) -o $@'
    fi
    MOZ_FIX_LINK_PATHS=
    AC_DEFINE(NSCAP_DISABLE_DEBUG_PTR_TYPES)
    AC_DEFINE(_LARGEFILE64_SOURCE)
    ;;

*-hpux*)
    DLL_SUFFIX=".sl"
    if test ! "$GNU_CC"; then
        DSO_LDOPTS='-b -Wl,+s'
        DSO_CFLAGS=""
        DSO_PIC_CFLAGS="+Z"
        MKSHLIB='$(CXX) $(CXXFLAGS) $(DSO_LDOPTS) -L$(LIBXUL_DIST)/bin -o $@'
        MKCSHLIB='$(LD) -b +s -L$(LIBXUL_DIST)/bin -o $@'
        CXXFLAGS="$CXXFLAGS -Wc,-ansi_for_scope,on"
    else
        DSO_LDOPTS='-b -E +s'
        MKSHLIB='$(LD) $(DSO_LDOPTS) -L$(LIBXUL_DIST)/bin -L$(LIBXUL_DIST)/lib -o $@'
        MKCSHLIB='$(LD) $(DSO_LDOPTS) -L$(LIBXUL_DIST)/bin -L$(LIBXUL_DIST)/lib -o $@'
    fi
    MOZ_POST_PROGRAM_COMMAND='chatr +s enable'
    AC_DEFINE(NSCAP_DISABLE_DEBUG_PTR_TYPES)
    ;;

*-android*|*-linuxandroid*)
    AC_DEFINE(NO_PW_GECOS)
    no_x=yes
    if test -n "$gonkdir"; then
        _PLATFORM_DEFAULT_TOOLKIT=cairo-gonk
        _PLATFORM_HAVE_RIL=1
        MOZ_B2G_FM=1
        MOZ_SYNTH_PICO=1
    else
        _PLATFORM_DEFAULT_TOOLKIT=cairo-android
        MOZ_LINKER=1
    fi
    TARGET_NSPR_MDCPUCFG='\"md/_linux.cfg\"'

    MOZ_GFX_OPTIMIZE_MOBILE=1
    MOZ_OPTIMIZE_FLAGS="-O2 -fno-reorder-functions"
    if test -z "$CLANG_CC"; then
       MOZ_OPTIMIZE_FLAGS="-freorder-blocks $MOZ_OPTIMIZE_FLAGS"
    fi
    ;;

*-*linux*)
    # Note: both GNU_CC and INTEL_CC are set when using Intel's C compiler.
    # Similarly for GNU_CXX and INTEL_CXX.
    if test "$INTEL_CC" -o "$INTEL_CXX"; then
        # -Os has been broken on Intel's C/C++ compilers for quite a
        # while; Intel recommends against using it.
        MOZ_OPTIMIZE_FLAGS="-O2"
    elif test "$GNU_CC" -o "$GNU_CXX"; then
        MOZ_PGO_OPTIMIZE_FLAGS="-O3"
        MOZ_OPTIMIZE_FLAGS="-O2"
        if test -z "$CLANG_CC"; then
           MOZ_OPTIMIZE_FLAGS="-freorder-blocks $MOZ_OPTIMIZE_FLAGS"
        fi
    fi

    TARGET_NSPR_MDCPUCFG='\"md/_linux.cfg\"'

    MOZ_MEMORY=1

    case "${target_cpu}" in
    alpha*)
        CFLAGS="$CFLAGS -mieee"
        CXXFLAGS="$CXXFLAGS -mieee"
    ;;
    esac

    if test -z "$MC"; then
        MC=mc.exe
    fi
    ;;
*-mingw*)
    DSO_CFLAGS=
    DSO_PIC_CFLAGS=
    DLL_SUFFIX=.dll
    RC=rc.exe
    MC=mc.exe
    # certain versions of cygwin's makedepend barf on the
    # #include <string> vs -I./dist/include/string issue so don't use it
    if test -n "$GNU_CC" -o -n "$CLANG_CC"; then
        CC="$CC -mwindows"
        CXX="$CXX -mwindows"
        CPP="$CPP -mwindows"
        CFLAGS="$CFLAGS -mms-bitfields"
        CXXFLAGS="$CXXFLAGS -mms-bitfields"
        DSO_LDOPTS='-shared'
        MKSHLIB='$(CXX) $(DSO_LDOPTS) -o $@'
        MKCSHLIB='$(CC) $(DSO_LDOPTS) -o $@'
        RC='$(WINDRES)'
        # Use static libgcc and libstdc++
        LDFLAGS="$LDFLAGS -static"
        NSPR_LDFLAGS="$NSPR_LDFLAGS -static-libgcc"
        # Use temp file for windres (bug 213281)
        RCFLAGS='-O coff --use-temp-file'
        # mingw doesn't require kernel32, user32, and advapi32 explicitly
        LIBS="$LIBS -luuid -lgdi32 -lwinmm -lwsock32 -luserenv -lsecur32 -lnetapi32"
        MOZ_FIX_LINK_PATHS=
        DLL_PREFIX=
        IMPORT_LIB_SUFFIX=a

        WIN32_CONSOLE_EXE_LDFLAGS=-mconsole
        WIN32_GUI_EXE_LDFLAGS=-mwindows

        # We use mix of both POSIX and Win32 printf format across the tree, so format
        # warnings are useless on mingw.
        MOZ_C_SUPPORTS_WARNING(-Wno-, format, ac_c_has_wno_format)
        MOZ_CXX_SUPPORTS_WARNING(-Wno-, format, ac_cxx_has_wno_format)
    else
        TARGET_COMPILER_ABI=msvc
        HOST_CC='$(CC)'
        HOST_CXX='$(CXX)'
        HOST_LD='$(LD)'
        if test "$AS_BIN"; then
            AS="$(basename "$AS_BIN")"
        fi
        AR='lib'
        AR_FLAGS='-NOLOGO -OUT:$@'
        AR_EXTRACT=
        RANLIB='echo not_ranlib'
        STRIP='echo not_strip'
        PKG_SKIP_STRIP=1
        XARGS=xargs
        ZIP=zip
        UNZIP=unzip
        DOXYGEN=:
        ASM_SUFFIX=asm
        OBJ_SUFFIX=obj
        LIB_SUFFIX=lib
        DLL_PREFIX=
        LIB_PREFIX=
        IMPORT_LIB_SUFFIX=lib
        MKSHLIB='$(LD) -NOLOGO -DLL -OUT:$@ -PDB:$(LINK_PDBFILE) $(DSO_LDOPTS)'
        MKCSHLIB='$(LD) -NOLOGO -DLL -OUT:$@ -PDB:$(LINK_PDBFILE) $(DSO_LDOPTS)'
        MKSHLIB_FORCE_ALL=
        MKSHLIB_UNFORCE_ALL=
        dnl Set subsystem version 6.
        WIN32_SUBSYSTEM_VERSION=6.00
        WIN32_CONSOLE_EXE_LDFLAGS=-SUBSYSTEM:CONSOLE,$WIN32_SUBSYSTEM_VERSION
        WIN32_GUI_EXE_LDFLAGS=-SUBSYSTEM:WINDOWS,$WIN32_SUBSYSTEM_VERSION
        DSO_LDOPTS=-SUBSYSTEM:WINDOWS,$WIN32_SUBSYSTEM_VERSION
        _USE_CPP_INCLUDE_FLAG=1
        _DEFINES_CFLAGS='-FI $(DEPTH)/dist/include/mozilla-config.h -DMOZILLA_CLIENT'
        _DEFINES_CXXFLAGS='-FI $(DEPTH)/dist/include/mozilla-config.h -DMOZILLA_CLIENT'
        CFLAGS="$CFLAGS -W3 -Gy"
        CXXFLAGS="$CXXFLAGS -W3 -Gy"
        dnl VS2013+ requires -FS when parallel building by make -jN.
        dnl If nothing, compiler sometimes causes C1041 error.
        CFLAGS="$CFLAGS -FS"
        CXXFLAGS="$CXXFLAGS -FS"
        # khuey says we can safely ignore MSVC warning C4251
        # MSVC warning C4244 (implicit type conversion may lose data) warns
        # and requires workarounds for perfectly valid code.  Also, GCC/clang
        # don't warn about it by default. So for consistency/sanity, we turn
        # it off on MSVC, too.
        # MSVC warning C4267 warns for narrowing type conversions from size_t
        # to 32-bit integer types on 64-bit platforms.  Since this is virtually
        # the same thing as C4244, we disable C4267, too.
        # MSVC warning C4345 warns of newly conformant behavior as of VS2003.
        # MSVC warning C4351 warns of newly conformant behavior as of VS2005.
        # MSVC warning C4482 warns when an enum value is refered specifing the
        # name of the enum itself.  This behavior is allowed in C++11, and the
        # warning has been removed in VS2012.
        # MSVC warning C4800 warns when a value is implicitly cast to bool,
        # because this also forces narrowing to a single byte, which can be a
        # perf hit.  But this matters so little in practice (and often we want
        # that behavior) that it's better to turn it off.
        # MSVC warning C4819 warns some UTF-8 characters (e.g. copyright sign)
        # on non-Western system locales even if it is in a comment.
        CFLAGS="$CFLAGS -wd4244 -wd4267 -wd4819"
        CXXFLAGS="$CXXFLAGS -wd4251 -wd4244 -wd4267 -wd4345 -wd4351 -wd4482 -wd4800 -wd4819"
        if test -n "$CLANG_CL"; then
            # Suppress the clang-cl warning for the inline 'new' and 'delete' in mozalloc
            CXXFLAGS="$CXXFLAGS -Wno-inline-new-delete"
        fi
        # make 'foo == bar;' error out
        CFLAGS="$CFLAGS -we4553"
        CXXFLAGS="$CXXFLAGS -we4553"
        LIBS="$LIBS kernel32.lib user32.lib gdi32.lib winmm.lib wsock32.lib advapi32.lib secur32.lib netapi32.lib"
        MOZ_DEBUG_LDFLAGS='-DEBUG -DEBUGTYPE:CV'
        WARNINGS_AS_ERRORS='-WX'
        MOZ_OPTIMIZE_FLAGS='-O1 -Oi'
        MOZ_FIX_LINK_PATHS=
        MOZ_COMPONENT_NSPR_LIBS='$(NSPR_LIBS)'
        # Don't enable these flags on clang-cl since it doesn't ignore unknown arguments by default, and
        # autoconf insists on passing $LDFLAGS to the compiler.
        if test -z "$CLANG_CL"; then
            LDFLAGS="$LDFLAGS -LARGEADDRESSAWARE -NXCOMPAT -OPT:REF -OPT:ICF=15"
            if test -z "$DEVELOPER_OPTIONS"; then
                LDFLAGS="$LDFLAGS -RELEASE"
            fi
        fi
        dnl For profile-guided optimization
        PROFILE_GEN_CFLAGS="-GL"
        PROFILE_GEN_LDFLAGS="-LTCG:PGINSTRUMENT"
        dnl XXX: PGO builds can fail with warnings treated as errors,
        dnl specifically "no profile data available" appears to be
        dnl treated as an error sometimes. This might be a consequence
        dnl of using WARNINGS_AS_ERRORS in some modules, combined
        dnl with the linker doing most of the work in the whole-program
        dnl optimization/PGO case. I think it's probably a compiler bug,
        dnl but we work around it here.
        PROFILE_USE_CFLAGS="-GL -wd4624 -wd4952"
        dnl XXX: should be -LTCG:PGOPTIMIZE, but that fails on libxul.
        dnl Probably also a compiler bug, but what can you do?
        PROFILE_USE_LDFLAGS="-LTCG:PGUPDATE"
        LDFLAGS="$LDFLAGS -DYNAMICBASE"
        if test "$_CC_MAJOR_VERSION" = "18" -a "$_CC_BUILD_VERSION" = "31101"; then
            dnl Use MaxILKSize as a workaround for LNK1248 in VS2013update4
            dnl See https://connect.microsoft.com/VisualStudio/feedback/details/1044914/fatal-error-lnk1248
            LDFLAGS="$LDFLAGS -MaxILKSize:0x7FF00000"
        fi
        dnl Minimum reqiurement of Goanna is VS2010 or later which supports
        dnl both SSSE3 and SSE4.1.
        HAVE_TOOLCHAIN_SUPPORT_MSSSE3=1
        HAVE_TOOLCHAIN_SUPPORT_MSSE4_1=1
        dnl allow AVX2 code from VS2012
        HAVE_X86_AVX2=1
        MOZ_MEMORY=1
    fi
    AC_DEFINE(HAVE_SNPRINTF)
    AC_DEFINE(_WINDOWS)
    AC_DEFINE(WIN32)
    AC_DEFINE(XP_WIN)
    AC_DEFINE(XP_WIN32)
    AC_DEFINE(HW_THREADS)
    AC_DEFINE(STDC_HEADERS)
    AC_DEFINE(WIN32_LEAN_AND_MEAN)
    TARGET_MD_ARCH=win32
    _PLATFORM_DEFAULT_TOOLKIT='cairo-windows'
    BIN_SUFFIX='.exe'
    MOZ_USER_DIR="Mozilla"

    dnl Hardcode to win95 for now - cls
    TARGET_NSPR_MDCPUCFG='\"md/_win95.cfg\"'

    dnl set NO_X11 defines here as the general check is skipped on win32
    no_x=yes
    AC_DEFINE(NO_X11)

    case "$host" in
    *-mingw*)
        if test -n "$L10NBASEDIR"; then
            L10NBASEDIR=`cd $L10NBASEDIR && pwd -W`
        fi
        ;;
    esac

    case "$host" in
    *-mingw*)
        if test -z "$MOZ_TOOLS"; then
            AC_MSG_ERROR([MOZ_TOOLS is not set])
        fi
        MOZ_TOOLS_DIR=`cd $MOZ_TOOLS && pwd -W`
        if test "$?" != "0" -o -z "$MOZ_TOOLS_DIR"; then
            AC_MSG_ERROR([cd \$MOZ_TOOLS failed. MOZ_TOOLS ==? $MOZ_TOOLS])
        fi
        MOZ_TOOLS_BIN_DIR="$(cd "$MOZ_TOOLS_DIR/bin" && pwd)"
        if test `echo ${PATH}: | grep -ic "$MOZ_TOOLS_BINDIR:"` = 0; then
            AC_MSG_ERROR([\$MOZ_TOOLS\\bin must be in your path.])
        fi
        ;;
    esac

    case "$host_os" in
    cygwin*|msvc*|mks*)
        AC_MSG_ERROR([Using a Cygwin build environment is unsupported. Configure cannot check for presence of necessary headers. Please upgrade to MozillaBuild; see https://developer.mozilla.org/en/Windows_Build_Prerequisites.])
        ;;
    esac

    case "$target" in
    i*86-*)
        if test "$HAVE_64BIT_BUILD"; then
            AC_MSG_ERROR([You are targeting i386 but using the 64-bit compiler.])
        fi

        if test -n "$GNU_CC"; then
            CFLAGS="$CFLAGS -mstackrealign -fno-keep-inline-dllexport"
            CXXFLAGS="$CXXFLAGS -mstackrealign -fno-keep-inline-dllexport"
            LDFLAGS="$LDFLAGS -Wl,--enable-stdcall-fixup -Wl,--large-address-aware"
        else
            DSO_LDOPTS="$DSO_LDOPTS -MACHINE:X86"
            # Disable this flag on clang-cl since it doesn't ignore unknown arguments by default, and
            # autoconf insists on passing $LDFLAGS to the compiler.
            if test -z "$CLANG_CL"; then
                LDFLAGS="$LDFLAGS -SAFESEH"
            fi
        fi

        AC_DEFINE(_X86_)
        ;;
    x86_64-*)
        if test -z "$HAVE_64BIT_BUILD"; then
            AC_MSG_ERROR([You are targeting 64-bit but using the 32-bit compiler.])
        fi
        if test -n "$_WIN32_MSVC"; then
            DSO_LDOPTS="$DSO_LDOPTS -MACHINE:X64"
        fi
        AC_DEFINE(_AMD64_)
        ;;
    *)
        AC_DEFINE(_CPU_ARCH_NOT_DEFINED)
        ;;
    esac
    ;;

*-netbsd*)
    DSO_CFLAGS=''
    CFLAGS="$CFLAGS -Dunix"
    CXXFLAGS="$CXXFLAGS -Dunix"
    if $CC -E - -dM </dev/null | grep __ELF__ >/dev/null; then
        DLL_SUFFIX=".so"
        DSO_PIC_CFLAGS='-fPIC -DPIC'
        DSO_LDOPTS='-shared'
        BIN_FLAGS='-Wl,--export-dynamic'
    else
        DSO_PIC_CFLAGS='-fPIC -DPIC'
        DLL_SUFFIX=".so.1.0"
        DSO_LDOPTS='-shared'
    fi
    # This will fail on a.out systems prior to 1.5.1_ALPHA.
    MKSHLIB_FORCE_ALL='-Wl,--whole-archive'
    MKSHLIB_UNFORCE_ALL='-Wl,--no-whole-archive'
    if test "$LIBRUNPATH"; then
        DSO_LDOPTS="-Wl,-R$LIBRUNPATH $DSO_LDOPTS"
    fi
    MKSHLIB='$(CXX) $(CXXFLAGS) $(DSO_PIC_CFLAGS) $(DSO_LDOPTS) -Wl,-soname,$(DSO_SONAME) -o $@'
    MKCSHLIB='$(CC) $(CFLAGS) $(DSO_PIC_CFLAGS) $(DSO_LDOPTS) -Wl,-soname,$(DSO_SONAME) -o $@'
    ;;

*-openbsd*)
    if test "$SO_VERSION"; then
        DLL_SUFFIX=".so.$SO_VERSION"
    else
        DLL_SUFFIX=".so.1.0"
    fi
    MOZ_FIX_LINK_PATHS='-Wl,-rpath-link,$(LIBXUL_DIST)/bin -Wl,-rpath-link,$(prefix)/lib -Wl,-rpath-link,$(if $(X11BASE),$(X11BASE),/usr/X11R6)/lib'
    DSO_CFLAGS=''
    DSO_PIC_CFLAGS='-fPIC'
    DSO_LDOPTS='-shared -fPIC'
    if test "$LIBRUNPATH"; then
        DSO_LDOPTS="-R$LIBRUNPATH $DSO_LDOPTS"
    fi
    ;;

*-solaris*)
    AC_DEFINE(SOLARIS)
    TARGET_NSPR_MDCPUCFG='\"md/_solaris.cfg\"'
    MOZ_FIX_LINK_PATHS=
    # $ORIGIN/.. is for shared libraries under components/ to locate shared
    # libraries one level up (e.g. libnspr4.so)
    if test "$SOLARIS_SUNPRO_CC"; then
       LDFLAGS="$LDFLAGS -z ignore -R '\$\$ORIGIN:\$\$ORIGIN/..' -z lazyload -z combreloc -z muldefs"
       LIBS="-lCrun -lCstd -lc $LIBS"
       AC_DEFINE(NSCAP_DISABLE_DEBUG_PTR_TYPES)
       CFLAGS="$CFLAGS -xlibmieee -xstrconst -xbuiltin=%all -D__FUNCTION__=__func__"
       CXXFLAGS="$CXXFLAGS -xlibmieee -xbuiltin=%all -features=tmplife,tmplrefstatic,extensions,no%except -norunpath -D__FUNCTION__=__func__ -template=no%extdef"
       LDFLAGS="-xildoff $LDFLAGS"
       MMX_FLAGS="-xarch=mmx -xO4"
       SSE_FLAGS="-xarch=sse"
       SSE2_FLAGS="-xarch=ssei2 -xO4"
       if test -z "$CROSS_COMPILE" -a -f /usr/lib/ld/map.noexstk; then
           _SAVE_LDFLAGS=$LDFLAGS
           LDFLAGS="-M /usr/lib/ld/map.noexstk $LDFLAGS"
           AC_TRY_LINK([#include <stdio.h>],
                       [printf("Hello World\n");],
                       ,
                       [LDFLAGS=$_SAVE_LDFLAGS])
       fi
       MOZ_OPTIMIZE_FLAGS="-xO4"
       MKSHLIB='$(CXX) $(CXXFLAGS) $(DSO_PIC_FLAGS) $(DSO_LDOPTS) -h $(DSO_SONAME) -o $@'
       MKCSHLIB='$(CC) $(CFLAGS) $(DSO_PIC_FLAGS) $(DSO_LDOPTS) -h $(DSO_SONAME) -o $@'
       MKSHLIB_FORCE_ALL='-z allextract'
       MKSHLIB_UNFORCE_ALL='-z defaultextract'
       DSO_LDOPTS='-G'
       AR_LIST="$AR t"
       AR_EXTRACT="$AR x"
       AR_DELETE="$AR d"
       AR='$(CXX) -xar'
       AR_FLAGS='-o $@'
       AS='/usr/ccs/bin/as'
       ASFLAGS="$ASFLAGS -K PIC -L -P -D_ASM -D__STDC__=0"
       AS_DASH_C_FLAG=''
       TARGET_COMPILER_ABI="sunc"
       CC_VERSION=`$CC -V 2>&1 | grep '^cc:' 2>/dev/null | $AWK -F\: '{ print $2 }'`
       CXX_VERSION=`$CXX -V 2>&1 | grep '^CC:' 2>/dev/null | $AWK -F\: '{ print $2 }'`
       AC_MSG_CHECKING([for Sun C++ compiler version >= 5.9])
       AC_LANG_SAVE
       AC_LANG_CPLUSPLUS
       AC_TRY_COMPILE([],
           [#if (__SUNPRO_CC < 0x590)
           #error "Denied"
           #endif],
           _BAD_COMPILER=,_BAD_COMPILER=1)
       if test -n "$_BAD_COMPILER"; then
           _res="no"
           AC_MSG_ERROR([Sun C++ 5.9 (Sun Studio 12) or higher is required to build. Your compiler version is $CXX_VERSION .])
       else
           _res="yes"
       fi
       AC_TRY_COMPILE([],
           [#if (__SUNPRO_CC >= 0x5100)
           #error "Sun C++ 5.10 or above"
           #endif],
           _ABOVE_SS12U1=,_ABOVE_SS12U1=1)
       if test "$_ABOVE_SS12U1"; then
           # disable xannotate
           CXXFLAGS="$CXXFLAGS -xannotate=no"
       fi
       AC_MSG_RESULT([$_res])
       AC_LANG_RESTORE
    else
       LDFLAGS="$LDFLAGS -Wl,-z,ignore -Wl,-R,'\$\$ORIGIN:\$\$ORIGIN/..' -Wl,-z,lazyload -Wl,-z,combreloc -Wl,-z,muldefs"
       LIBS="-lc $LIBS"
       MKSHLIB_FORCE_ALL='-Wl,-z -Wl,allextract'
       MKSHLIB_UNFORCE_ALL='-Wl,-z -Wl,defaultextract'
       ASFLAGS="$ASFLAGS -fPIC"
       DSO_LDOPTS='-shared'
       WARNINGS_AS_ERRORS='-Werror'
       _WARNINGS_CFLAGS=''
       _WARNINGS_CXXFLAGS=''
       if test "$OS_RELEASE" = "5.3"; then
           AC_DEFINE(MUST_UNDEF_HAVE_BOOLEAN_AFTER_INCLUDES)
       fi
    fi
    if test "$OS_RELEASE" = "5.5.1"; then
        AC_DEFINE(NEED_USLEEP_PROTOTYPE)
    fi
    ;;

*-sunos*)
    DSO_LDOPTS='-Bdynamic'
    MKSHLIB='-$(LD) $(DSO_LDOPTS) -o $@'
    MKCSHLIB='-$(LD) $(DSO_LDOPTS) -o $@'
    AC_DEFINE(SUNOS4)
    AC_DEFINE(SPRINTF_RETURNS_STRING)
    case "$(target_os)" in
    sunos4.1*)
        DLL_SUFFIX='.so.1.0'
        ;;
    esac
    ;;

esac

AC_SUBST_LIST(MMX_FLAGS)
AC_SUBST_LIST(SSE_FLAGS)
AC_SUBST_LIST(SSE2_FLAGS)

case "$target" in
*-*linux*)
    # Includes linux-android
    AC_DEFINE(XP_LINUX)
    ;;
esac

AC_SUBST(MOZ_LINKER)
if test -n "$MOZ_LINKER"; then
  AC_DEFINE(MOZ_LINKER)
fi

dnl Only one oddball right now (QNX), but this gives us flexibility
dnl if any other platforms need to override this in the future.
AC_DEFINE_UNQUOTED(D_INO,$DIRENT_INO)

dnl ========================================================
dnl Any platform that doesn't have MKSHLIB_FORCE_ALL defined
dnl by now will not have any way to link most binaries (tests
dnl as well as viewer, apprunner, etc.), because some symbols
dnl will be left out of the "composite" .so's by ld as unneeded.
dnl So, by defining NO_LD_ARCHIVE_FLAGS for these platforms,
dnl they can link in the static libs that provide the missing
dnl symbols.
dnl ========================================================
NO_LD_ARCHIVE_FLAGS=
if test -z "$MKSHLIB_FORCE_ALL" -o -z "$MKSHLIB_UNFORCE_ALL"; then
    NO_LD_ARCHIVE_FLAGS=1
fi
case "$target" in
*-aix4.3*|*-aix5*)
    NO_LD_ARCHIVE_FLAGS=
    ;;
*-mingw*)
    if test -z "$GNU_CC"; then
        NO_LD_ARCHIVE_FLAGS=
    fi
    ;;
esac
AC_SUBST(NO_LD_ARCHIVE_FLAGS)

dnl ========================================================
dnl = Flags to strip unused symbols from .so components and
dnl = to export jemalloc symbols when linking a program
dnl ========================================================
case "$target" in
    *-linux*|*-kfreebsd*-gnu|*-gnu*)
        MOZ_COMPONENTS_VERSION_SCRIPT_LDFLAGS='-Wl,--version-script -Wl,$(BUILD_TOOLS)/gnu-ld-scripts/components-version-script'
        ;;
    *-solaris*)
        if test -z "$GNU_CC"; then
         MOZ_COMPONENTS_VERSION_SCRIPT_LDFLAGS='-M $(BUILD_TOOLS)/gnu-ld-scripts/components-mapfile'
        else
         if test -z "$GCC_USE_GNU_LD"; then
          MOZ_COMPONENTS_VERSION_SCRIPT_LDFLAGS='-Wl,-M -Wl,$(BUILD_TOOLS)/gnu-ld-scripts/components-mapfile'
         else
          MOZ_COMPONENTS_VERSION_SCRIPT_LDFLAGS='-Wl,--version-script -Wl,$(BUILD_TOOLS)/gnu-ld-scripts/components-version-script'
         fi
        fi
        ;;
    *-darwin*)
        MOZ_COMPONENTS_VERSION_SCRIPT_LDFLAGS='-Wl,-exported_symbols_list -Wl,$(BUILD_TOOLS)/gnu-ld-scripts/components-export-list'
        ;;
    *-mingw*)
        if test -n "$GNU_CC"; then
           MOZ_COMPONENTS_VERSION_SCRIPT_LDFLAGS='-Wl,--version-script,$(BUILD_TOOLS)/gnu-ld-scripts/components-version-script'
        fi
        ;;
esac

if test -z "$COMPILE_ENVIRONMENT"; then
    SKIP_COMPILER_CHECKS=1
    SKIP_LIBRARY_CHECKS=1
else
    MOZ_COMPILER_OPTS
fi

if test -z "$SKIP_COMPILER_CHECKS"; then
dnl Checks for typedefs, structures, and compiler characteristics.
dnl ========================================================
AC_HEADER_STDC
AC_C_CONST
AC_TYPE_MODE_T
AC_TYPE_OFF_T
AC_TYPE_PID_T
AC_TYPE_SIZE_T
AC_LANG_CPLUSPLUS
AC_LANG_C

AC_LANG_CPLUSPLUS

MOZ_CXX11

AC_LANG_C

dnl Check for .hidden assembler directive and visibility attribute.
dnl Borrowed from glibc configure.in
dnl ===============================================================
if test "$GNU_CC" -a "$OS_TARGET" != WINNT; then
  AC_DEFINE(HAVE_VISIBILITY_HIDDEN_ATTRIBUTE)
  AC_DEFINE(HAVE_VISIBILITY_ATTRIBUTE)
  case "$OS_TARGET" in
  Darwin)
    VISIBILITY_FLAGS='-fvisibility=hidden'
    ;;
  *)
    VISIBILITY_FLAGS='-I$(DIST)/system_wrappers -include $(MOZILLA_DIR)/config/gcc_hidden.h'
    WRAP_SYSTEM_INCLUDES=1
    ;;
  esac
fi         # GNU_CC

# visibility hidden flag for Sun Studio on Solaris
if test "$SOLARIS_SUNPRO_CC"; then
VISIBILITY_FLAGS='-xldscope=hidden'
fi         # Sun Studio on Solaris

case "${OS_TARGET}" in
WINNT|Darwin|Android)
  ;;
*)
  STL_FLAGS='-I$(DIST)/stl_wrappers'
  WRAP_STL_INCLUDES=1
  ;;
esac

AC_SUBST(WRAP_SYSTEM_INCLUDES)
AC_SUBST(VISIBILITY_FLAGS)

MOZ_LLVM_PR8927

dnl Checks for header files.
dnl ========================================================
AC_HEADER_DIRENT
case "$target_os" in
freebsd*|openbsd*)
# for stuff like -lXshm
    CPPFLAGS="${CPPFLAGS} ${X_CFLAGS}"
    ;;
esac
MOZ_CHECK_COMMON_HEADERS

dnl These are all the places some variant of statfs can be hiding.
MOZ_CHECK_HEADERS(sys/statvfs.h sys/statfs.h sys/vfs.h sys/mount.h)

dnl Quota support
MOZ_CHECK_HEADERS(sys/quota.h sys/sysmacros.h)
MOZ_CHECK_HEADERS([linux/quota.h],,,[#include <sys/socket.h>])

dnl SCTP support - needs various network include headers
MOZ_CHECK_HEADERS([linux/if_addr.h linux/rtnetlink.h],,,[#include <sys/socket.h>])

MOZ_CHECK_HEADERS(sys/types.h netinet/in.h byteswap.h)

dnl Check for sin_len and sin6_len - used by SCTP; only appears in Mac/*BSD generally
AC_CACHE_CHECK(for sockaddr_in.sin_len,
                   ac_cv_sockaddr_in_sin_len,
                   [AC_TRY_COMPILE([#ifdef HAVE_SYS_TYPES_H
                                    #include <sys/types.h>
                                    #endif
                                    #include <netinet/in.h>
                                    struct sockaddr_in x;
                                    void *foo = (void*) &x.sin_len;],
                                   [],
                                   [ac_cv_sockaddr_in_sin_len=true],
                                   [ac_cv_sockaddr_in_sin_len=false])])
if test "$ac_cv_sockaddr_in_sin_len" = true ; then
  AC_DEFINE(HAVE_SIN_LEN)
dnl HAVE_CONN_LEN must be the same as HAVE_SIN_LEN (and HAVE_SIN6_LEN too)
  AC_DEFINE(HAVE_SCONN_LEN)
fi

AC_CACHE_CHECK(for sockaddr_in6.sin6_len,
               ac_cv_sockaddr_in6_sin6_len,
               [AC_TRY_COMPILE([#ifdef HAVE_SYS_TYPES_H
                                #include <sys/types.h>
                                #endif
                                #include <netinet/in.h>
                                struct sockaddr_in6 x;
                                void *foo = (void*) &x.sin6_len;],
                               [],
                               [ac_cv_sockaddr_in6_sin6_len=true],
                               [ac_cv_sockaddr_in6_sin6_len=false])])
if test "$ac_cv_sockaddr_in6_sin6_len" = true ; then
  AC_DEFINE(HAVE_SIN6_LEN)
fi

AC_CACHE_CHECK(for sockaddr.sa_len,
               ac_cv_sockaddr_sa_len,
               [AC_TRY_COMPILE([#ifdef HAVE_SYS_TYPES_H
                                #include <sys/types.h>
                                #endif
                                #include <sys/socket.h>
                                struct sockaddr x;
                                void *foo = (void*) &x.sa_len;],
                               [],
                               [ac_cv_sockaddr_sa_len=true],
                               [ac_cv_sockaddr_sa_len=false])])
if test "$ac_cv_sockaddr_sa_len" = true ; then
  AC_DEFINE(HAVE_SA_LEN)
fi

MOZ_ARG_ENABLE_BOOL(dtrace,
              [  --enable-dtrace         build with dtrace support if available (default=no)],
              [enable_dtrace="yes"],)
if test "x$enable_dtrace" = "xyes"; then
  MOZ_CHECK_HEADER(sys/sdt.h, HAVE_DTRACE=1)
  if test -n "$HAVE_DTRACE"; then
      AC_DEFINE(INCLUDE_MOZILLA_DTRACE)
  else
      AC_MSG_ERROR([dtrace enabled but sys/sdt.h not found]);
  fi
fi
AC_SUBST(HAVE_DTRACE)

case $target in
*-aix4.3*|*-aix5*)
    ;;
*)
    MOZ_CHECK_HEADERS(sys/cdefs.h)
    ;;
esac

MOZ_LINUX_PERF_EVENT

dnl Checks for libraries.
dnl ========================================================
case $target in
*-hpux11.*)
    ;;
*)
    AC_CHECK_LIB(c_r, gethostbyname_r)
    ;;
esac

dnl We don't want to link with libdl even if it's present on OS X, since
dnl it's not used and not part of the default installation. OS/2 has dlfcn
dnl in libc.
dnl We don't want to link against libm or libpthread on Darwin since
dnl they both are just symlinks to libSystem and explicitly linking
dnl against libSystem causes issues when debugging (see bug 299601).
case $target in
*-darwin*)
    ;;
*)
    AC_SEARCH_LIBS(dlopen, dl,
        MOZ_CHECK_HEADER(dlfcn.h,
        AC_DEFINE(HAVE_DLOPEN)))
    ;;
esac

_SAVE_CFLAGS="$CFLAGS"
CFLAGS="$CFLAGS -D_GNU_SOURCE"
AC_CHECK_FUNCS(dladdr memmem)
CFLAGS="$_SAVE_CFLAGS"

if test ! "$GNU_CXX"; then

    case $target in
    *-aix*)
        AC_CHECK_LIB(C_r, demangle)
        ;;
     *)
        AC_CHECK_LIB(C, demangle)
        ;;
     esac
fi

AC_CHECK_LIB(socket, socket)

XLDFLAGS="$X_LIBS"
XLIBS="$X_EXTRA_LIBS"

dnl ========================================================
dnl Checks for X libraries.
dnl Ordering is important.
dnl Xt is dependent upon SM as of X11R6
dnl ========================================================
if test "$no_x" = "yes"; then
    AC_DEFINE(NO_X11)
else
    AC_DEFINE_UNQUOTED(FUNCPROTO,15)
    XLIBS="-lX11 $XLIBS"
    _SAVE_LDFLAGS="$LDFLAGS"
    LDFLAGS="$XLDFLAGS $LDFLAGS"
    AC_CHECK_LIB(X11, XDrawLines, [X11_LIBS="-lX11"],
        [MISSING_X="$MISSING_X -lX11"], $XLIBS)
    AC_CHECK_LIB(Xext, XextAddDisplay, [XEXT_LIBS="-lXext"],
        [MISSING_X="$MISSING_X -lXext"], $XLIBS)

    AC_CHECK_LIB(Xt, XtFree, [ XT_LIBS="-lXt"], [
        unset ac_cv_lib_Xt_XtFree
        AC_CHECK_LIB(ICE, IceFlush, [XT_LIBS="-lICE $XT_LIBS"],, $XT_LIBS $XLIBS)
        AC_CHECK_LIB(SM, SmcCloseConnection, [XT_LIBS="-lSM $XT_LIBS"],, $XT_LIBS $XLIBS)
        AC_CHECK_LIB(Xt, XtFree, [ XT_LIBS="-lXt $XT_LIBS"],
            [MISSING_X="$MISSING_X -lXt"], $X_PRE_LIBS $XT_LIBS $XLIBS)
        ])

    # AIX needs the motif library linked before libXt to prevent
    # crashes in plugins linked against Motif - Bug #98892
    case "${target_os}" in
    aix*)
        XT_LIBS="-lXm $XT_LIBS"
        ;;
    esac

    dnl ========================================================
    dnl = Check for XShm
    dnl ========================================================
    AC_CHECK_LIB(Xext, XShmCreateImage, _HAVE_XSHM_XEXT=1,,
        $XLIBS $XEXT_LIBS)

    dnl ========================================================
    dnl = Check for Xss
    dnl ========================================================
    MOZ_CHECK_HEADER(X11/extensions/scrnsaver.h,
        AC_CHECK_LIB(Xss, XScreenSaverQueryInfo,
            [XSS_LIBS="-lXss $XEXT_LIBS $XLIBS"
             AC_DEFINE(HAVE_LIBXSS)],, $XEXT_LIBS $XLIBS))

    LDFLAGS="$_SAVE_LDFLAGS"
fi # $no_x

AC_SUBST_LIST(XCFLAGS)
AC_SUBST_LIST(XLDFLAGS)
AC_SUBST_LIST(XLIBS)
AC_SUBST_LIST(XEXT_LIBS)
AC_SUBST_LIST(XT_LIBS)
AC_SUBST_LIST(XSS_LIBS)

dnl ========================================================
dnl = pthread support
dnl = Start by checking whether the system support pthreads
dnl ========================================================
case "$target_os" in
darwin*)
    MOZ_USE_PTHREADS=1
    ;;
*)
    AC_CHECK_LIB(pthreads, pthread_create,
        MOZ_USE_PTHREADS=1 _PTHREAD_LDFLAGS="-lpthreads",
        AC_CHECK_LIB(pthread, pthread_create,
            MOZ_USE_PTHREADS=1 _PTHREAD_LDFLAGS="-lpthread",
            AC_CHECK_LIB(c_r, pthread_create,
                MOZ_USE_PTHREADS=1 _PTHREAD_LDFLAGS="-lc_r",
                AC_CHECK_LIB(c, pthread_create,
                    MOZ_USE_PTHREADS=1
                )
            )
        )
    )
    ;;
esac

dnl ========================================================
dnl Check the command line for --with-pthreads
dnl ========================================================
MOZ_ARG_WITH_BOOL(pthreads,
[  --with-pthreads         Force use of system pthread library with NSPR ],
[ if test "$MOZ_USE_PTHREADS"x = x; then
    AC_MSG_ERROR([ --with-pthreads specified for a system without pthread support ]);
fi],
    MOZ_USE_PTHREADS=
    _PTHREAD_LDFLAGS=
)

dnl ========================================================
dnl Do the platform specific pthread hackery
dnl ========================================================
if test "$MOZ_USE_PTHREADS"x != x
then
    dnl
    dnl See if -pthread is supported.
    dnl
    rm -f conftest*
    ac_cv_have_dash_pthread=no
    AC_MSG_CHECKING(whether ${CC-cc} accepts -pthread)
    echo 'int main() { return 0; }' | cat > conftest.c
    ${CC-cc} -pthread -o conftest conftest.c > conftest.out 2>&1
    if test $? -eq 0; then
        if test -z "`egrep -i '(unrecognize|unknown)' conftest.out | grep pthread`" -a -z "`egrep -i '(error|incorrect)' conftest.out`" ; then
            ac_cv_have_dash_pthread=yes
            case "$target_os" in
            freebsd*)
# Freebsd doesn't use -pthread for compiles, it uses them for linking
                ;;
            *)
                CFLAGS="$CFLAGS -pthread"
                CXXFLAGS="$CXXFLAGS -pthread"
                ;;
            esac
        fi
    fi
    rm -f conftest*
    AC_MSG_RESULT($ac_cv_have_dash_pthread)

    dnl
    dnl See if -pthreads is supported.
    dnl
    ac_cv_have_dash_pthreads=no
    if test "$ac_cv_have_dash_pthread" = "no"; then
        AC_MSG_CHECKING(whether ${CC-cc} accepts -pthreads)
        echo 'int main() { return 0; }' | cat > conftest.c
        ${CC-cc} -pthreads -o conftest conftest.c > conftest.out 2>&1
        if test $? -eq 0; then
            if test -z "`egrep -i '(unrecognize|unknown)' conftest.out | grep pthreads`" -a -z "`egrep -i '(error|incorrect)' conftest.out`" ; then
                ac_cv_have_dash_pthreads=yes
                CFLAGS="$CFLAGS -pthreads"
                CXXFLAGS="$CXXFLAGS -pthreads"
            fi
        fi
        rm -f conftest*
        AC_MSG_RESULT($ac_cv_have_dash_pthreads)
    fi

    case "$target" in
        *-*-freebsd*)
            AC_DEFINE(_REENTRANT)
            AC_DEFINE(_THREAD_SAFE)
            dnl -pthread links in -lpthread, so don't specify it explicitly.
            if test "$ac_cv_have_dash_pthread" = "yes"; then
                _PTHREAD_LDFLAGS="-pthread"
            fi
            ;;

        *-*-openbsd*|*-*-bsdi*)
            AC_DEFINE(_REENTRANT)
            AC_DEFINE(_THREAD_SAFE)
            dnl -pthread links in -lc_r, so don't specify it explicitly.
            if test "$ac_cv_have_dash_pthread" = "yes"; then
                _PTHREAD_LDFLAGS="-pthread"
            fi
            ;;

        *-*-linux*|*-*-kfreebsd*-gnu|*-*-gnu*)
            AC_DEFINE(_REENTRANT)
            ;;

        *-aix4.3*|*-aix5*)
            AC_DEFINE(_REENTRANT)
            ;;

        *-hpux11.*)
            AC_DEFINE(_REENTRANT)
            ;;

        *-*-solaris*)
            AC_DEFINE(_REENTRANT)
            if test "$SOLARIS_SUNPRO_CC"; then
                CFLAGS="$CFLAGS -mt"
                CXXFLAGS="$CXXFLAGS -mt"
            fi
            ;;
    esac
    LDFLAGS="${_PTHREAD_LDFLAGS} ${LDFLAGS}"
    AC_SUBST(MOZ_USE_PTHREADS)
fi


dnl Checks for library functions.
dnl ========================================================
AC_PROG_GCC_TRADITIONAL
AC_FUNC_MEMCMP
AC_CHECK_FUNCS(stat64 lstat64 truncate64 statvfs64 statvfs statfs64 statfs getpagesize gmtime_r localtime_r arc4random arc4random_buf)

dnl check for clock_gettime(), the CLOCK_MONOTONIC clock
AC_CACHE_CHECK(for clock_gettime(CLOCK_MONOTONIC),
               ac_cv_clock_monotonic,
               [for libs in "" -lrt; do
                    _SAVE_LIBS="$LIBS"
                    LIBS="$LIBS $libs"
                    AC_TRY_LINK([#include <time.h>],
                                 [ struct timespec ts;
                                   clock_gettime(CLOCK_MONOTONIC, &ts); ],
                                 ac_cv_clock_monotonic=$libs
                                 LIBS="$_SAVE_LIBS"
                                 break,
                                 ac_cv_clock_monotonic=no)
                    LIBS="$_SAVE_LIBS"
                done])
if test "$ac_cv_clock_monotonic" != "no"; then
    HAVE_CLOCK_MONOTONIC=1
    REALTIME_LIBS=$ac_cv_clock_monotonic
    AC_DEFINE(HAVE_CLOCK_MONOTONIC)
    AC_SUBST(HAVE_CLOCK_MONOTONIC)
    AC_SUBST_LIST(REALTIME_LIBS)
fi

dnl check for wcrtomb/mbrtowc
dnl =======================================================================
if test -z "$MACOS_DEPLOYMENT_TARGET" || test "$MACOS_DEPLOYMENT_TARGET" -ge "100300"; then
AC_LANG_SAVE
AC_LANG_CPLUSPLUS
AC_CACHE_CHECK(for wcrtomb,
    ac_cv_have_wcrtomb,
    [AC_TRY_LINK([#include <wchar.h>],
                 [mbstate_t ps={0};wcrtomb(0,'f',&ps);],
                 ac_cv_have_wcrtomb="yes",
                 ac_cv_have_wcrtomb="no")])
if test "$ac_cv_have_wcrtomb" = "yes"; then
    AC_DEFINE(HAVE_WCRTOMB)
fi
AC_CACHE_CHECK(for mbrtowc,
    ac_cv_have_mbrtowc,
    [AC_TRY_LINK([#include <wchar.h>],
                 [mbstate_t ps={0};mbrtowc(0,0,0,&ps);],
                 ac_cv_have_mbrtowc="yes",
                 ac_cv_have_mbrtowc="no")])
if test "$ac_cv_have_mbrtowc" = "yes"; then
    AC_DEFINE(HAVE_MBRTOWC)
fi
AC_LANG_RESTORE
fi

AC_CACHE_CHECK(
    [for res_ninit()],
    ac_cv_func_res_ninit,
    [if test "$OS_TARGET" = NetBSD -o "$OS_TARGET" = OpenBSD; then
        dnl no need for res_ninit() on NetBSD and OpenBSD
        ac_cv_func_res_ninit=no
     else
        AC_TRY_LINK([
            #ifdef linux
            #define _BSD_SOURCE 1
            #endif
            #include <sys/types.h>
            #include <netinet/in.h>
            #include <arpa/nameser.h>
            #include <resolv.h>
            ],
            [int foo = res_ninit(&_res);],
            [ac_cv_func_res_ninit=yes],
            [ac_cv_func_res_ninit=no])
     fi
    ])

if test "$ac_cv_func_res_ninit" = "yes"; then
    AC_DEFINE(HAVE_RES_NINIT)
dnl must add the link line we do something as foolish as this... dougt
dnl else
dnl    AC_CHECK_LIB(bind, res_ninit, AC_DEFINE(HAVE_RES_NINIT),
dnl        AC_CHECK_LIB(resolv, res_ninit, AC_DEFINE(HAVE_RES_NINIT)))
fi

AC_LANG_CPLUSPLUS

ICONV_LIBS=

case $target_os in
    darwin*|mingw*)
        ;;
    *)

AC_CHECK_LIB(c, iconv, [ICONV_LIBS=],
    AC_CHECK_LIB(iconv, iconv, [ICONV_LIBS="-liconv"],
        AC_CHECK_LIB(iconv, libiconv, [ICONV_LIBS="-liconv"])))
_SAVE_LIBS=$LIBS
LIBS="$LIBS $ICONV_LIBS"
AC_CACHE_CHECK(
    [for iconv()],
    ac_cv_func_iconv,
    [AC_TRY_LINK([
        #include <stdlib.h>
        #include <iconv.h>
        ],
        [
            iconv_t h = iconv_open("", "");
            iconv(h, NULL, NULL, NULL, NULL);
            iconv_close(h);
        ],
        [ac_cv_func_iconv=yes],
        [ac_cv_func_iconv=no]
        )]
    )
if test "$ac_cv_func_iconv" = "yes"; then
    AC_DEFINE(HAVE_ICONV)
    LIBICONV="$ICONV_LIBS"
    AC_CACHE_CHECK(
        [for iconv() with const input],
        ac_cv_func_const_iconv,
        [AC_TRY_COMPILE([
            #include <stdlib.h>
            #include <iconv.h>
            ],
            [
                const char *input = "testing";
                iconv_t h = iconv_open("", "");
                iconv(h, &input, NULL, NULL, NULL);
                iconv_close(h);
            ],
            [ac_cv_func_const_iconv=yes],
            [ac_cv_func_const_iconv=no]
            )]
        )
    if test "$ac_cv_func_const_iconv" = "yes"; then
        AC_DEFINE(HAVE_ICONV_WITH_CONST_INPUT)
    fi
fi
LIBS=$_SAVE_LIBS

    ;;
esac

AC_SUBST_LIST(ICONV_LIBS)

AM_LANGINFO_CODESET

AC_LANG_C

dnl **********************
dnl *** va_copy checks ***
AC_CACHE_CHECK([for an implementation of va_copy()],
               ac_cv_va_copy,
    [AC_TRY_COMPILE([#include <stdarg.h>
                     #include <stdlib.h>
        void f (int i, ...) {
            va_list args1, args2;
            va_start (args1, i);
            va_copy (args2, args1);
            if (va_arg (args2, int) != 42 || va_arg (args1, int) != 42)
                exit (1);
            va_end (args1); va_end (args2);
        }],
        [f(0, 42); return 0],
        [ac_cv_va_copy=yes],
        [ac_cv_va_copy=no]
    )]
)
AC_CACHE_CHECK([whether va_list can be copied by value],
               ac_cv_va_val_copy,
    [AC_TRY_COMPILE([#include <stdarg.h>
                     #include <stdlib.h>
        void f (int i, ...) {
            va_list args1, args2;
            va_start (args1, i);
            args2 = args1;
            if (va_arg (args2, int) != 42 || va_arg (args1, int) != 42)
                exit (1);
            va_end (args1); va_end (args2);
        }],
        [f(0, 42); return 0],
        [ac_cv_va_val_copy=yes],
        [ac_cv_va_val_copy=no],
    )]
)
if test "x$ac_cv_va_copy" = "xyes"; then
    AC_DEFINE(VA_COPY, va_copy)
    AC_DEFINE(HAVE_VA_COPY)
fi

if test "x$ac_cv_va_val_copy" = "xno"; then
   AC_DEFINE(HAVE_VA_LIST_AS_ARRAY)
fi

dnl ===================================================================
dnl ========================================================
dnl Put your C++ language/feature checks below
dnl ========================================================
AC_LANG_CPLUSPLUS

ARM_ABI_PREFIX=
if test "$GNU_CC"; then
  if test "$CPU_ARCH" = "arm" ; then
    AC_CACHE_CHECK(for ARM EABI,
        ac_cv_gcc_arm_eabi,
        [AC_TRY_COMPILE([],
                        [
#if defined(__ARM_EABI__)
  return 0;
#else
#error Not ARM EABI.
#endif
                        ],
                        ac_cv_gcc_arm_eabi="yes",
                        ac_cv_gcc_arm_eabi="no")])
    if test "$ac_cv_gcc_arm_eabi" = "yes"; then
        HAVE_ARM_EABI=1
        ARM_ABI_PREFIX=eabi-
    else
        ARM_ABI_PREFIX=oabi-
    fi
  fi

  TARGET_COMPILER_ABI="${TARGET_COMPILER_ABI-${ARM_ABI_PREFIX}gcc3}"
fi

dnl Check to see if we can resolve ambiguity with |using|.
AC_CACHE_CHECK(whether the C++ \"using\" keyword resolves ambiguity,
               ac_cv_cpp_ambiguity_resolving_using,
               [AC_TRY_COMPILE(class X {
                                 public: int go(const X&) {return 3;}
                                         int jo(const X&) {return 3;}
                               };
                               class Y : public X {
                                 public:  int go(int) {return 2;}
                                          int jo(int) {return 2;}
                                          using X::jo;
                                 private: using X::go;
                               };,
                               X x; Y y; y.jo(x);,
                               ac_cv_cpp_ambiguity_resolving_using=yes,
                               ac_cv_cpp_ambiguity_resolving_using=no)])
if test "$ac_cv_cpp_ambiguity_resolving_using" = yes ; then
   AC_DEFINE(HAVE_CPP_AMBIGUITY_RESOLVING_USING)
fi

dnl See if a dynamic_cast to void* gives the most derived object.
AC_CACHE_CHECK(for C++ dynamic_cast to void*,
               ac_cv_cpp_dynamic_cast_void_ptr,
               [AC_TRY_RUN([class X { int i; public: virtual ~X() { } };
                            class Y { int j; public: virtual ~Y() { } };
                            class Z : public X, public Y { int k; };

                            int main() {
                                 Z mdo;
                                 X *subx = (X*)&mdo;
                                 Y *suby = (Y*)&mdo;
                                 return !((((void*)&mdo != (void*)subx) &&
                                           ((void*)&mdo == dynamic_cast<void*>(subx))) ||
                                          (((void*)&mdo != (void*)suby) &&
                                           ((void*)&mdo == dynamic_cast<void*>(suby))));
                            }],
                           ac_cv_cpp_dynamic_cast_void_ptr=yes,
                           ac_cv_cpp_dynamic_cast_void_ptr=no,
                           ac_cv_cpp_dynamic_cast_void_ptr=no)])
if test "$ac_cv_cpp_dynamic_cast_void_ptr" = yes ; then
   AC_DEFINE(HAVE_CPP_DYNAMIC_CAST_TO_VOID_PTR)
fi


# try harder, when checking for __thread support, see bug 521750 comment #33 and below
# We pass MOZ_OPTIMIZE_LDFLAGS to the linker because if dead_strip is
# enabled, the linker in xcode 4.1 will crash. Without this it would crash when
# linking XUL.
_SAVE_LDFLAGS=$LDFLAGS
LDFLAGS="$LDFLAGS $DSO_PIC_CFLAGS $DSO_LDOPTS $MOZ_OPTIMIZE_LDFLAGS"
AC_CACHE_CHECK(for __thread keyword for TLS variables,
               ac_cv_thread_keyword,
               [AC_TRY_LINK([__thread bool tlsIsMainThread = false;],
                            [return tlsIsMainThread;],
                            ac_cv_thread_keyword=yes,
                            ac_cv_thread_keyword=no)])
LDFLAGS=$_SAVE_LDFLAGS
# The custom dynamic linker doesn't support TLS variables
MOZ_TLS=
if test "$ac_cv_thread_keyword" = yes -a "$MOZ_LINKER" != 1; then
  # mips builds fail with TLS variables because of a binutils bug.
  # See bug 528687
  # OpenBSD doesn't have TLS support, and the test succeeds with clang++
  case "${target}" in
    mips*-*)
      :
      ;;
    *-android*|*-linuxandroid*)
      :
      ;;
    *-openbsd*)
      :
      ;;
    *)
      AC_DEFINE(HAVE_THREAD_TLS_KEYWORD)
      MOZ_TLS=1
      ;;
  esac
fi

dnl Using the custom linker on ARMv6 requires 16k alignment of ELF segments.
if test -n "$MOZ_LINKER"; then
  if test "$CPU_ARCH" = arm; then
    dnl When building for < ARMv7, we need to ensure 16k alignment of ELF segments
    if test -n "$ARM_ARCH" && test "$ARM_ARCH" -lt 7; then
      LDFLAGS="$LDFLAGS -Wl,-z,max-page-size=0x4000 -Wl,-z,common-page-size=0x4000"
      _SUBDIR_LDFLAGS="$_SUBDIR_LDFLAGS -Wl,-z,max-page-size=0x4000 -Wl,-z,common-page-size=0x4000"
    fi
  fi

dnl gold emits wrong sysv-style elf hash tables when building both sysv and
dnl style tables. https://sourceware.org/bugzilla/show_bug.cgi?id=13597
dnl Since the linker only understands the sysv ones, no need to build the
dnl gnu style tables anyways.
  LDFLAGS="$LDFLAGS -Wl,--hash-style=sysv"
fi

dnl The custom linker doesn't support text relocations, but NDK >= r6b
dnl creates some (http://code.google.com/p/android/issues/detail?id=23203)
dnl We however want to avoid these text relocations, and this can be done
dnl by making gcc not link crtbegin and crtend. In the broken NDKs, crtend
dnl doesn't contain anything at all, beside placeholders for some sections,
dnl and crtbegin only contains a finalizer function that calls
dnl __cxa_finalize. The custom linker actually takes care of calling
dnl __cxa_finalize when the library doesn't call it itself, which makes it
dnl safe not to link crtbegin. Besides, previous versions of the NDK didn't
dnl link crtbegin and crtend at all.
if test -n "$MOZ_LINKER" -a "$OS_TARGET" = "Android"; then
  AC_CACHE_CHECK([whether the CRT objects have text relocations],
    ac_cv_crt_has_text_relocations,
    [echo 'int foo() { return 0; }' > conftest.cpp
     if AC_TRY_COMMAND(${CXX-g++} -o conftest${DLL_SUFFIX} $CXXFLAGS $DSO_LDOPTS $LDFLAGS conftest.cpp $LIBS 1>&5) &&
        test -s conftest${DLL_SUFFIX}; then
       if ${TOOLCHAIN_PREFIX}readelf -d conftest${DLL_SUFFIX} | grep TEXTREL > /dev/null; then
         ac_cv_crt_has_text_relocations=yes
       else
         ac_cv_crt_has_text_relocations=no
       fi
     else
       AC_ERROR([couldn't compile a simple C file])
     fi
     rm -rf conftest*])
  if test "$ac_cv_crt_has_text_relocations" = yes; then
    dnl While we want libraries to skip the CRT files, we don't want
    dnl executables to be treated the same way. We thus set the flag
    dnl in DSO_LDOPTS and not LDFLAGS. However, to pass it to nspr,
    dnl we need to use LDFLAGS because nspr doesn't inherit DSO_LDOPTS.
    dnl Using LDFLAGS in nspr is safe, since we only really build
    dnl libraries there.
    DSO_LDOPTS="$DSO_LDOPTS -nostartfiles"
    NSPR_LDFLAGS="$NSPR_LDFLAGS -nostartfiles"
  fi
fi

dnl Check for the existence of various allocation headers/functions

MALLOC_HEADERS="malloc.h malloc_np.h malloc/malloc.h sys/malloc.h"
MALLOC_H=

for file in $MALLOC_HEADERS; do
  MOZ_CHECK_HEADER($file, [MALLOC_H=$file])
  if test "$MALLOC_H" != ""; then
    AC_DEFINE_UNQUOTED(MALLOC_H, <$MALLOC_H>)
    break
  fi
done

MOZ_CHECK_HEADERS(alloca.h)

AC_CHECK_FUNCS(strndup posix_memalign memalign)

AC_CHECK_FUNCS(malloc_usable_size)
MALLOC_USABLE_SIZE_CONST_PTR=const
MOZ_CHECK_HEADERS([malloc.h], [
  AC_MSG_CHECKING([whether malloc_usable_size definition can use const argument])
  AC_TRY_COMPILE([#include <malloc.h>
                  #include <stddef.h>
                  size_t malloc_usable_size(const void *ptr);],
                  [return malloc_usable_size(0);],
                  AC_MSG_RESULT([yes]),
                  AC_MSG_RESULT([no])
                  MALLOC_USABLE_SIZE_CONST_PTR=)
])
AC_DEFINE_UNQUOTED([MALLOC_USABLE_SIZE_CONST_PTR],[$MALLOC_USABLE_SIZE_CONST_PTR])


dnl In newer bionic headers, valloc is built but not defined,
dnl so we check more carefully here.
AC_MSG_CHECKING([for valloc in malloc.h])
AC_EGREP_HEADER(valloc, malloc.h,
                AC_DEFINE(HAVE_VALLOC)
                AC_MSG_RESULT([yes]),
                AC_MSG_RESULT([no]))

AC_MSG_CHECKING([for valloc in unistd.h])
AC_EGREP_HEADER(valloc, unistd.h,
                AC_DEFINE(HAVE_VALLOC)
                AC_MSG_RESULT([yes]),
                AC_MSG_RESULT([no]))

dnl See if compiler supports some gcc-style attributes

AC_CACHE_CHECK(for __attribute__((always_inline)),
               ac_cv_attribute_always_inline,
               [AC_TRY_COMPILE([inline void f(void) __attribute__((always_inline));],
                               [],
                               ac_cv_attribute_always_inline=yes,
                               ac_cv_attribute_always_inline=no)])

AC_CACHE_CHECK(for __attribute__((malloc)),
               ac_cv_attribute_malloc,
               [AC_TRY_COMPILE([void* f(int) __attribute__((malloc));],
                               [],
                               ac_cv_attribute_malloc=yes,
                               ac_cv_attribute_malloc=no)])

AC_CACHE_CHECK(for __attribute__((warn_unused_result)),
               ac_cv_attribute_warn_unused,
               [AC_TRY_COMPILE([int f(void) __attribute__((warn_unused_result));],
                               [],
                               ac_cv_attribute_warn_unused=yes,
                               ac_cv_attribute_warn_unused=no)])

dnl End of C++ language/feature checks
AC_LANG_C

dnl ========================================================
dnl =  Internationalization checks
dnl ========================================================
dnl
dnl Internationalization and Locale support is different
dnl on various UNIX platforms.  Checks for specific i18n
dnl features go here.

dnl check for LC_MESSAGES
AC_CACHE_CHECK(for LC_MESSAGES,
               ac_cv_i18n_lc_messages,
               [AC_TRY_COMPILE([#include <locale.h>],
                               [int category = LC_MESSAGES;],
                               ac_cv_i18n_lc_messages=yes,
                               ac_cv_i18n_lc_messages=no)])
if test "$ac_cv_i18n_lc_messages" = yes; then
   AC_DEFINE(HAVE_I18N_LC_MESSAGES)
fi

AC_HAVE_FUNCS(localeconv)
fi # ! SKIP_COMPILER_CHECKS

TARGET_XPCOM_ABI=
if test -n "${CPU_ARCH}" -a -n "${TARGET_COMPILER_ABI}"; then
    TARGET_XPCOM_ABI="${CPU_ARCH}-${TARGET_COMPILER_ABI}"
    AC_DEFINE_UNQUOTED(TARGET_XPCOM_ABI, ["${TARGET_XPCOM_ABI}"])
fi

dnl Mozilla specific options
dnl ========================================================
dnl The macros used for command line options
dnl are defined in build/autoconf/altoptions.m4.

dnl If the compiler supports these attributes, define them as
dnl convenience macros.
if test "$ac_cv_attribute_malloc" = yes ; then
  AC_DEFINE(NS_ATTR_MALLOC, [__attribute__((malloc))])
else
  AC_DEFINE(NS_ATTR_MALLOC,)
fi

if test "$ac_cv_attribute_warn_unused" = yes ; then
  AC_DEFINE(NS_WARN_UNUSED_RESULT, [__attribute__((warn_unused_result))])
else
  AC_DEFINE(NS_WARN_UNUSED_RESULT,)
fi

dnl We can't run TRY_COMPILE tests on Windows, so hard-code some
dnl features that Windows actually does support.

if test -n "$SKIP_COMPILER_CHECKS"; then
   dnl Windows has malloc.h
   AC_DEFINE(MALLOC_H, [<malloc.h>])
   AC_DEFINE(HAVE_FORCEINLINE)
   AC_DEFINE(HAVE_LOCALECONV)
fi # SKIP_COMPILER_CHECKS

dnl ========================================================
dnl =
dnl = Check for external package dependencies
dnl =
dnl ========================================================
MOZ_ARG_HEADER(External Packages)

MOZ_ARG_WITH_STRING(libxul-sdk,
[  --with-libxul-sdk=PFX   Use the libXUL SDK at <PFX>],
  AC_MSG_ERROR([--with-libxul-sdk is not supported anymore.]))

LIBXUL_DIST="$MOZ_BUILD_ROOT/dist"
AC_SUBST(LIBXUL_DIST)

MOZ_CONFIG_NSPR()

dnl set GRE_MILESTONE
dnl ========================================================
if test -n "$LIBXUL_SDK"; then
    GRE_MILESTONE=`$PYTHON "$_topsrcdir"/config/printconfigsetting.py "$LIBXUL_DIST"/bin/platform.ini Build Milestone`
else
    GRE_MILESTONE=`tail -n 1 "$_topsrcdir"/config/milestone.txt 2>/dev/null || tail -1 "$_topsrcdir"/config/milestone.txt`
fi
AC_SUBST(GRE_MILESTONE)

# set RELEASE_BUILD and NIGHTLY_BUILD variables depending on the cycle we're in
# The logic works like this:
# - if we have "a1" in GRE_MILESTONE, we're building Nightly (define NIGHTLY_BUILD)
# - otherwise, if we have "a" in GRE_MILESTONE, we're building Nightly or Aurora
# - otherwise, we're building Release/Beta (define RELEASE_BUILD)
case "$GRE_MILESTONE" in
  *a1*)
      NIGHTLY_BUILD=1
      AC_DEFINE(NIGHTLY_BUILD)
      ;;
  *a*)
      ;;
  *)
      RELEASE_BUILD=1
      AC_DEFINE(RELEASE_BUILD)
      ;;
esac
AC_SUBST(NIGHTLY_BUILD)
AC_SUBST(RELEASE_BUILD)

dnl ========================================================
dnl Multiprocess Firefox Nightly Testing UI
dnl To be removed in Bug 1003313
dnl ========================================================
if test -n "$NIGHTLY_BUILD"; then
    E10S_TESTING_ONLY=1
    AC_DEFINE(E10S_TESTING_ONLY)
fi

AC_SUBST(E10S_TESTING_ONLY)

dnl ========================================================
dnl system libevent Support
dnl ========================================================
MOZ_ARG_WITH_STRING(system-libevent,
[  --with-system-libevent[=PFX]
                          Use system libevent [installed at prefix PFX]],
    LIBEVENT_DIR=$withval)

_SAVE_CFLAGS=$CFLAGS
_SAVE_LDFLAGS=$LDFLAGS
_SAVE_LIBS=$LIBS
if test "$LIBEVENT_DIR" = yes; then
    PKG_CHECK_MODULES(MOZ_LIBEVENT, libevent,
        MOZ_NATIVE_LIBEVENT=1,
        LIBEVENT_DIR=/usr)
fi
if test -z "$LIBEVENT_DIR" -o "$LIBEVENT_DIR" = no; then
    MOZ_NATIVE_LIBEVENT=
elif test -z "$MOZ_NATIVE_LIBEVENT"; then
    CFLAGS="-I${LIBEVENT_DIR}/include $CFLAGS"
    LDFLAGS="-L${LIBEVENT_DIR}/lib $LDFLAGS"
    MOZ_CHECK_HEADER(event.h,
        [if test ! -f "${LIBEVENT_DIR}/include/event.h"; then
             AC_MSG_ERROR([event.h found, but is not in ${LIBEVENT_DIR}/include])
         fi],
        AC_MSG_ERROR([--with-system-libevent requested but event.h not found]))
    AC_CHECK_LIB(event, event_init,
                 [MOZ_NATIVE_LIBEVENT=1
                  MOZ_LIBEVENT_CFLAGS="-I${LIBEVENT_DIR}/include"
                  MOZ_LIBEVENT_LIBS="-L${LIBEVENT_DIR}/lib -levent"],
                 [MOZ_NATIVE_LIBEVENT= MOZ_LIBEVENT_CFLAGS= MOZ_LIBEVENT_LIBS=])
fi
CFLAGS=$_SAVE_CFLAGS
LDFLAGS=$_SAVE_LDFLAGS
LIBS=$_SAVE_LIBS

AC_SUBST(MOZ_NATIVE_LIBEVENT)

dnl ========================================================
dnl = If NSS was not detected in the system,
dnl = use the one in the source tree (mozilla/security/nss)
dnl ========================================================

MOZ_ARG_WITH_BOOL(system-nss,
[  --with-system-nss       Use system installed NSS],
    _USE_SYSTEM_NSS=1 )

if test -n "$_USE_SYSTEM_NSS"; then
    dnl NSS capabilities are out of sync with upstream (Camellia-GCM). Don't allow.
    AC_MSG_ERROR([Using a system-provided NSS library is currently not supported.])
    AM_PATH_NSS(3.19.4.2, [MOZ_NATIVE_NSS=1], [AC_MSG_ERROR([you don't have NSS installed or your version is too old])])
fi

if test -n "$MOZ_NATIVE_NSS"; then
   NSS_LIBS="$NSS_LIBS -lcrmf"
else
   NSS_CFLAGS='-I$(LIBXUL_DIST)/include/nss'

   if test -z "$GNU_CC" -a "$OS_ARCH" = "WINNT"; then
       NSS_LIBS="\
        \$(LIBXUL_DIST)/lib/\$(LIB_PREFIX)crmf.\$(LIB_SUFFIX) \
        \$(LIBXUL_DIST)/lib/\$(LIB_PREFIX)smime$NSS_VERSION.\$(LIB_SUFFIX) \
        \$(LIBXUL_DIST)/lib/\$(LIB_PREFIX)ssl$NSS_VERSION.\$(LIB_SUFFIX) \
        \$(LIBXUL_DIST)/lib/\$(LIB_PREFIX)nss$NSS_VERSION.\$(LIB_SUFFIX) \
        \$(LIBXUL_DIST)/lib/\$(LIB_PREFIX)nssutil$NSS_VERSION.\$(LIB_SUFFIX)"
   else
       NSS_LIBS='-L$(LIBXUL_DIST)/lib'" -lcrmf -lsmime$NSS_VERSION -lssl$NSS_VERSION -lnss$NSS_VERSION -lnssutil$NSS_VERSION"
   fi
fi

dnl ======================
dnl Detect yasm
dnl ======================

AC_MSG_CHECKING([for YASM assembler])
AC_CHECK_PROGS(YASM, yasm, "")

if test -n "$YASM"; then
  dnl Pull out yasm's version string
  YASM_VERSION=`yasm --version | $AWK '/^yasm/ { print $2 }'`
  _YASM_MAJOR_VERSION=`echo ${YASM_VERSION} | $AWK -F\. '{ print $1 }'`
  _YASM_MINOR_VERSION=`echo ${YASM_VERSION} | $AWK -F\. '{ print $2 }'`
  _YASM_RELEASE=`      echo ${YASM_VERSION} | $AWK -F\. '{ print $3 }'`
  _YASM_BUILD=`        echo ${YASM_VERSION} | $AWK -F\. '{ print $4 }'`
fi

if test -z "$SKIP_LIBRARY_CHECKS"; then
dnl system JPEG support
dnl ========================================================
MOZ_ARG_WITH_STRING(system-jpeg,
[  --with-system-jpeg[=PFX]
                          Use system libjpeg [installed at prefix PFX]],
    JPEG_DIR=$withval)

_SAVE_CFLAGS=$CFLAGS
_SAVE_LDFLAGS=$LDFLAGS
_SAVE_LIBS=$LIBS
if test -n "${JPEG_DIR}" -a "${JPEG_DIR}" != "yes"; then
    CFLAGS="-I${JPEG_DIR}/include $CFLAGS"
    LDFLAGS="-L${JPEG_DIR}/lib $LDFLAGS"
fi
if test -z "$JPEG_DIR" -o "$JPEG_DIR" = no; then
    MOZ_NATIVE_JPEG=
else
    AC_CHECK_LIB(jpeg, jpeg_destroy_compress, [MOZ_NATIVE_JPEG=1 MOZ_JPEG_LIBS="-ljpeg"], MOZ_NATIVE_JPEG=)
fi

if test "$MOZ_NATIVE_JPEG" = 1; then
    AC_TRY_COMPILE([ #include <stdio.h>
                     #include <sys/types.h>
                     #include <jpeglib.h> ],
                   [ #if JPEG_LIB_VERSION < $MOZJPEG
                     #error "Insufficient JPEG library version ($MOZJPEG required)."
                     #endif
                     #ifndef JCS_EXTENSIONS
                     #error "libjpeg-turbo JCS_EXTENSIONS required"
                     #endif
                     ],
                   MOZ_NATIVE_JPEG=1,
                   AC_MSG_ERROR([Insufficient JPEG library version for --with-system-jpeg]))
fi
CFLAGS=$_SAVE_CFLAGS
LDFLAGS=$_SAVE_LDFLAGS
LIBS=$_SAVE_LIBS

if test -n "${JPEG_DIR}" -a -d "${JPEG_DIR}" -a "$MOZ_NATIVE_JPEG" = 1; then
    MOZ_JPEG_CFLAGS="-I${JPEG_DIR}/include"
    MOZ_JPEG_LIBS="-L${JPEG_DIR}/lib ${MOZ_JPEG_LIBS}"
fi
fi # SKIP_LIBRARY_CHECKS

dnl system ZLIB support
dnl ========================================================
MOZ_ZLIB_CHECK([1.2.3])

if test "$MOZ_LINKER" = 1 -a "$MOZ_NATIVE_ZLIB" != 1; then
    AC_MSG_ERROR([Custom dynamic linker requires --with-system-zlib])
fi

MOZ_PNG_ARM_NEON=

if test -z "$SKIP_LIBRARY_CHECKS"; then
dnl system BZIP2 Support
dnl ========================================================
MOZ_ARG_WITH_STRING(system-bz2,
[  --with-system-bz2[=PFX]
                          Use system libbz2 [installed at prefix PFX]],
    BZ2_DIR=$withval)

_SAVE_CFLAGS=$CFLAGS
_SAVE_LDFLAGS=$LDFLAGS
_SAVE_LIBS=$LIBS
if test -n "${BZ2_DIR}" -a "${BZ2_DIR}" != "yes"; then
    CFLAGS="-I${BZ2_DIR}/include $CFLAGS"
    LDFLAGS="-L${BZ2_DIR}/lib $LDFLAGS"
fi
if test -z "$BZ2_DIR" -o "$BZ2_DIR" = no; then
    MOZ_NATIVE_BZ2=
else
    AC_CHECK_LIB(bz2, BZ2_bzread, [MOZ_NATIVE_BZ2=1 MOZ_BZ2_LIBS="-lbz2"],
    [MOZ_NATIVE_BZ2= MOZ_BZ2_CFLAGS= MOZ_BZ2_LIBS=])
fi
CFLAGS=$_SAVE_CFLAGS
LDFLAGS=$_SAVE_LDFLAGS
LIBS=$_SAVE_LIBS

if test "${BZ2_DIR}" -a -d "${BZ2_DIR}" -a "$MOZ_NATIVE_BZ2" = 1; then
    MOZ_BZ2_CFLAGS="-I${BZ2_DIR}/include"
    MOZ_BZ2_LIBS="-L${BZ2_DIR}/lib ${MOZ_BZ2_LIBS}"
fi

dnl system WEBP Support
dnl ========================================================
MOZ_ARG_WITH_STRING(system-webp,
[  --with-system-webp[=PFX]
                          Use system libwebp [installed at prefix PFX]],
    WEBP_DIR=$withval)

_SAVE_CFLAGS=$CFLAGS
_SAVE_LDFLAGS=$LDFLAGS
_SAVE_LIBS=$LIBS
if test -n "${WEBP_DIR}" -a "${WEBP_DIR}" != "yes"; then
    CFLAGS="-I${WEBP_DIR}/include $CFLAGS"
    LDFLAGS="-L${WEBP_DIR}/lib $LDFLAGS"
fi
if test -z "$WEBP_DIR" -o "$WEBP_DIR" = no; then
    MOZ_NATIVE_WEBP=
else
    AC_CHECK_LIB(webp, WebPGetDecoderVersion, [MOZ_NATIVE_WEBP=1 MOZ_WEBP_LIBS="-lwebp"],
        [MOZ_NATIVE_WEBP= MOZ_WEBP_CFLAGS= MOZ_WEBP_LIBS=])
fi
CFLAGS=$_SAVE_CFLAGS
LDFLAGS=$_SAVE_LDFLAGS
LIBS=$_SAVE_LIBS

if test "${WEBP_DIR}" -a -d "${WEBP_DIR}" -a "$MOZ_NATIVE_WEBP" = 1; then
    MOZ_WEBP_CFLAGS="-I${WEBP_DIR}/include"
    MOZ_WEBP_LIBS="-L${WEBP_DIR}/lib ${MOZ_WEBP_LIBS}"
fi

dnl ========================================================
dnl system PNG Support
dnl ========================================================
MOZ_ARG_WITH_STRING(system-png,
[  --with-system-png[=PFX]
                          Use system libpng [installed at prefix PFX]],
    PNG_DIR=$withval)

_SAVE_CFLAGS=$CFLAGS
_SAVE_LDFLAGS=$LDFLAGS
_SAVE_LIBS=$LIBS
if test -n "${PNG_DIR}" -a "${PNG_DIR}" != "yes"; then
    CFLAGS="-I${PNG_DIR}/include $CFLAGS"
    LDFLAGS="-L${PNG_DIR}/lib $LDFLAGS"
fi
if test -z "$PNG_DIR" -o "$PNG_DIR" = no; then
    MOZ_NATIVE_PNG=
else
    AC_CHECK_LIB(png, png_get_valid, [MOZ_NATIVE_PNG=1 MOZ_PNG_LIBS="-lpng"],
                 AC_MSG_ERROR([--with-system-png requested but no working libpng found]))
    AC_CHECK_LIB(png, png_get_acTL, ,
                 AC_MSG_ERROR([--with-system-png won't work because the system's libpng doesn't have APNG support]))
fi
if test "$MOZ_NATIVE_PNG" = 1; then
    AC_TRY_COMPILE([ #include <stdio.h>
                     #include <sys/types.h>
                     #include <png.h> ],
                   [ #if PNG_LIBPNG_VER < $MOZPNG
                     #error "Insufficient libpng version ($MOZPNG required)."
                     #endif
                     #ifndef PNG_UINT_31_MAX
                     #error "Insufficient libpng version."
                     #endif ],
                   MOZ_NATIVE_PNG=1,
                   AC_MSG_ERROR([--with-system-png requested but no working libpng found]))
fi
CFLAGS=$_SAVE_CFLAGS
LDFLAGS=$_SAVE_LDFLAGS
LIBS=$_SAVE_LIBS

if test "${PNG_DIR}" -a -d "${PNG_DIR}" -a "$MOZ_NATIVE_PNG" = 1; then
    MOZ_PNG_CFLAGS="-I${PNG_DIR}/include"
    MOZ_PNG_LIBS="-L${PNG_DIR}/lib ${MOZ_PNG_LIBS}"
fi

MOZ_PNG_ARM_NEON_CHECK=
if test "$MOZ_NATIVE_PNG" != 1 -a "$CPU_ARCH" = "arm" ; then
    MOZ_ARG_ENABLE_STRING(png-arm-neon-support,
        [  --enable-png-arm-neon-support=TYPE
             Options include:
                 no
                 check (default)
                 nocheck (faster but unsafe)],
        [MOZ_PNG_ARM_NEON_SUPPORT=$enableval ] )
    case "$MOZ_PNG_ARM_NEON_SUPPORT" in
        no)
            # enable-png-arm-neon-support = no
            ;;
        nocheck)
            # enable-png-arm-neon-support = nocheck
            MOZ_PNG_ARM_NEON=1
            ;;
        *)
            MOZ_PNG_ARM_NEON=1
            MOZ_PNG_ARM_NEON_CHECK=1
            ;;
    esac
fi

AC_SUBST(MOZ_PNG_ARM_NEON_CHECK)

fi # SKIP_LIBRARY_CHECKS

AC_SUBST(MOZ_PNG_ARM_NEON)

dnl ========================================================
dnl system HunSpell Support
dnl ========================================================
MOZ_ARG_ENABLE_BOOL(system-hunspell,
[  --enable-system-hunspell
                          Use system hunspell (located with pkgconfig)],
    MOZ_NATIVE_HUNSPELL=1 )

if test -n "$MOZ_NATIVE_HUNSPELL"; then
    PKG_CHECK_MODULES(MOZ_HUNSPELL, hunspell)
fi

AC_SUBST(MOZ_NATIVE_HUNSPELL)

dnl ========================================================
dnl system libffi Support
dnl ========================================================
MOZ_CONFIG_FFI()

MOZ_ARG_ENABLE_BOOL(shared-js,
[  --enable-shared-js
                          Create a shared JavaScript library.],
    JS_SHARED_LIBRARY=1,
    JS_SHARED_LIBRARY=)

dnl ========================================================
dnl Java SDK support
dnl ========================================================

JAVA_BIN_PATH=
MOZ_ARG_WITH_STRING(java-bin-path,
[  --with-java-bin-path=dir
                          Location of Java binaries (java, javac, jar)],
    JAVA_BIN_PATH=$withval)

dnl ========================================================
dnl =
dnl = Application
dnl =
dnl ========================================================

MOZ_ARG_HEADER(Application)

ENABLE_TESTS=1
ENABLE_SYSTEM_EXTENSION_DIRS=1
MOZ_BRANDING_DIRECTORY=
MOZ_OFFICIAL_BRANDING=
MC_OFFICIAL=1
MOZ_FEEDS=1
MOZ_WEBAPP_RUNTIME=
MOZ_AUTH_EXTENSION=1
MOZ_RAW=
MOZ_VORBIS=
MOZ_TREMOR=
MOZ_WAVE=1
MOZ_SAMPLE_TYPE_FLOAT32=
MOZ_SAMPLE_TYPE_S16=
MOZ_WEBM=1
MOZ_GSTREAMER=
MOZ_DIRECTSHOW=
MOZ_WMF=
if test -n "$MOZ_FMP4"; then
  MOZ_FMP4=1
else
  MOZ_FMP4=
fi
MOZ_FFMPEG=
MOZ_WEBRTC=1
MOZ_PEERCONNECTION=
MOZ_SRTP=
MOZ_WEBRTC_SIGNALING=
MOZ_WEBRTC_ASSERT_ALWAYS=1
MOZ_WEBRTC_HARDWARE_AEC_NS=
MOZ_SCTP=
MOZ_ANDROID_OMX=
MOZ_MEDIA_NAVIGATOR=
MOZ_OMX_PLUGIN=
MOZ_WEBP=1
MOZ_NATIVE_LIBWEBP=
MOZ_VPX=
MOZ_VPX_ERROR_CONCEALMENT=
MOZ_WEBSPEECH=1
VPX_AS=
VPX_ASFLAGS=
VPX_AS_DASH_C_FLAG=
VPX_AS_CONVERSION=
VPX_ASM_SUFFIX=
VPX_X86_ASM=
VPX_ARM_ASM=
LIBJPEG_TURBO_AS=
LIBJPEG_TURBO_ASFLAGS=
LIBJPEG_TURBO_X86_ASM=
LIBJPEG_TURBO_X64_ASM=
LIBJPEG_TURBO_ARM_ASM=
LIBJPEG_TURBO_ARM64_ASM=
LIBJPEG_TURBO_MIPS_ASM=
MOZ_PERMISSIONS=1
MOZ_PLACES=1
MOZ_SOCIAL=1
MOZ_PREF_EXTENSIONS=1
MOZ_PROFILELOCKING=1
MOZ_REFLOW_PERF=
MOZ_SAFE_BROWSING=
MOZ_HELP_VIEWER=
MOZ_SPELLCHECK=1
MOZ_ANDROID_APZ=
MOZ_TOOLKIT_SEARCH=1
MOZ_UI_LOCALE=en-US
MOZ_UNIVERSALCHARDET=1
MOZ_URL_CLASSIFIER=
MOZ_XUL=1
MOZ_ZIPWRITER=1
NS_PRINTING=1
MOZ_PDF_PRINTING=
MOZ_NO_SMART_CARDS=
NSS_DISABLE_DBM=
NECKO_COOKIES=1
NECKO_PROTOCOLS_DEFAULT="about app data file ftp http res viewsource websocket wyciwyg device"
if test -n "$MOZ_RTSP"; then
  NECKO_PROTOCOLS_DEFAULT="$NECKO_PROTOCOLS_DEFAULT rtsp"
fi
USE_ARM_KUSER=
BUILD_CTYPES=1
MOZ_USE_NATIVE_POPUP_WINDOWS=
MOZ_ANDROID_HISTORY=
MOZ_WEBSMS_BACKEND=
MOZ_ANDROID_BEAM=
MOZ_LOCALE_SWITCHER=
MOZ_ANDROID_READING_LIST_SERVICE=
MOZ_ANDROID_SEARCH_ACTIVITY=
MOZ_ANDROID_DOWNLOADS_INTEGRATION=
MOZ_ANDROID_MLS_STUMBLER=
MOZ_ANDROID_SHARE_OVERLAY=
ACCESSIBILITY=1
MOZ_TIME_MANAGER=
MOZ_PAY=
MOZ_AUDIO_CHANNEL_MANAGER=
NSS_NO_LIBPKIX=
MOZ_CONTENT_SANDBOX=
MOZ_GMP_SANDBOX=
MOZ_SANDBOX=1

case "$target_os" in
    mingw*)
        NS_ENABLE_TSF=1
        AC_DEFINE(NS_ENABLE_TSF)
        ;;
esac

case "${target}" in
    *-android*|*-linuxandroid*)
        if test "$CPU_ARCH" = "arm" ; then
          USE_ARM_KUSER=1
        fi

        NSS_DISABLE_DBM=1
        MOZ_THEME_FASTSTRIPE=1
        MOZ_TREE_FREETYPE=1
        MOZ_MEMORY=1
        MOZ_RAW=1
        ;;

esac

MOZ_ARG_WITH_STRING(external-source-dir,
[  --with-external-source-dir=dir
                          External directory containing additional build files.],
[ EXTERNAL_SOURCE_DIR=$withval])
AC_SUBST(EXTERNAL_SOURCE_DIR)

MOZ_ARG_ENABLE_STRING(application,
[  --enable-application=APP
                          Options include:
                            browser (Firefox)
                            xulrunner
                            tools/update-packaging (AUS-related packaging tools)],
[ MOZ_BUILD_APP=$enableval ] )

MOZ_ARG_WITH_STRING(xulrunner-stub-name,
[  --with-xulrunner-stub-name=appname   Create the xulrunner stub with the given name],
  XULRUNNER_STUB_NAME=$withval)

if test -z "$XULRUNNER_STUB_NAME"; then
  XULRUNNER_STUB_NAME=xulrunner-stub
fi
AC_SUBST(XULRUNNER_STUB_NAME)

AC_MSG_CHECKING([for application to build])
if test -z "$MOZ_BUILD_APP"; then
  AC_MSG_RESULT([browser])
  MOZ_BUILD_APP=browser
else
  # "mobile" no longer exists.
  if test "$MOZ_BUILD_APP" = "mobile" ; then
    AC_MSG_RESULT([none])
    AC_MSG_ERROR([--enable-application=mobile is no longer supported.])
  fi
  # Support comm-central.
  if test -n "$EXTERNAL_SOURCE_DIR" ; then
    MOZ_BUILD_APP="$EXTERNAL_SOURCE_DIR/$MOZ_BUILD_APP"
    MOZ_BUILD_APP=`${PYTHON} -c "import mozpack.path as mozpath; print(mozpath.relpath(\"${MOZ_BUILD_APP}\", \"${srcdir}\"))"`
  fi
  # We have a valid application only if it has a build.mk file in its top
  # directory.
  if test ! -f "${srcdir}/${MOZ_BUILD_APP}/build.mk" ; then
    AC_MSG_RESULT([none])
    AC_MSG_ERROR([--enable-application value not recognized (${MOZ_BUILD_APP}/build.mk does not exist).])
  else
    AC_MSG_RESULT([$MOZ_BUILD_APP])
  fi
fi

# The app update channel is 'default' when not supplied. The value is used in
# the application's confvars.sh so it must be set before confvars.sh is called.
MOZ_ARG_ENABLE_STRING([update-channel],
[  --enable-update-channel=CHANNEL
                          Select application update channel (default=default)],
    MOZ_UPDATE_CHANNEL=`echo $enableval | tr A-Z a-z`)

if test -z "$MOZ_UPDATE_CHANNEL"; then
    MOZ_UPDATE_CHANNEL=default
fi
AC_DEFINE_UNQUOTED(MOZ_UPDATE_CHANNEL, $MOZ_UPDATE_CHANNEL)
AC_SUBST(MOZ_UPDATE_CHANNEL)

# Allow to specify a Mozilla API key file that contains the secret key to be
# used for various Mozilla API requests.
MOZ_ARG_WITH_STRING(mozilla-api-keyfile,
[  --with-mozilla-api-keyfile=file   Use the secret key contained in the given keyfile for Mozilla API requests],
  MOZ_MOZILLA_API_KEY=`cat $withval`)
if test -z "$MOZ_MOZILLA_API_KEY"; then
    MOZ_MOZILLA_API_KEY=no-mozilla-api-key
fi
AC_SUBST(MOZ_MOZILLA_API_KEY)

# Allow to specify a Google API key file that contains the secret key to be
# used for various Google API requests.
MOZ_ARG_WITH_STRING(google-api-keyfile,
[  --with-google-api-keyfile=file   Use the secret key contained in the given keyfile for Google API requests],
  MOZ_GOOGLE_API_KEY=`cat $withval`)
if test -z "$MOZ_GOOGLE_API_KEY"; then
    MOZ_GOOGLE_API_KEY=no-google-api-key
fi
AC_SUBST(MOZ_GOOGLE_API_KEY)

# Allow to specify a Google OAuth API key file that contains the client ID and
# the secret key to be used for various Google OAuth API requests.
MOZ_ARG_WITH_STRING(google-oauth-api-keyfile,
[ --with-google-oauth-api-keyfile=file  Use the client id and secret key contained in the given keyfile for Google OAuth API requests],
 [MOZ_GOOGLE_OAUTH_API_CLIENTID=`cat $withval | cut -f 1 -d " "`
  MOZ_GOOGLE_OAUTH_API_KEY=`cat $withval | cut -f 2 -d " "`])
if test -z "$MOZ_GOOGLE_OAUTH_API_CLIENTID"; then
    MOZ_GOOGLE_OAUTH_API_CLIENTID=no-google-oauth-api-clientid
    MOZ_GOOGLE_OAUTH_API_KEY=no-google-oauth-api-key
fi
AC_SUBST(MOZ_GOOGLE_OAUTH_API_CLIENTID)
AC_SUBST(MOZ_GOOGLE_OAUTH_API_KEY)

# Allow specifying a Bing API key file that contains the client ID and the
# secret key to be used for the Bing Translation API requests.
MOZ_ARG_WITH_STRING(bing-api-keyfile,
[  --with-bing-api-keyfile=file   Use the client id and secret key contained in the given keyfile for Bing API requests],
 [MOZ_BING_API_CLIENTID=`cat $withval | cut -f 1 -d " "`
  MOZ_BING_API_KEY=`cat $withval | cut -f 2 -d " "`])
if test -z "$MOZ_BING_API_CLIENTID"; then
    MOZ_BING_API_CLIENTID=no-bing-api-clientid
    MOZ_BING_API_KEY=no-bing-api-key
fi
AC_SUBST(MOZ_BING_API_CLIENTID)
AC_SUBST(MOZ_BING_API_KEY)

# Whether to include optional-but-large font files in the final APK.
# We want this in mobile/android/confvars.sh, so it goes early.
MOZ_ARG_DISABLE_BOOL(android-include-fonts,
[  --disable-android-include-fonts
                          Disable the inclusion of fonts into the final APK],
    MOZ_ANDROID_EXCLUDE_FONTS=1)

if test -n "$MOZ_ANDROID_EXCLUDE_FONTS"; then
    AC_DEFINE(MOZ_ANDROID_EXCLUDE_FONTS)
fi
AC_SUBST(MOZ_ANDROID_EXCLUDE_FONTS)

# Whether this APK is destined for resource constrained devices.
# We want this in mobile/android/confvars.sh, so it goes early.
MOZ_ARG_ENABLE_BOOL(android-resource-constrained,
[  --enable-android-resource-constrained
                          Exclude hi-res images and similar from the final APK],
    MOZ_ANDROID_RESOURCE_CONSTRAINED=1)

if test -n "$MOZ_ANDROID_RESOURCE_CONSTRAINED"; then
    AC_DEFINE(MOZ_ANDROID_RESOURCE_CONSTRAINED)
fi
AC_SUBST(MOZ_ANDROID_RESOURCE_CONSTRAINED)

# Allow the application to influence configure with a confvars.sh script.
AC_MSG_CHECKING([if app-specific confvars.sh exists])
if test -f "${srcdir}/${MOZ_BUILD_APP}/confvars.sh" ; then
  AC_MSG_RESULT([${srcdir}/${MOZ_BUILD_APP}/confvars.sh])
  . "${srcdir}/${MOZ_BUILD_APP}/confvars.sh"
else
  AC_MSG_RESULT([no])
fi

# Allow influencing configure with a defines.sh script.
. "${srcdir}/build/defines.sh"

# If we're not building a release build, define EARLY_BETA_OR_EARLIER if it is
# set in defines.sh
if test "$BUILDING_RELEASE"; then
  # Override value in defines.sh, if any
  EARLY_BETA_OR_EARLIER=
elif test "$EARLY_BETA_OR_EARLIER"; then
  AC_DEFINE(EARLY_BETA_OR_EARLIER)
fi
AC_SUBST(EARLY_BETA_OR_EARLIER)

# Allow someone to change MOZ_APP_NAME and MOZ_APP_BASENAME in mozconfig
MOZ_ARG_WITH_STRING(app-name,
[--with-app-name=APPNAME sets MOZ_APP_NAME to APPNAME],
WITH_APP_NAME=$withval,
)

if test -n "$WITH_APP_NAME" ; then
    MOZ_APP_NAME="$WITH_APP_NAME"
fi

MOZ_ARG_WITH_STRING(app-basename,
[--with-app-basename=BASENAME sets MOZ_APP_BASENAME to BASENAME],
WITH_APP_BASENAME=$withval,
)

if test -n "$WITH_APP_BASENAME" ; then
    MOZ_APP_BASENAME="$WITH_APP_BASENAME"
fi

# Now is a good time to test for logic errors, define mismatches, etc.
case "$MOZ_BUILD_APP" in
xulrunner)
  if test "$LIBXUL_SDK"; then
    AC_MSG_ERROR([Building XULRunner --with-libxul-sdk doesn't make sense; XULRunner provides the libxul SDK.])
  fi
  ;;
esac

# Special cases where we need to AC_DEFINE something. Also a holdover for apps
# that haven't made a confvars.sh yet. Don't add new stuff here, use
# MOZ_BUILD_APP.
case "$MOZ_BUILD_APP" in
browser)
  AC_DEFINE(MOZ_PHOENIX)
  ;;

xulrunner)
  AC_DEFINE(MOZ_XULRUNNER)
  ;;
b2g)
  AC_DEFINE(MOZ_B2G)
  ;;
b2g/dev)
  AC_DEFINE(MOZ_B2G)
  AC_DEFINE(MOZ_MULET)
  ;;
esac

AC_SUBST(MOZ_BUILD_APP)
AC_SUBST(MOZ_PHOENIX)
AC_SUBST(MOZ_XULRUNNER)
AC_SUBST(MOZ_B2G)
AC_SUBST(MOZ_MULET)
AC_SUBST(MOZ_B2G_VERSION)

AC_DEFINE_UNQUOTED(MOZ_BUILD_APP,$MOZ_BUILD_APP)

case "$OS_TARGET" in
WINNT|Darwin|Android)
  MOZ_FOLD_LIBS=1
  ;;
*)
  MOZ_FOLD_LIBS=
  ;;
esac

dnl ========================================================
dnl Check Android SDK version depending on mobile target.
dnl ========================================================

if test -z "$gonkdir" ; then
    # Minimum Android SDK API Level we require.
    case "$MOZ_BUILD_APP" in
    mobile/android)
        android_min_api_level=20
        case "$target" in
        *-android*|*-linuxandroid*)
            :
            ;;
        *)
            AC_MSG_ERROR([You must specify --target=arm-linux-androideabi (or some other valid android target) when building with --enable-application=mobile/android. See https://wiki.mozilla.org/Mobile/Fennec/Android#Setup_Fennec_mozconfig for more information about the necessary options])
            ;;
        esac
        ;;
    esac

    MOZ_ANDROID_SDK($android_min_api_level)
fi

dnl ========================================================
dnl =
dnl = Toolkit Options
dnl =
dnl ========================================================
MOZ_ARG_HEADER(Toolkit Options)

    dnl ========================================================
    dnl = Select the default toolkit
    dnl ========================================================
    MOZ_ARG_ENABLE_STRING(default-toolkit,
    [  --enable-default-toolkit=TK
                          Select default toolkit
                          Platform specific defaults:
                            Mac OS X - cairo-cocoa
                            Win32 - cairo-windows
                            * - cairo-gtk2
                            * - cairo-gtk3
                            * - cairo-qt],
    [ _DEFAULT_TOOLKIT=$enableval ],
    [ _DEFAULT_TOOLKIT=$_PLATFORM_DEFAULT_TOOLKIT])

    if test "$_DEFAULT_TOOLKIT" = "cairo-windows" \
        -o "$_DEFAULT_TOOLKIT" = "cairo-gtk2" \
        -o "$_DEFAULT_TOOLKIT" = "cairo-gtk2-x11" \
        -o "$_DEFAULT_TOOLKIT" = "cairo-gtk3" \
        -o "$_DEFAULT_TOOLKIT" = "cairo-qt" \
        -o "$_DEFAULT_TOOLKIT" = "cairo-cocoa" \
        -o "$_DEFAULT_TOOLKIT" = "cairo-uikit" \
        -o "$_DEFAULT_TOOLKIT" = "cairo-android" \
        -o "$_DEFAULT_TOOLKIT" = "cairo-gonk"
    then
        dnl nglayout only supports building with one toolkit,
        dnl so ignore everything after the first comma (",").
        MOZ_WIDGET_TOOLKIT=`echo "$_DEFAULT_TOOLKIT" | sed -e "s/,.*$//"`
    else
        AC_MSG_ERROR([You must specify a default toolkit (perhaps $_PLATFORM_DEFAULT_TOOLKIT).])
    fi

MOZ_ARG_WITHOUT_BOOL(x,
[  --without-x              Build without X11],
    WITHOUT_X11=1)

dnl ========================================================
dnl = Enable the toolkit as needed                         =
dnl ========================================================

MOZ_WIDGET_GTK=

case "$MOZ_WIDGET_TOOLKIT" in

cairo-windows)
    MOZ_WIDGET_TOOLKIT=windows
    MOZ_PDF_PRINTING=1
    MOZ_INSTRUMENT_EVENT_LOOP=1
    if test -n "$GNU_CC"; then
        MOZ_FOLD_LIBS=
    fi
    ;;

cairo-gtk3)
    MOZ_WIDGET_TOOLKIT=gtk3
    MOZ_ENABLE_GTK=1
    MOZ_ENABLE_GTK3=1
    MOZ_ENABLE_XREMOTE=1
    MOZ_GL_DEFAULT_PROVIDER=GLX

    AC_DEFINE(MOZ_X11)
    MOZ_X11=1
    USE_FC_FREETYPE=1

    TK_CFLAGS='$(MOZ_GTK3_CFLAGS)'
    MOZ_WIDGET_GTK=3
    AC_DEFINE_UNQUOTED(MOZ_WIDGET_GTK,$MOZ_WIDGET_GTK)
    MOZ_PDF_PRINTING=1
    MOZ_INSTRUMENT_EVENT_LOOP=1
    ;;

cairo-gtk2|cairo-gtk2-x11)
    MOZ_WIDGET_TOOLKIT=gtk2
    MOZ_ENABLE_GTK=1
    MOZ_ENABLE_GTK2=1
    MOZ_ENABLE_XREMOTE=1
    MOZ_GL_DEFAULT_PROVIDER=GLX

    AC_DEFINE(MOZ_X11)
    MOZ_X11=1
    USE_FC_FREETYPE=1

    TK_CFLAGS='$(MOZ_GTK2_CFLAGS)'
    TK_LIBS='$(MOZ_GTK2_LIBS)'
    AC_DEFINE(MOZ_WIDGET_GTK2)
    MOZ_WIDGET_GTK=2
    AC_DEFINE_UNQUOTED(MOZ_WIDGET_GTK,$MOZ_WIDGET_GTK)
    MOZ_PDF_PRINTING=1
    MOZ_INSTRUMENT_EVENT_LOOP=1
    ;;

cairo-qt)
    MOZ_WIDGET_TOOLKIT=qt
    MOZ_ENABLE_QT=1
    if test -z "$WITHOUT_X11"; then
      MOZ_ENABLE_XREMOTE=1
      MOZ_GL_DEFAULT_PROVIDER=GLX
      MOZ_X11=1
      AC_DEFINE(MOZ_X11)
      XT_LIBS=
    fi

    USE_FC_FREETYPE=1
    TK_CFLAGS='$(MOZ_QT_CFLAGS)'
    TK_LIBS='$(MOZ_QT_LIBS)'
    AC_DEFINE(MOZ_WIDGET_QT)
    MOZ_PDF_PRINTING=1
    AC_DEFINE(QT_NO_KEYWORDS)
    ;;

cairo-cocoa)
    MOZ_WIDGET_TOOLKIT=cocoa
    AC_DEFINE(MOZ_WIDGET_COCOA)
    LDFLAGS="$LDFLAGS -framework Cocoa -lobjc"
    # Use -Wl as a trick to avoid -framework and framework names from
    # being separated by AC_SUBST_LIST.
    TK_LIBS='-Wl,-framework,CoreLocation -Wl,-framework,QuartzCore -Wl,-framework,Carbon -Wl,-framework,CoreAudio -Wl,-framework,AudioToolbox -Wl,-framework,AudioUnit -Wl,-framework,AddressBook -Wl,-framework,OpenGL'
    TK_CFLAGS="-DNO_X11"
    CFLAGS="$CFLAGS $TK_CFLAGS"
    CXXFLAGS="$CXXFLAGS $TK_CFLAGS"
    MOZ_USER_DIR="Mozilla"
    MOZ_FS_LAYOUT=bundle
    MOZ_INSTRUMENT_EVENT_LOOP=1
    ;;

cairo-uikit)
    MOZ_WIDGET_TOOLKIT=uikit
    AC_DEFINE(MOZ_WIDGET_UIKIT)
    LDFLAGS="$LDFLAGS -framework UIKit -lobjc"
    TK_CFLAGS="-DNO_X11"
    TK_LIBS='-Wl,-framework,Foundation -Wl,-framework,CoreFoundation -Wl,-framework,CoreGraphics -Wl,-framework,CoreText'
    CFLAGS="$CFLAGS $TK_CFLAGS"
    CXXFLAGS="$CXXFLAGS $TK_CFLAGS"
    MOZ_USER_DIR="Mozilla"
    MOZ_FS_LAYOUT=bundle
    ;;

cairo-android)
    AC_DEFINE(MOZ_WIDGET_ANDROID)
    MOZ_WIDGET_TOOLKIT=android
    TK_CFLAGS='$(MOZ_CAIRO_CFLAGS) $(MOZ_PIXMAN_CFLAGS)'
    TK_LIBS='$(MOZ_CAIRO_LIBS) $(MOZ_PIXMAN_LIBS)'
    MOZ_PDF_PRINTING=1
    MOZ_INSTRUMENT_EVENT_LOOP=1
    ;;

cairo-gonk)
    AC_DEFINE(MOZ_WIDGET_GONK)
    AC_DEFINE(MOZ_TOUCH)
    MOZ_WIDGET_TOOLKIT=gonk
    TK_CFLAGS='$(MOZ_CAIRO_CFLAGS) $(MOZ_PIXMAN_CFLAGS)'
    TK_LIBS='$(MOZ_CAIRO_LIBS) $(MOZ_PIXMAN_LIBS)'
    MOZ_PDF_PRINTING=1
    MOZ_TOUCH=1
    MOZ_INSTRUMENT_EVENT_LOOP=1
    ;;

esac

AC_SUBST(MOZ_PDF_PRINTING)
if test "$MOZ_PDF_PRINTING"; then
   PDF_SURFACE_FEATURE="#define CAIRO_HAS_PDF_SURFACE 1"
   AC_DEFINE(MOZ_PDF_PRINTING)
fi

if test "$MOZ_ENABLE_XREMOTE"; then
    AC_DEFINE(MOZ_ENABLE_XREMOTE)
fi

if test "$MOZ_INSTRUMENT_EVENT_LOOP"; then
   AC_DEFINE(MOZ_INSTRUMENT_EVENT_LOOP)
fi

if test "$COMPILE_ENVIRONMENT"; then
  if test "$MOZ_ENABLE_GTK3"; then
    PKG_CHECK_MODULES(MOZ_GTK3, gtk+-3.0 >= $GTK3_VERSION gtk+-unix-print-3.0 glib-2.0 gobject-2.0 atk-bridge-2.0 $GDK_PACKAGES)
    MOZ_GTK3_CFLAGS="-I${_topsrcdir}/widget/gtk/compat-gtk3 $MOZ_GTK3_CFLAGS"
    dnl Contrary to MOZ_GTK2_LIBS, MOZ_GTK3_LIBS needs to be literally added to TK_LIBS instead
    dnl of a make reference because of how TK_LIBS is mangled in toolkit/library/moz.build
    dnl for GTK+3 builds.
    TK_LIBS=$MOZ_GTK3_LIBS
    GLIB_VERSION_MAX_ALLOWED=GLIB_VERSION_2_32
  fi
  if test "$MOZ_ENABLE_GTK2"; then
    GLIB_VERSION_MAX_ALLOWED=$GLIB_VERSION_MIN_REQUIRED
  fi
  if test "$MOZ_ENABLE_GTK"; then
    if test "$MOZ_X11"; then
      GDK_PACKAGES=gdk-x11-2.0
    fi
    AC_DEFINE_UNQUOTED(GLIB_VERSION_MIN_REQUIRED,$GLIB_VERSION_MIN_REQUIRED)
    AC_DEFINE_UNQUOTED(GLIB_VERSION_MAX_ALLOWED,$GLIB_VERSION_MAX_ALLOWED)

    PKG_CHECK_MODULES(MOZ_GTK2, gtk+-2.0 >= $GTK2_VERSION gtk+-unix-print-2.0 glib-2.0 >= $GLIB_VERSION gobject-2.0 $GDK_PACKAGES)
    MOZ_GTK2_CFLAGS="-I${_topsrcdir}/widget/gtk/compat $MOZ_GTK2_CFLAGS"
  fi

fi # COMPILE_ENVIRONMENT

AC_SUBST(MOZ_FS_LAYOUT)

dnl ========================================================
dnl Use ARM userspace kernel helpers; tell NSPR to enable
dnl their usage and use them in spidermonkey.
dnl ========================================================
MOZ_ARG_WITH_BOOL(arm-kuser,
[  --with-arm-kuser         Use kuser helpers (Linux/ARM only -- requires kernel 2.6.13 or later)],
    USE_ARM_KUSER=1,)
if test -n "$USE_ARM_KUSER"; then
   AC_DEFINE(USE_ARM_KUSER)
fi

dnl ========================================================
dnl = startup-notification support module
dnl ========================================================

if test "$MOZ_ENABLE_GTK"
then
    MOZ_ENABLE_STARTUP_NOTIFICATION=

    MOZ_ARG_ENABLE_BOOL(startup-notification,
    [  --enable-startup-notification
                          Enable startup-notification support (default: disabled) ],
        MOZ_ENABLE_STARTUP_NOTIFICATION=force,
        MOZ_ENABLE_STARTUP_NOTIFICATION=)
    if test "$MOZ_ENABLE_STARTUP_NOTIFICATION"
    then
        PKG_CHECK_MODULES(MOZ_STARTUP_NOTIFICATION,
                          libstartup-notification-1.0 >= $STARTUP_NOTIFICATION_VERSION,
        [MOZ_ENABLE_STARTUP_NOTIFICATION=1], [
            if test "$MOZ_ENABLE_STARTUP_NOTIFICATION" = "force"
            then
                AC_MSG_ERROR([* * * Could not find startup-notification >= $STARTUP_NOTIFICATION_VERSION])
            fi
            MOZ_ENABLE_STARTUP_NOTIFICATION=
        ])
    fi

    if test "$MOZ_ENABLE_STARTUP_NOTIFICATION"; then
        AC_DEFINE(MOZ_ENABLE_STARTUP_NOTIFICATION)
    fi

    TK_LIBS="$TK_LIBS $MOZ_STARTUP_NOTIFICATION_LIBS"
fi
AC_SUBST(MOZ_ENABLE_STARTUP_NOTIFICATION)

dnl ========================================================
dnl Disable printing
dnl ========================================================
MOZ_ARG_DISABLE_BOOL(printing,
[  --disable-printing      Disable printing support],
    NS_PRINTING=,
    NS_PRINTING=1)

if test "$NS_PRINTING"; then
    AC_DEFINE(NS_PRINTING)
    AC_DEFINE(NS_PRINT_PREVIEW)
fi

dnl ========================================================
dnl = QT support
dnl ========================================================
if test "$MOZ_ENABLE_QT"
then
    MOZ_ARG_WITH_STRING(qtdir,
    [  --with-qtdir=\$dir       Specify Qt directory ],
    [ QTDIR=$withval])

    if test -z "$QTDIR"; then
        AC_CHECK_PROGS(HOST_QMAKE, $HOST_QMAKE qmake, "")
    else
        HOST_QMAKE="$QTDIR/bin/qmake"
    fi
    QT_VERSION=`$HOST_QMAKE -v | grep 'Using Qt version' | egrep -o '[[0-9]]+\.[[0-9]]+\.[[0-9]]+'`

    if test -z "$QTDIR"; then
        case $QT_VERSION in
        5.*)
            AC_MSG_RESULT("Using qt5: $QT_VERSION")
            PKG_CHECK_MODULES(MOZ_QT, Qt5Gui Qt5Network Qt5Core Qt5Quick, ,
            [
              AC_MSG_ERROR([$MOZ_QT_PKG_ERRORS Need qtbase development packages, (On Ubuntu, you might try installing the packages qtbase5-dev libqt5opengl5-dev.)])
            ])
            QT5INCDIR=`pkg-config --variable=includedir Qt5Gui`
            MOZ_QT_CFLAGS="$MOZ_QT_CFLAGS -I$QT5INCDIR/QtGui/$QT_VERSION/QtGui"
            if test "$NS_PRINTING"; then
                PKG_CHECK_MODULES(MOZ_QT_WIDGETS, Qt5PrintSupport, ,
                [
                  AC_MSG_ERROR([$MOZ_QT_PKG_ERRORS Need qtbase widgets development package])
                ])
                MOZ_QT_LIBS="$MOZ_QT_LIBS $MOZ_QT_WIDGETS_LIBS"
                MOZ_QT_CFLAGS="$MOZ_QT_CFLAGS $MOZ_QT_WIDGETS_CFLAGS"
            fi
            ;;
        *)
            AC_MSG_ERROR([* * * Unsupported Qt Version: $QT_VERSION])
            ;;
        esac

        AC_CHECK_PROGS(HOST_MOC, $MOC moc, "")
        AC_CHECK_PROGS(HOST_RCC, $RCC rcc, "")
    else
        MOZ_QT_CFLAGS="-DQT_SHARED"
        MOZ_QT_CFLAGS="$MOZ_QT_CFLAGS -I$QTDIR/include"
        MOZ_QT_CFLAGS="$MOZ_QT_CFLAGS -I$QTDIR/include/QtGui"
        MOZ_QT_CFLAGS="$MOZ_QT_CFLAGS -I$QTDIR/include/QtCore"
        MOZ_QT_CFLAGS="$MOZ_QT_CFLAGS -I$QTDIR/include/QtNetwork"
        MOZ_QT_CFLAGS="$MOZ_QT_CFLAGS -I$QTDIR/include/QtXml"
        MOZ_QT_CFLAGS="$MOZ_QT_CFLAGS -I$QTDIR/include/QtDeclarative"
        case $QT_VERSION in
        5.*)
            AC_MSG_RESULT("Using qt5: $QT_VERSION")
            MOZ_QT_LIBS="$MOZ_QT_LIBS -L$QTDIR/lib/ -lQt5Gui -lQt5Network -lQt5Core -lQt5Xml"
            MOZ_QT_CFLAGS="$MOZ_QT_CFLAGS -I$QTDIR/include/QtGui/$QT_VERSION/QtGui"
            if test "$NS_PRINTING"; then
                MOZ_QT_LIBS="$MOZ_QT_LIBS -lQt5Widgets -lQt5PrintSupport"
                MOZ_QT_CFLAGS="$MOZ_QT_CFLAGS -I$QTDIR/include/QtPrintSupport"
            fi
            ;;
        *)
            AC_MSG_ERROR([* * * Unsupported Qt Version: $QT_VERSION])
            ;;
        esac

        HOST_MOC="$QTDIR/bin/moc"
        HOST_RCC="$QTDIR/bin/rcc"
    fi
    if test -z "$HOST_MOC"; then
        AC_MSG_ERROR([No acceptable moc preprocessor found. Qt SDK is not installed or --with-qt is incorrect])
    fi
    if test -z "$HOST_RCC"; then
        AC_MSG_ERROR([No acceptable rcc preprocessor found. Qt SDK is not installed or --with-qt is incorrect])
    fi

    MOC=$HOST_MOC
    RCC=$HOST_RCC

    MOZ_ENABLE_QMSYSTEM2=
    PKG_CHECK_MODULES(_QMSYSTEM2, qmsystem2,
                      MOZ_ENABLE_QMSYSTEM2=1,
                      MOZ_ENABLE_QMSYSTEM2=)

    if test "$MOZ_ENABLE_QMSYSTEM2"; then
      MOZ_ENABLE_QMSYSTEM2=1
      MOZ_QT_CFLAGS="$MOZ_QT_CFLAGS $_QMSYSTEM2_CFLAGS"
      MOZ_QT_LIBS="$MOZ_QT_LIBS $_QMSYSTEM2_LIBS"
      AC_DEFINE(MOZ_ENABLE_QMSYSTEM2)
    fi

    MOZ_ENABLE_QTNETWORK=
    PKG_CHECK_MODULES(_QTNETWORK, QtNetwork >= 4.7,
                      MOZ_ENABLE_QTNETWORK=1,
                      MOZ_ENABLE_QTNETWORK=)

    if test "$MOZ_ENABLE_QTNETWORK"; then
      MOZ_ENABLE_QTNETWORK=1
      AC_DEFINE(MOZ_ENABLE_QTNETWORK)
    fi

    MOZ_ENABLE_QTMOBILITY=
    PKG_CHECK_MODULES(_QTMOBILITY, QtSensors QtFeedback QtLocation,
                      MOZ_ENABLE_QTMOBILITY=1,
                      MOZ_ENABLE_QTMOBILITY=)
    if test "$MOZ_ENABLE_QTMOBILITY"; then
       MOZ_ENABLE_QTMOBILITY=1
       MOZ_QT_CFLAGS="$MOZ_QT_CFLAGS $_QTMOBILITY_CFLAGS"
       MOZ_QT_LIBS="$MOZ_QT_LIBS $_QTMOBILITY_LIBS"
       AC_DEFINE(MOZ_ENABLE_QTMOBILITY)
       AC_SUBST(MOZ_ENABLE_QTMOBILITY)
    else
       AC_CHECK_LIB(QtSensors, main, [
          MOZ_ENABLE_QTMOBILITY=1
          MOZ_QT_CFLAGS="$MOZ_QT_CFLAGS -I$QTDIR/include/QtMobility"
          MOZ_QT_CFLAGS="$MOZ_QT_CFLAGS -I$QTDIR/include/QtSensors"
          MOZ_QT_CFLAGS="$MOZ_QT_CFLAGS -I$QTDIR/include/QtFeedback"
          MOZ_QT_CFLAGS="$MOZ_QT_CFLAGS -I$QTDIR/include/QtLocation"
          MOZ_QT_LIBS="$MOZ_QT_LIBS -lQtSensors -lQtFeedback -lQtLocation"
       ])
    fi

    MOZ_ENABLE_QT5FEEDBACK=
    PKG_CHECK_MODULES(_QT5FEEDBACK, Qt0Feedback,
                      MOZ_ENABLE_QT5FEEDBACK=1,
                      MOZ_ENABLE_QT5FEEDBACK=)
    if test "$MOZ_ENABLE_QT5FEEDBACK"; then
       MOZ_ENABLE_QT5FEEDBACK=1
       MOZ_QT_CFLAGS="$MOZ_QT_CFLAGS $_QT5FEEDBACK_CFLAGS"
       MOZ_QT_LIBS="$MOZ_QT_LIBS $_QT5FEEDBACK_LIBS"
       AC_DEFINE(MOZ_ENABLE_QT5FEEDBACK)
       AC_SUBST(MOZ_ENABLE_QT5FEEDBACK)
    fi

    MOZ_ENABLE_QT5GEOPOSITION=
    PKG_CHECK_MODULES(_QT5GEOPOSITION, Qt5Positioning,
                      MOZ_ENABLE_QT5GEOPOSITION=1,
                      MOZ_ENABLE_QT5GEOPOSITION=)
    if test "$MOZ_ENABLE_QT5GEOPOSITION"; then
       MOZ_ENABLE_QT5GEOPOSITION=1
       MOZ_QT_CFLAGS="$MOZ_QT_CFLAGS $_QT5GEOPOSITION_CFLAGS"
       MOZ_QT_LIBS="$MOZ_QT_LIBS $_QT5GEOPOSITION_LIBS"
       AC_DEFINE(MOZ_ENABLE_QT5GEOPOSITION)
       AC_SUBST(MOZ_ENABLE_QT5GEOPOSITION)
    fi

    if test "$MOZ_ENABLE_CONTENTACTION"; then
      MOZ_ENABLE_CONTENTACTION=1
      AC_DEFINE(MOZ_ENABLE_CONTENTACTION)
    fi

    MOZ_ENABLE_CONTENTACTION=
    PKG_CHECK_MODULES(LIBCONTENTACTION, contentaction-0.1, _LIB_FOUND=1, _LIB_FOUND=)
    if test "$MOZ_ENABLE_CONTENTACTION"; then
       MOZ_ENABLE_CONTENTACTION=1
       MOZ_QT_CFLAGS="$MOZ_QT_CFLAGS $_CONTENTACTION_CFLAGS"
       MOZ_QT_LIBS="$MOZ_QT_LIBS $_CONTENTACTION_LIBS"
       AC_DEFINE(MOZ_ENABLE_CONTENTACTION)
       AC_SUBST(MOZ_ENABLE_CONTENTACTION)
    fi
fi

AC_SUBST(GTK_CONFIG)
AC_SUBST_LIST(TK_CFLAGS)
AC_SUBST_LIST(TK_LIBS)

AC_SUBST(MOZ_ENABLE_GTK2)
AC_SUBST(MOZ_ENABLE_GTK3)
AC_SUBST(MOZ_ENABLE_GTK)
AC_SUBST(MOZ_ENABLE_QT)
AC_SUBST(MOZ_ENABLE_QTNETWORK)
AC_SUBST(MOZ_ENABLE_QMSYSTEM2)
AC_SUBST(MOZ_ENABLE_QTMOBILITY)
AC_SUBST(MOZ_ENABLE_XREMOTE)
AC_SUBST(MOZ_WIDGET_GTK)
AC_SUBST_LIST(MOZ_QT_CFLAGS)
AC_SUBST_LIST(MOZ_QT_LIBS)

AC_SUBST(MOC)
AC_SUBST(RCC)

AC_SUBST(MOZ_X11)

dnl ========================================================
dnl =
dnl = Components & Features
dnl =
dnl ========================================================
MOZ_ARG_HEADER(Components and Features)

dnl ========================================================
dnl = Localization
dnl ========================================================
MOZ_ARG_ENABLE_STRING(ui-locale,
[  --enable-ui-locale=ab-CD
                          Select the user interface locale (default: en-US)],
    MOZ_UI_LOCALE=$enableval )
AC_SUBST(MOZ_UI_LOCALE)

dnl ========================================================
dnl = Vendor override
dnl ========================================================
MOZ_ARG_DISABLE_BOOL(official-vendor,
[  --disable-official-vendor   Disable the use of official vendor.],
    MC_OFFICIAL=,
    MC_OFFICIAL=1)

dnl ========================================================
dnl = Trademarked Branding
dnl ========================================================
MOZ_ARG_ENABLE_BOOL(official-branding,
[  --enable-official-branding
                          Enable official branding
                          Do not distribute builds with
                          --enable-official-branding unless you have
                          permission to use the name/logo per
                          http://www.palemoon.org/redist.shtml .],
[
  if test -z "$MOZ_OFFICIAL_BRANDING_DIRECTORY"; then
    AC_MSG_ERROR([You must specify MOZ_OFFICIAL_BRANDING_DIRECTORY to use --enable-official-branding.])
  else
    MOZ_BRANDING_DIRECTORY=${MOZ_OFFICIAL_BRANDING_DIRECTORY}
    MOZ_OFFICIAL_BRANDING=1
    MC_OFFICIAL=1
  fi
], MOZ_OFFICIAL_BRANDING=)

AC_SUBST(MC_OFFICIAL)
if test -n "$MC_OFFICIAL"; then
  AC_DEFINE(MC_OFFICIAL)
fi

AC_SUBST(MOZ_OFFICIAL_BRANDING)
if test -n "$MOZ_OFFICIAL_BRANDING"; then
  AC_DEFINE(MOZ_OFFICIAL_BRANDING)
fi

MOZ_ARG_WITH_STRING(branding,
[  --with-branding=dir     Use branding from the specified directory.],
    MOZ_BRANDING_DIRECTORY=$withval)

REAL_BRANDING_DIRECTORY="${MOZ_BRANDING_DIRECTORY}"
if test -z "$REAL_BRANDING_DIRECTORY"; then
  REAL_BRANDING_DIRECTORY=${MOZ_BUILD_APP}/branding/nightly
fi

if test -f "${_topsrcdir}/$REAL_BRANDING_DIRECTORY/configure.sh"; then
  . "${_topsrcdir}/$REAL_BRANDING_DIRECTORY/configure.sh"
elif test -f "${EXTERNAL_SOURCE_DIR}/$REAL_BRANDING_DIRECTORY/configure.sh"; then
  . "${EXTERNAL_SOURCE_DIR}/$REAL_BRANDING_DIRECTORY/configure.sh"
fi

AC_SUBST(MOZ_BRANDING_DIRECTORY)

dnl ========================================================
dnl = Distribution ID
dnl ========================================================
MOZ_ARG_WITH_STRING(distribution-id,
[  --with-distribution-id=ID
                          Set distribution-specific id (default=org.mozilla)],
[ val=`echo $withval`
    MOZ_DISTRIBUTION_ID="$val"])

if test -z "$MOZ_DISTRIBUTION_ID"; then
   MOZ_DISTRIBUTION_ID="org.mozilla"
fi

AC_DEFINE_UNQUOTED(MOZ_DISTRIBUTION_ID,"$MOZ_DISTRIBUTION_ID")
AC_SUBST(MOZ_DISTRIBUTION_ID)


dnl ========================================================
dnl Google Play Services, placed here so it can depend on
dnl values set by configure.sh above.
dnl ========================================================

MOZ_ANDROID_GOOGLE_PLAY_SERVICES


dnl ========================================================
dnl = Pango
dnl ========================================================
if test "$MOZ_ENABLE_GTK" -o "$MOZ_ENABLE_QT"
then
    PKG_CHECK_MODULES(_PANGOCHK, pango >= $PANGO_VERSION)

    PKG_CHECK_MODULES(MOZ_PANGO, pango >= $PANGO_VERSION pangoft2 >= $PANGO_VERSION pangocairo >= $PANGO_VERSION)
fi

dnl ========================================================
dnl = GIO and GConf support module
dnl ========================================================

if test "$MOZ_X11"
then
    dnl build the GIO extension by default only when the
    dnl GTK2 toolkit is in use.
    if test "$MOZ_ENABLE_GTK"
    then
        MOZ_ENABLE_GIO=1
        MOZ_ENABLE_GCONF=1
    fi

    dnl ========================================================
    dnl = GIO support module
    dnl ========================================================
    MOZ_ARG_DISABLE_BOOL(gio,
    [  --disable-gio           Disable GIO support],
        MOZ_ENABLE_GIO=,
        MOZ_ENABLE_GIO=force)

    if test "$MOZ_ENABLE_GIO" -a "$MOZ_ENABLE_GTK"
    then
        if test "$MOZ_ENABLE_GTK2"
        then
            PKG_CHECK_MODULES(_GTKCHECK, gtk+-2.0 >= 2.14, ,
                              [AC_MSG_ERROR([* * * Could not find gtk+-2.0 > 2.14. Required for build with gio.])])
        fi
        PKG_CHECK_MODULES(MOZ_GIO, gio-2.0 >= $GIO_VERSION,[
            MOZ_GIO_LIBS=`echo $MOZ_GIO_LIBS | sed 's/-llinc\>//'`
            MOZ_ENABLE_GIO=1
            AC_DEFINE(MOZ_ENABLE_GIO)
        ],[
            if test "$MOZ_ENABLE_GIO" = "force"
            then
                AC_MSG_ERROR([* * * Could not find gio-2.0 >= $GIO_VERSION])
            fi
            MOZ_ENABLE_GIO=
        ])
    fi

    AC_SUBST(MOZ_ENABLE_GIO)

    dnl ========================================================
    dnl = GConf support module
    dnl ========================================================
    MOZ_ARG_DISABLE_BOOL(gconf,
    [  --disable-gconf      Disable Gconf support ],
        MOZ_ENABLE_GCONF=,
        MOZ_ENABLE_GCONF=force)

    if test "$MOZ_ENABLE_GCONF"
    then
        PKG_CHECK_MODULES(MOZ_GCONF, gconf-2.0 >= $GCONF_VERSION gobject-2.0 ,[
            MOZ_GCONF_LIBS=`$PKG_CONFIG --libs gobject-2.0`
            MOZ_ENABLE_GCONF=1
        ],[
            if test "$MOZ_ENABLE_GCONF" = "force"
            then
                AC_MSG_ERROR([* * * Could not find gconf-2.0 ])
            fi
            MOZ_ENABLE_GCONF=
        ])
    fi

    if test "$MOZ_ENABLE_GCONF"; then
        AC_DEFINE(MOZ_ENABLE_GCONF)
    fi

    AC_SUBST(MOZ_ENABLE_GCONF)
fi

dnl ========================================================
dnl = libproxy support
dnl ========================================================

if test "$MOZ_ENABLE_GTK" -o "$MOZ_ENABLE_QT"
then
    MOZ_ENABLE_LIBPROXY=

    MOZ_ARG_ENABLE_BOOL(libproxy,
    [  --enable-libproxy         Enable libproxy support ],
    MOZ_ENABLE_LIBPROXY=1,
    MOZ_ENABLE_LIBPROXY=)

    if test "$MOZ_ENABLE_LIBPROXY"
    then
        PKG_CHECK_MODULES(MOZ_LIBPROXY, libproxy-1.0)
        AC_DEFINE(MOZ_ENABLE_LIBPROXY)
    fi
fi
AC_SUBST(MOZ_ENABLE_LIBPROXY)

dnl ========================================================
dnl = GNOME component (mozgnome)
dnl ========================================================

if test "$MOZ_ENABLE_GTK"
then
    MOZ_ENABLE_GNOME_COMPONENT=1
fi
AC_SUBST(MOZ_ENABLE_GNOME_COMPONENT)

dnl ========================================================
dnl = libgnomeui support module
dnl ========================================================

if test "$MOZ_ENABLE_GTK"
then
    MOZ_ARG_ENABLE_BOOL(gnomeui,
    [  --enable-gnomeui        Enable libgnomeui instead of GIO & GTK for icon theme support ],
        MOZ_ENABLE_GNOMEUI=force,
        MOZ_ENABLE_GNOMEUI=)

    if test "$MOZ_ENABLE_GNOMEUI"
    then
        PKG_CHECK_MODULES(MOZ_GNOMEUI, libgnomeui-2.0 >= $GNOMEUI_VERSION,
        [
            MOZ_ENABLE_GNOMEUI=1
        ],[
            if test "$MOZ_ENABLE_GNOMEUI" = "force"
            then
                AC_MSG_ERROR([* * * Could not find libgnomeui-2.0 >= $GNOMEUI_VERSION])
            fi
            MOZ_ENABLE_GNOMEUI=
        ])
    fi

    if test "$MOZ_ENABLE_GNOMEUI"; then
        AC_DEFINE(MOZ_ENABLE_GNOMEUI)
    fi
fi

AC_SUBST(MOZ_ENABLE_GNOMEUI)

dnl ========================================================
dnl = dbus support
dnl ========================================================

if test "$MOZ_ENABLE_GTK" -o "$MOZ_ENABLE_QT"
then
    MOZ_ENABLE_DBUS=1

    MOZ_ARG_DISABLE_BOOL(dbus,
    [  --disable-dbus          Disable dbus support ],
        MOZ_ENABLE_DBUS=,
        MOZ_ENABLE_DBUS=1)

    if test "$MOZ_ENABLE_DBUS"
    then
        PKG_CHECK_MODULES(MOZ_DBUS, dbus-1 >= $DBUS_VERSION)
        PKG_CHECK_MODULES(MOZ_DBUS_GLIB, dbus-glib-1 >= $DBUS_VERSION)
        AC_DEFINE(MOZ_ENABLE_DBUS)
    fi
fi
AC_SUBST(MOZ_ENABLE_DBUS)

dnl ========================================================
dnl = Enable Android History instead of Places
dnl ========================================================
if test -n "$MOZ_ANDROID_HISTORY"; then
    if test -z "$MOZ_PLACES"; then
        AC_DEFINE(MOZ_ANDROID_HISTORY)
    else
        AC_MSG_ERROR([Cannot use MOZ_ANDROID_HISTORY alongside MOZ_PLACES.])
    fi
fi

dnl ========================================================
dnl = Enable the C++ async pan/zoom code instead of the Java version
dnl ========================================================
MOZ_ARG_ENABLE_BOOL(android-apz,
[  --enable-android-apz      Switch to C++ pan/zoom code],
    MOZ_ANDROID_APZ=1,
    MOZ_ANDROID_APZ=)
if test -n "$MOZ_ANDROID_APZ"; then
     dnl Do this if defined in confvars.sh
     AC_DEFINE(MOZ_ANDROID_APZ)
fi

dnl ========================================================
dnl = Disable WebSMS backend
dnl ========================================================
MOZ_ARG_DISABLE_BOOL(websms-backend,
[  --disable-websms-backend
                           Disable WebSMS backend],
    MOZ_WEBSMS_BACKEND=,
    MOZ_WEBSMS_BACKEND=1)

if test -n "$MOZ_WEBSMS_BACKEND"; then
    AC_DEFINE(MOZ_WEBSMS_BACKEND)
fi

dnl ========================================================
dnl = Enable runtime locale switching on Android
dnl ========================================================
if test -n "$MOZ_LOCALE_SWITCHER"; then
    AC_DEFINE(MOZ_LOCALE_SWITCHER)
fi

dnl ========================================================
dnl = Enable system download manager on Android
dnl ========================================================
if test -n "$MOZ_ANDROID_DOWNLOADS_INTEGRATION"; then
    AC_DEFINE(MOZ_ANDROID_DOWNLOADS_INTEGRATION)
fi

dnl ========================================================
dnl = Enable NFC permission on Android
dnl ========================================================
if test -n "$MOZ_ANDROID_BEAM"; then
    AC_DEFINE(MOZ_ANDROID_BEAM)
fi

dnl ========================================================
dnl = Include Search Activity on Android
dnl ========================================================
if test -n "$MOZ_ANDROID_SEARCH_ACTIVITY"; then
    AC_DEFINE(MOZ_ANDROID_SEARCH_ACTIVITY)
fi

dnl ========================================================
dnl = Include Reading List service on Android
dnl ========================================================
if test -n "$MOZ_ANDROID_READING_LIST_SERVICE"; then
    AC_DEFINE(MOZ_ANDROID_READING_LIST_SERVICE)
fi

dnl ========================================================
dnl = Include Mozilla Location Service Stumbler on Android
dnl ========================================================
if test -n "$MOZ_ANDROID_MLS_STUMBLER"; then
    AC_DEFINE(MOZ_ANDROID_MLS_STUMBLER)
fi

dnl ========================================================
dnl = Include share overlay on Android
dnl ========================================================
if test -n "$MOZ_ANDROID_SHARE_OVERLAY"; then
    AC_DEFINE(MOZ_ANDROID_SHARE_OVERLAY)
fi

dnl = Include Tab Queue on Android
dnl = Temporary build flag to allow development in Nightly
dnl ========================================================
if test -n "$MOZ_ANDROID_TAB_QUEUE"; then
    AC_DEFINE(MOZ_ANDROID_TAB_QUEUE)
fi

dnl ========================================================
dnl = Enable IPDL's "expensive" unit tests
dnl ========================================================
MOZ_IPDL_TESTS=

MOZ_ARG_ENABLE_BOOL(ipdl-tests,
[  --enable-ipdl-tests     Enable expensive IPDL tests],
    MOZ_IPDL_TESTS=1,
    MOZ_IPDL_TESTS=)

if test -n "$MOZ_IPDL_TESTS"; then
    AC_DEFINE(MOZ_IPDL_TESTS)
fi

AC_SUBST(MOZ_IPDL_TESTS)

dnl ========================================================
dnl = Disable building dbm
dnl ========================================================
MOZ_ARG_DISABLE_BOOL(dbm,
[  --disable-dbm           Disable building dbm],
    NSS_DISABLE_DBM=1,
    NSS_DISABLE_DBM=)

dnl ========================================================
dnl accessibility support on by default on all platforms
dnl ========================================================
MOZ_ARG_DISABLE_BOOL(accessibility,
[  --disable-accessibility Disable accessibility support],
    ACCESSIBILITY=,
    ACCESSIBILITY=1 )
if test "$ACCESSIBILITY"; then
    case "$target" in
    *-mingw*)
        if test -z "$MIDL"; then
            if test "$GCC" != "yes"; then
                AC_MSG_ERROR([MIDL could not be found. Building accessibility without MIDL is not supported.])
            else
                AC_MSG_ERROR([You have accessibility enabled, but widl could not be found. Add --disable-accessibility to your mozconfig or install widl. See https://developer.mozilla.org/en-US/docs/Cross_Compile_Mozilla_for_Mingw32 for details.])
            fi
        fi
    esac
    AC_DEFINE(ACCESSIBILITY)
fi

dnl ========================================================
dnl Accessibility is required for the linuxgl widget
dnl backend
dnl ========================================================
if test "${MOZ_WIDGET_TOOLKIT}" = "linuxgl" -a "$ACCESSIBILITY" != "1"; then
    AC_MSG_ERROR(["Accessibility is required for the linuxgl widget backend"])
fi

dnl Turn off webrtc for OS's we don't handle yet, but allow
dnl --enable-webrtc to override.  Can disable for everything in
dnl the master list above.
if test -n "$MOZ_WEBRTC"; then
    case "$target" in
    *-linux*|*-mingw*|*-darwin*|*-android*|*-linuxandroid*|*-dragonfly*|*-freebsd*|*-netbsd*|*-openbsd*)
        dnl Leave enabled
        ;;
    *)
        dnl default to disabled for all others
        MOZ_WEBRTC=
        ;;
    esac
fi

dnl Temporary until webrtc works on gonk-L
if test -n "$gonkdir" && test "$ANDROID_VERSION" -ge 21; then
    MOZ_WEBRTC=
fi

AC_TRY_COMPILE([#include <linux/ethtool.h>],
               [ struct ethtool_cmd cmd; cmd.speed_hi = 0; ],
               MOZ_WEBRTC_HAVE_ETHTOOL_SPEED_HI=1)

AC_SUBST(MOZ_WEBRTC_HAVE_ETHTOOL_SPEED_HI)

# target_arch is from {ia32|x64|arm|ppc}
case "$CPU_ARCH" in
x86_64 | arm | x86 | ppc* | ia64)
    :
    ;;
*)
# unsupported arch for webrtc
    MOZ_WEBRTC=
    ;;

esac

dnl ========================================================
dnl = Disable WebRTC code
dnl ========================================================
MOZ_ARG_DISABLE_BOOL(webrtc,
[  --disable-webrtc        Disable support for WebRTC],
    MOZ_WEBRTC=,
    MOZ_WEBRTC=1)

if test -n "$MOZ_WEBRTC"; then
    AC_DEFINE(MOZ_WEBRTC)
    dnl MOZ_WEBRTC_ASSERT_ALWAYS turns on a number of safety asserts in
    dnl opt/production builds (via MOZ_CRASH())
    AC_DEFINE(MOZ_WEBRTC_ASSERT_ALWAYS)
    MOZ_RAW=1
    MOZ_VPX=1
    MOZ_VPX_ERROR_CONCEALMENT=1

dnl enable once Signaling lands
    MOZ_WEBRTC_SIGNALING=1
    AC_DEFINE(MOZ_WEBRTC_SIGNALING)
dnl enable once PeerConnection lands
    MOZ_PEERCONNECTION=1
    AC_DEFINE(MOZ_PEERCONNECTION)
    MOZ_SCTP=1
    MOZ_SRTP=1
    AC_DEFINE(MOZ_SCTP)
    AC_DEFINE(MOZ_SRTP)
    if test -n "$MOZ_X11"; then
      MOZ_WEBRTC_X11_LIBS="-lXext -lXdamage -lXfixes -lXcomposite"
    fi
else
    MOZ_SYNTH_PICO=
fi

dnl ========================================================
dnl = Force hardware AEC, disable webrtc.org AEC
dnl ========================================================
MOZ_ARG_ENABLE_BOOL(hardware-aec-ns,
[  --enable-hardware-aec-ns   Enable support for hardware AEC and noise suppression],
    MOZ_WEBRTC_HARDWARE_AEC_NS=1,
    MOZ_WEBRTC_HARDWARE_AEC_NS=)

if test -n "$MOZ_WEBRTC_HARDWARE_AEC_NS"; then
    AC_DEFINE(MOZ_WEBRTC_HARDWARE_AEC_NS)
fi

AC_SUBST(MOZ_WEBRTC)
AC_SUBST(MOZ_WEBRTC_LEAKING_TESTS)
AC_SUBST(MOZ_WEBRTC_SIGNALING)
AC_SUBST(MOZ_PEERCONNECTION)
AC_SUBST(MOZ_WEBRTC_ASSERT_ALWAYS)
AC_SUBST(MOZ_WEBRTC_HARDWARE_AEC_NS)
AC_SUBST(MOZ_SCTP)
AC_SUBST(MOZ_SRTP)
AC_SUBST_LIST(MOZ_WEBRTC_X11_LIBS)

dnl Use integers over floats for audio on B2G and Android
dnl (regarless of the CPU architecture, because audio
dnl backends for those platforms don't support floats. We also
dnl use integers on ARM with other OS, because it's more efficient.
if test "$OS_TARGET" = "Android" -o "$CPU_ARCH" = "arm"; then
    MOZ_SAMPLE_TYPE_S16=1
    AC_DEFINE(MOZ_SAMPLE_TYPE_S16)
    AC_SUBST(MOZ_SAMPLE_TYPE_S16)
else
    MOZ_SAMPLE_TYPE_FLOAT32=1
    AC_DEFINE(MOZ_SAMPLE_TYPE_FLOAT32)
    AC_SUBST(MOZ_SAMPLE_TYPE_FLOAT32)
fi

dnl ========================================================
dnl = Disable Speech API code
dnl ========================================================
MOZ_ARG_DISABLE_BOOL(webspeech,
[  --disable-webspeech        Disable support for HTML Speech API],
    MOZ_WEBSPEECH=,
    MOZ_WEBSPEECH=1)

if test -n "$MOZ_WEBSPEECH"; then
    AC_DEFINE(MOZ_WEBSPEECH)
fi

AC_SUBST(MOZ_WEBSPEECH)

dnl ========================================================
dnl = Enable Raw Codecs
dnl ========================================================
MOZ_ARG_ENABLE_BOOL(raw,
[  --enable-raw           Enable support for RAW media],
    MOZ_RAW=1,
    MOZ_RAW=)

if test -n "$MOZ_RAW"; then
    AC_DEFINE(MOZ_RAW)
fi

AC_SUBST(MOZ_RAW)

dnl Checks for __attribute__(aligned()) directive need by libogg
AC_CACHE_CHECK([__attribute__ ((aligned ())) support],
    [ac_cv_c_attribute_aligned],
    [ac_cv_c_attribute_aligned=0
     CFLAGS_save="${CFLAGS}"
     CFLAGS="${CFLAGS} -Werror"
     for ac_cv_c_attr_align_try in 64 32 16 8; do
       echo "trying $ac_cv_c_attr_align_try"
       AC_TRY_COMPILE([],
                      [static char c __attribute__ ((aligned(${ac_cv_c_attr_align_try}))) = 0; return c;],
                      [ac_cv_c_attribute_aligned="${ac_cv_c_attr_align_try}"])
       if test "$ac_cv_c_attribute_aligned" != 0; then
         break;
       fi
     done
       CFLAGS="${CFLAGS_save}"])
if test "${ac_cv_c_attribute_aligned}" != "0"; then
  AC_DEFINE_UNQUOTED([ATTRIBUTE_ALIGNED_MAX],
                     [${ac_cv_c_attribute_aligned}],[Maximum supported data alignment])
fi

dnl ========================================================
dnl = Disable VP8 decoder support
dnl ========================================================
MOZ_ARG_DISABLE_BOOL(webm,
[  --disable-webm          Disable support for WebM media (VP8 video and Vorbis audio)],
    MOZ_WEBM=,
    MOZ_WEBM=1)

if test -n "$MOZ_WEBM"; then
    AC_DEFINE(MOZ_WEBM)
    MOZ_VPX=1
fi;

dnl ========================================================
dnl = Apple platform decoder support
dnl ========================================================
if test "$MOZ_WIDGET_TOOLKIT" = "cocoa"; then
  MOZ_APPLEMEDIA=1
fi

if test -n "$MOZ_APPLEMEDIA"; then
  AC_DEFINE(MOZ_APPLEMEDIA)
  # hack in frameworks for fmp4 - see bug 1029974
  # We load VideoToolbox and CoreMedia dynamically, so they don't appear here.
  LDFLAGS="$LDFLAGS -framework AudioToolbox"
  dnl Verify CoreMedia is available.
  AC_CHECK_HEADER([CoreMedia/CoreMedia.h], [],
    [AC_MSG_ERROR([MacOS X 10.7 SDK or later is required])])
fi

dnl ========================================================
dnl = DirectShow support
dnl ========================================================
if test "$OS_ARCH" = "WINNT"; then
    dnl Enable DirectShow support by default.
    MOZ_DIRECTSHOW=1
fi

MOZ_ARG_DISABLE_BOOL(directshow,
[  --disable-directshow  Disable support for DirectShow],
    MOZ_DIRECTSHOW=,
    MOZ_DIRECTSHOW=1)

if test -n "$MOZ_DIRECTSHOW"; then
    AC_DEFINE(MOZ_DIRECTSHOW)
fi;

dnl ========================================================
dnl = Windows Media Foundation support
dnl ========================================================
if test "$OS_ARCH" = "WINNT"; then
    dnl Enable Windows Media Foundation support by default.
    dnl Note our minimum SDK version is Windows 7 SDK, so we are (currently)
    dnl guaranteed to have a recent-enough SDK to build WMF.
    MOZ_WMF=1
fi

MOZ_ARG_DISABLE_BOOL(wmf,
[  --disable-wmf  Disable support for Windows Media Foundation],
    MOZ_WMF=,
    MOZ_WMF=1)

if test -n "$MOZ_WMF"; then
    AC_DEFINE(MOZ_WMF)
fi;

dnl ========================================================
dnl FFmpeg H264/AAC Decoding Support
dnl ========================================================
case "$OS_TARGET" in
WINNT|Darwin|Android)
    ;;
*)
    MOZ_FFMPEG=1
    ;;
esac

MOZ_ARG_DISABLE_BOOL(ffmpeg,
[  --disable-ffmpeg         Disable FFmpeg for fragmented H264/AAC decoding],
    MOZ_FFMPEG=,
    MOZ_FFMPEG=1
)

if test -n "$MOZ_FFMPEG"; then
    AC_DEFINE(MOZ_FFMPEG)
fi;

dnl ========================================================
dnl = Built-in fragmented MP4 support.
dnl ========================================================

if test "$OS_TARGET" = Android -a -z "$gonkdir"; then
    MOZ_FMP4=1
fi

if test -n "$MOZ_WMF" -o -n "$MOZ_FFMPEG" -o -n "$MOZ_APPLEMEDIA"; then
    dnl Enable fragmented MP4 parser on Windows by default.
    dnl We will also need to enable it on other platforms as we implement
    dnl platform decoder support there too.
    MOZ_FMP4=1
fi

MOZ_ARG_DISABLE_BOOL(fmp4,
[  --disable-fmp4  Disable support for in built Fragmented MP4 parsing],
    MOZ_FMP4=,
    MOZ_FMP4=1)

if test -n "$MOZ_FMP4"; then
    AC_DEFINE(MOZ_FMP4)
fi;

dnl ========================================================
dnl = Enable media plugin support
dnl ========================================================
if test "$OS_TARGET" = Android -a x"$MOZ_WIDGET_TOOLKIT" != x"gonk"; then
  dnl Enable support on android by default
  MOZ_ANDROID_OMX=1
fi

MOZ_ARG_ENABLE_BOOL(android-omx,
[  --enable-android-omx  Enable support for Android OMX media backend],
    MOZ_ANDROID_OMX=1,
    MOZ_ANDROID_OMX=)

if test -n "$MOZ_ANDROID_OMX"; then
  AC_DEFINE(MOZ_ANDROID_OMX)
fi

dnl ========================================================
dnl = Enable getUserMedia support
dnl ========================================================
MOZ_ARG_ENABLE_BOOL(media-navigator,
[  --enable-media-navigator  Enable support for getUserMedia],
    MOZ_MEDIA_NAVIGATOR=1,
    MOZ_MEDIA_NAVIGATOR=)

if test -n "$MOZ_MEDIA_NAVIGATOR"; then
  AC_DEFINE(MOZ_MEDIA_NAVIGATOR)
fi

dnl ========================================================
dnl = Enable building OMX media plugin (B2G or Android)
dnl ========================================================
if test "$OS_TARGET" = Android -a x"$MOZ_WIDGET_TOOLKIT" != x"gonk"; then
  dnl Enable support on android by default
  MOZ_OMX_PLUGIN=1
fi

MOZ_ARG_ENABLE_BOOL(omx-plugin,
[  --enable-omx-plugin      Enable building OMX plugin (B2G)],
    MOZ_OMX_PLUGIN=1,
    MOZ_OMX_PLUGIN=)

if test -n "$MOZ_OMX_PLUGIN"; then
    if test "$OS_TARGET" = "Android"; then
        dnl Only allow building OMX plugin on Gonk (B2G) or Android
        AC_DEFINE(MOZ_OMX_PLUGIN)
    else
       dnl fail if we're not building on Gonk or Android
       AC_MSG_ERROR([OMX media plugin can only be built on B2G or Android])
    fi
fi

dnl system libvpx Support
dnl ========================================================
MOZ_ARG_WITH_BOOL(system-libvpx,
[  --with-system-libvpx    Use system libvpx (located with pkgconfig)],
    MOZ_NATIVE_LIBVPX=1)

MOZ_LIBVPX_CFLAGS=
MOZ_LIBVPX_LIBS=

if test -n "$MOZ_VPX"; then
    AC_DEFINE(MOZ_VPX)
    if test -n "$MOZ_VPX_ERROR_CONCEALMENT" ; then
        AC_DEFINE(MOZ_VPX_ERROR_CONCEALMENT)
    fi

    _SAVE_CFLAGS=$CFLAGS
    _SAVE_LIBS=$LIBS
    if test -n "$MOZ_NATIVE_LIBVPX"; then
        dnl ============================
        dnl === libvpx Version check ===
        dnl ============================
        dnl Check to see if we have a system libvpx package.
        PKG_CHECK_MODULES(MOZ_LIBVPX, vpx >= 1.3.0)

        CFLAGS="$CFLAGS $MOZ_LIBVPX_CFLAGS"
        LIBS="$LIBS $MOZ_LIBVPX_LIBS"

        MOZ_CHECK_HEADER([vpx/vpx_decoder.h], [],
         [AC_MSG_ERROR([Couldn't find vpx/vpx_decoder.h which is required for build with system libvpx. Use --without-system-libvpx to build with in-tree libvpx.])])

        AC_CHECK_LIB(vpx, vpx_codec_dec_init_ver, [],
         [AC_MSG_ERROR([--with-system-libvpx requested but symbol vpx_codec_dec_init_ver not found])])

        MOZ_CHECK_HEADER([vpx_mem/vpx_mem.h],
         [AC_CHECK_FUNC(vpx_mem_set_functions)])
        if test "$ac_cv_header_vpx_mem_vpx_mem_h" = no -o \
                "$ac_cv_func_vpx_mem_set_functions" = no; then
            AC_DEFINE(MOZ_VPX_NO_MEM_REPORTING)
        fi
    fi
    CFLAGS=$_SAVE_CFLAGS
    LIBS=$_SAVE_LIBS
fi

AC_SUBST(MOZ_NATIVE_LIBVPX)
AC_SUBST_LIST(MOZ_LIBVPX_CFLAGS)
AC_SUBST_LIST(MOZ_LIBVPX_LIBS)

if test "$MOZ_WEBP"; then
    AC_DEFINE(MOZ_WEBP)
fi

if test "$MOZ_WEBM"; then
    if test "$MOZ_SAMPLE_TYPE_FLOAT32"; then
        MOZ_VORBIS=1
    else
        MOZ_TREMOR=1
    fi
fi

if test -n "$MOZ_VPX" -a -z "$MOZ_NATIVE_LIBVPX"; then

    dnl Detect if we can use an assembler to compile optimized assembly for libvpx.
    dnl We currently require yasm on all x86 platforms and require yasm 1.1.0 on Win32.
    dnl We currently require gcc on all arm platforms.
    VPX_AS=$YASM
    VPX_ASM_SUFFIX=asm
    VPX_NEED_OBJ_INT_EXTRACT=

    dnl See if we have assembly on this platform.
    case "$OS_ARCH:$CPU_ARCH" in
    Darwin:x86)
      VPX_ASFLAGS="-f macho32 -rnasm -pnasm -DPIC"
      VPX_X86_ASM=1
    ;;
    Darwin:x86_64)
      VPX_ASFLAGS="-f macho64 -rnasm -pnasm -DPIC"
      VPX_X86_ASM=1
    ;;
    WINNT:x86_64)
      VPX_ASFLAGS="-f x64 -rnasm -pnasm"
      VPX_X86_ASM=1
    ;;
    WINNT:x86)
      dnl Check for yasm 1.1 or greater.
      if test -n "$COMPILE_ENVIRONMENT" -a -z "$YASM"; then
        AC_MSG_ERROR([yasm 1.1 or greater is required to build libvpx on Win32, but it appears not to be installed.  Install it (included in MozillaBuild 1.5.1 and newer) or configure with --disable-webm (which disables the WebM video format). See https://developer.mozilla.org/en/YASM for more details.])
      elif test -n "$COMPILE_ENVIRONMENT" -a "$_YASM_MAJOR_VERSION" -lt "1" -o \( "$_YASM_MAJOR_VERSION" -eq "1" -a "$_YASM_MINOR_VERSION" -lt "1" \) ; then
        AC_MSG_ERROR([yasm 1.1 or greater is required to build libvpx on Win32, but you appear to have version $_YASM_MAJOR_VERSION.$_YASM_MINOR_VERSION.  Upgrade to the newest version (included in MozillaBuild 1.5.1 and newer) or configure with --disable-webm (which disables the WebM video format). See https://developer.mozilla.org/en/YASM for more details.])
      else
        VPX_ASFLAGS="-f win32 -rnasm -pnasm -DPIC"
        VPX_X86_ASM=1
        dnl The encoder needs obj_int_extract to get asm offsets.
      fi
    ;;
    *:arm*)
      if test -n "$GNU_AS" ; then
        VPX_AS=$AS
        dnl These flags are a lie; they're just used to enable the requisite
        dnl opcodes; actual arch detection is done at runtime.
        VPX_ASFLAGS="-march=armv7-a -mfpu=neon"
        VPX_DASH_C_FLAG="-c"
        VPX_AS_CONVERSION='$(PERL) $(topsrcdir)/media/libvpx/build/make/ads2gas.pl'
        VPX_ASM_SUFFIX="$ASM_SUFFIX"
        VPX_ARM_ASM=1
      fi
    ;;
    *:x86)
      if $CC -E -dM -</dev/null | grep -q __ELF__; then
        VPX_ASFLAGS="-f elf32 -rnasm -pnasm -DPIC"
        VPX_X86_ASM=1
      fi
    ;;
    *:x86_64)
      if $CC -E -dM -</dev/null | grep -q __ELF__; then
        VPX_ASFLAGS="-f elf64 -rnasm -pnasm -DPIC"
        VPX_X86_ASM=1
      fi
    ;;
    esac

    if test -n "$COMPILE_ENVIRONMENT" -a -n "$VPX_X86_ASM" -a -z "$VPX_AS"; then
      AC_MSG_ERROR([yasm is a required build tool for this architecture when webm is enabled. You may either install yasm or --disable-webm (which disables the WebM video format). See https://developer.mozilla.org/en/YASM for more details.])
    fi

    if test -z "$GNU_CC" -a -z "$INTEL_CC" -a -z "$CLANG_CC" ; then
      dnl We prefer to get asm offsets using inline assembler, which the above
      dnl compilers can do. When we're not using one of those, we have to fall
      dnl back to obj_int_extract, which reads them from a compiled object
      dnl file. Unfortunately, that only works if we're compiling on a system
      dnl with the header files for the appropriate object file format.
      VPX_NEED_OBJ_INT_EXTRACT=1
    fi

    if test -n "$VPX_X86_ASM"; then
      AC_DEFINE(VPX_X86_ASM)
    elif test -n "$VPX_ARM_ASM"; then
      AC_DEFINE(VPX_ARM_ASM)
    else
      AC_MSG_WARN([No assembler or assembly support for libvpx. Using unoptimized C routines.])
    fi
fi

dnl ========================================================
dnl = Disable Wave decoder support
dnl ========================================================
MOZ_ARG_DISABLE_BOOL(wave,
[  --disable-wave          Disable Wave decoder support],
    MOZ_WAVE=,
    MOZ_WAVE=1)

if test -n "$MOZ_WAVE"; then
    AC_DEFINE(MOZ_WAVE)
fi

dnl ========================================================
dnl = Handle dependent MEDIA defines
dnl ========================================================

if test -n "$MOZ_VORBIS" -a -n "$MOZ_TREMOR"; then
    AC_MSG_ERROR([MOZ_VORBIS and MOZ_TREMOR are mutually exclusive!  The build system should not allow them both to be set, but they are.  Please file a bug at https://bugzilla.mozilla.org/])
fi

if test -n "$MOZ_VORBIS"; then
    AC_DEFINE(MOZ_VORBIS)
fi

if test -n "$MOZ_TREMOR"; then
    AC_DEFINE(MOZ_TREMOR)
    # Tremor doesn't have an encoder.
    MOZ_WEBM_ENCODER=
fi

if test -n "$MOZ_WEBM_ENCODER"; then
    AC_DEFINE(MOZ_WEBM_ENCODER)
fi
AC_SUBST(MOZ_WEBM_ENCODER)

dnl ==================================
dnl = Check alsa availability on Linux
dnl ==================================

dnl If using Linux, ensure that the alsa library is available
if test "$OS_TARGET" = "Linux"; then
    MOZ_ALSA=1
fi

MOZ_ARG_ENABLE_BOOL(alsa,
[  --enable-alsa          Enable Alsa support (default on Linux)],
   MOZ_ALSA=1,
   MOZ_ALSA=)

if test -n "$MOZ_ALSA"; then
    PKG_CHECK_MODULES(MOZ_ALSA, alsa, ,
         [echo "$MOZ_ALSA_PKG_ERRORS"
          AC_MSG_ERROR([Need alsa for audio output on Linux. (On Ubuntu, you might try installing the package libasound2-dev.)])])
fi

AC_SUBST(MOZ_ALSA)

dnl ========================================================
dnl = Disable PulseAudio
dnl ========================================================

dnl If using Linux, ensure that the PA library is available
case "$OS_TARGET" in
WINNT|Darwin|Android|OpenBSD)
    ;;
*)
    if test -z "$MOZ_B2G"; then
        MOZ_PULSEAUDIO=1
    fi
    ;;
esac

MOZ_ARG_DISABLE_BOOL(pulseaudio,
[  --disable-pulseaudio          Disable PulseAudio support],
   MOZ_PULSEAUDIO=,
   MOZ_PULSEAUDIO=1)

if test -n "$MOZ_PULSEAUDIO"; then
    if test -z "$gonkdir"; then
        PKG_CHECK_MODULES(MOZ_PULSEAUDIO, libpulse, ,
             [echo "$MOZ_PULSEAUDIO_PKG_ERRORS"
              AC_MSG_ERROR([pulseaudio audio backend requires libpulse development package])])
    else
        MOZ_PULSEAUDIO_CFLAGS="-I$gonkdir/external/pulseaudio/pulseaudio/src"
    fi
fi

AC_SUBST(MOZ_PULSEAUDIO)

dnl ========================================================
dnl = Enable GStreamer
dnl ========================================================
<<<<<<< HEAD
if test "$OS_TARGET" = "Linux"; then
  MOZ_GSTREAMER=1
  GST_API_VERSION=0.10
fi

MOZ_ARG_ENABLE_STRING(gstreamer,
[ --enable-gstreamer[=0.10]     Enable GStreamer support],
[ MOZ_GSTREAMER=1
  # API version, eg 0.10, 1.0 etc
  if test -z "$enableval" -o "$enableval" = "yes"; then
    GST_API_VERSION=0.10
  elif test "$enableval" = "no"; then
    MOZ_GSTREAMER=
  else
    GST_API_VERSION=$enableval
  fi],
)
=======
case "$OS_TARGET" in
WINNT|Darwin|Android)
    ;;
*)
    MOZ_GSTREAMER=1
    ;;
esac
>>>>>>> 32e3b10c

MOZ_ARG_ENABLE_BOOL(gstreamer,
[ --enable-gstreamer                  Enable GStreamer support],
MOZ_GSTREAMER=1,
MOZ_GSTREAMER=)

if test "$MOZ_GSTREAMER"; then
    GST_API_VERSION=1.0
    # core/base release number
      GST_VERSION=1.0

    PKG_CHECK_MODULES(GSTREAMER,
                      gstreamer-$GST_API_VERSION >= $GST_VERSION
                      gstreamer-app-$GST_API_VERSION
                      gstreamer-plugins-base-$GST_API_VERSION,
                      [_HAVE_GSTREAMER=1],
                      [_HAVE_GSTREAMER=])
    if test -z "$_HAVE_GSTREAMER"; then
        AC_MSG_ERROR([gstreamer and gstreamer-plugins-base development packages are needed to build gstreamer backend. Install them or disable gstreamer support with --disable-gstreamer])
    fi

    _SAVE_LDFLAGS=$LDFLAGS
    LDFLAGS="$LDFLAGS $GSTREAMER_LIBS -lgstvideo-$GST_API_VERSION"
    AC_TRY_LINK(,[return 0;],_HAVE_LIBGSTVIDEO=1,_HAVE_LIBGSTVIDEO=)
    if test -n "$_HAVE_LIBGSTVIDEO" ; then
        GSTREAMER_LIBS="$GSTREAMER_LIBS -lgstvideo-$GST_API_VERSION"
    else
        AC_MSG_ERROR([gstreamer-plugins-base found, but no libgstvideo. Something has gone terribly wrong. Try reinstalling gstreamer-plugins-base; failing that, disable the gstreamer backend with --disable-gstreamer.])
    fi
    LDFLAGS=$_SAVE_LDFLAGS
fi

AC_SUBST(MOZ_GSTREAMER)
AC_SUBST(GST_API_VERSION)

if test -n "$MOZ_GSTREAMER"; then
     AC_DEFINE(MOZ_GSTREAMER)
     AC_DEFINE_UNQUOTED(GST_API_VERSION, "$GST_API_VERSION")
fi


dnl ========================================================
dnl Permissions System
dnl ========================================================
MOZ_ARG_DISABLE_BOOL(permissions,
[  --disable-permissions   Disable permissions (popup and cookie blocking)],
    MOZ_PERMISSIONS=,
    MOZ_PERMISSIONS=1
)

dnl ========================================================
dnl Child permissions, currently only used for b2g
dnl ========================================================
if test -n "$MOZ_B2G"; then
    if test -n "$MOZ_PERMISSIONS"; then
        MOZ_CHILD_PERMISSIONS=1
    else
        AC_MSG_ERROR([You need to enable MOZ_PERMISSIONS for MOZ_CHILD_PERMISSIONS])
    fi
fi
AC_SUBST(MOZ_CHILD_PERMISSIONS)

dnl ========================================================
dnl NegotiateAuth
dnl ========================================================
MOZ_ARG_DISABLE_BOOL(negotiateauth,
[  --disable-negotiateauth Disable GSS-API negotiation ],
    MOZ_AUTH_EXTENSION=,
    MOZ_AUTH_EXTENSION=1 )

dnl ========================================================
dnl Pref extensions (autoconfig)
dnl ========================================================
MOZ_ARG_DISABLE_BOOL(pref-extensions,
[  --disable-pref-extensions
                          Disable pref extensions such as autoconfig],
  MOZ_PREF_EXTENSIONS=,
  MOZ_PREF_EXTENSIONS=1 )

dnl ========================================================
dnl Searching of system directories for extensions.
dnl Note: this switch is meant to be used for test builds
dnl whose behavior should not depend on what happens to be
dnl installed on the local machine.
dnl ========================================================
MOZ_ARG_DISABLE_BOOL(system-extension-dirs,
[  --disable-system-extension-dirs
                          Disable searching system- and account-global
                          directories for extensions of any kind; use
                          only profile-specific extension directories],
  ENABLE_SYSTEM_EXTENSION_DIRS=,
  ENABLE_SYSTEM_EXTENSION_DIRS=1 )
if test "$ENABLE_SYSTEM_EXTENSION_DIRS"; then
  AC_DEFINE(ENABLE_SYSTEM_EXTENSION_DIRS)
fi

dnl ========================================================
dnl = Universalchardet
dnl ========================================================
MOZ_ARG_DISABLE_BOOL(universalchardet,
[  --disable-universalchardet
                          Disable universal encoding detection],
  MOZ_UNIVERSALCHARDET=,
  MOZ_UNIVERSALCHARDET=1 )

if test -n "${JAVA_BIN_PATH}"; then
  dnl Look for javac and jar in the specified path.
  JAVA_PATH="$JAVA_BIN_PATH"
else
  dnl No path specified, so look for javac and jar in $JAVA_HOME & $PATH.
  JAVA_PATH="$JAVA_HOME/bin:$PATH"
fi

MOZ_PATH_PROG(JAVA, java, :, [$JAVA_PATH])
MOZ_PATH_PROG(JAVAC, javac, :, [$JAVA_PATH])
MOZ_PATH_PROG(JAVAH, javah, :, [$JAVA_PATH])
MOZ_PATH_PROG(JAR, jar, :, [$JAVA_PATH])
MOZ_PATH_PROG(JARSIGNER, jarsigner, :, [$JAVA_PATH])
MOZ_PATH_PROG(KEYTOOL, keytool, :, [$JAVA_PATH])

if test -n "${JAVA_BIN_PATH}" -o \
  \( "$OS_TARGET" = Android -a x"$MOZ_WIDGET_TOOLKIT" != x"gonk" \); then
  if test -z "$JAVA" -o "$JAVA" = ":"; then
    AC_MSG_ERROR([The program java was not found.  Set \$JAVA_HOME to your Java SDK directory or use --with-java-bin-path={java-bin-dir}])
  fi
  if test -z "$JAVAC" -o "$JAVAC" = ":"; then
    AC_MSG_ERROR([The program javac was not found.  Set \$JAVA_HOME to your Java SDK directory or use --with-java-bin-path={java-bin-dir}])
  fi
  if test -z "$JAVAH" -o "$JAVAH" = ":"; then
    AC_MSG_ERROR([The program javah was not found.  Set \$JAVA_HOME to your Java SDK directory or use --with-java-bin-path={java-bin-dir}])
  fi
  if test -z "$JAR" -o "$JAR" = ":"; then
    AC_MSG_ERROR([The program jar was not found.  Set \$JAVA_HOME to your Java SDK directory or use --with-java-bin-path={java-bin-dir}])
  fi
  if test -z "$JARSIGNER" -o "$JARSIGNER" = ":"; then
    AC_MSG_ERROR([The program jarsigner was not found.  Set \$JAVA_HOME to your Java SDK directory or use --with-java-bin-path={java-bin-dir}])
  fi
  if test -z "$KEYTOOL" -o "$KEYTOOL" = ":"; then
    AC_MSG_ERROR([The program keytool was not found.  Set \$JAVA_HOME to your Java SDK directory or use --with-java-bin-path={java-bin-dir}])
  fi

  AC_MSG_CHECKING([for minimum required javac version >= 1.7])

  dnl Javac spits out something like `javac 1.7.0`. This line cuts off the 'javac'
  _javac_version=$($JAVAC -version 2>&1 | cut -d ' ' -f 2)

  dnl Here, we extract the major (1) and minor (7) version numbers from the
  dnl acquired version string.
  _javac_major_version=$(echo $_javac_version | cut -d '.' -f 1)
  _javac_minor_version=$(echo $_javac_version | cut -d '.' -f 2)

  AC_MSG_RESULT([$_javac_version])

  dnl Fail if we have a version other than 1.7.X
  if test "$_javac_major_version" -ne "1" -o \
       \( "$_javac_minor_version" -lt "7" \); then
      AC_MSG_ERROR([javac 1.7 or higher is required.])
  fi
fi

dnl ========================================================
dnl = ANGLE OpenGL->D3D translator for WebGL
dnl = * only applies to win32
dnl ========================================================

MOZ_ANGLE_RENDERER=
MOZ_D3D_CPU_SUFFIX=
MOZ_HAS_WINSDK_WITH_D3D=
MOZ_D3DCOMPILER_VISTA_DLL=
MOZ_D3DCOMPILER_VISTA_DLL_PATH=
MOZ_DIRECTX_SDK_PATH=
MOZ_D3DCOMPILER_XP_DLL=
MOZ_D3DCOMPILER_XP_CAB=

case "$target_os" in
*mingw*)
    MOZ_ANGLE_RENDERER=1
    ;;
esac

# The DirectX SDK libraries are split into x86 and x64 sub-directories
case "${target_cpu}" in
i*86)
  MOZ_D3D_CPU_SUFFIX=x86
  ;;
x86_64)
  MOZ_D3D_CPU_SUFFIX=x64
  ;;
esac

MOZ_ARG_ENABLE_BOOL(require-all-d3dc-versions,
[  --enable-require-all-d3dc-versions Require all versions of the D3D compiler needed for supported Windows systems.],
    MOZ_REQUIRE_ALL_D3DCS=1,
    MOZ_REQUIRE_ALL_D3DCS=)

# This is potentially set in external mozconfig files; if it's set,
# then the build exposes the "webgl" context name, which is reserved
# for conformant implementations.
if test -n "$MOZ_WEBGL_CONFORMANT"; then
  AC_DEFINE(MOZ_WEBGL_CONFORMANT)
fi

dnl ========================================================
dnl D3D compiler DLL
dnl ========================================================
MOZ_FOUND_D3D_COMPILERS=

if test -n "$MOZ_ANGLE_RENDERER"; then
  if test -z "$MOZ_D3D_CPU_SUFFIX"; then
    AC_MSG_ERROR([Couldn't determine MOZ_D3D_CPU_SUFFIX.])
  fi

  ######################################
  # Find _46+ for use by Vista+.

  # Find a D3D compiler DLL in a Windows SDK.
  MOZ_D3DCOMPILER_VISTA_DLL=
  case "$MOZ_WINSDK_MAXVER" in
  0x0603*)
    MOZ_D3DCOMPILER_VISTA_DLL=d3dcompiler_47.dll
    AC_MSG_RESULT([Found D3D compiler in Windows SDK 8.1.])
  ;;
  esac

  if test -n "$MOZ_D3DCOMPILER_VISTA_DLL"; then
    # We have a name, now track down the path.
    if test -n "$WINDOWSSDKDIR"; then
      MOZ_D3DCOMPILER_VISTA_DLL_PATH="$WINDOWSSDKDIR/Redist/D3D/$MOZ_D3D_CPU_SUFFIX/$MOZ_D3DCOMPILER_VISTA_DLL"
      if test -f "$MOZ_D3DCOMPILER_VISTA_DLL_PATH"; then
        AC_MSG_RESULT([Found MOZ_D3DCOMPILER_VISTA_DLL_PATH: $MOZ_D3DCOMPILER_VISTA_DLL_PATH])
        MOZ_HAS_WINSDK_WITH_D3D=1
      else
        AC_MSG_RESULT([MOZ_D3DCOMPILER_VISTA_DLL_PATH doesn't exist: $MOZ_D3DCOMPILER_VISTA_DLL_PATH])
        AC_MSG_ERROR([Windows SDK at "$WINDOWSSDKDIR" appears broken. Try updating to MozillaBuild 1.9 final or higher.])
        MOZ_D3DCOMPILER_VISTA_DLL_PATH=
      fi
    else
      AC_MSG_RESULT([Windows SDK not found.])
    fi
  fi

  if test -z "$MOZ_D3DCOMPILER_VISTA_DLL_PATH"; then
    MOZ_D3DCOMPILER_VISTA_DLL=
  fi

  # On mingw, check if headers are provided by toolchain.
  if test -n "$GNU_CC"; then
    MOZ_CHECK_HEADER(d3d10.h, MOZ_HAS_WINSDK_WITH_D3D=1)
  fi

  ######################################
  # Find _43 for use by XP.

  if test "$HAVE_64BIT_BUILD"; then
    AC_MSG_RESULT([We are building a 64-bit binary, skip checking d3dcompiler_43.])
  else
    # Get the SDK path from the registry.
    # First try to get the June 2010 SDK
    MOZ_DIRECTX_SDK_REG_KEY=`reg query 'HKLM\Software\Microsoft\DirectX' //s | grep 'Microsoft DirectX SDK (June 2010)' | head -n 1`
    if test -z "$MOZ_DIRECTX_SDK_REG_KEY" ; then
      # Otherwise just take whatever comes first
      MOZ_DIRECTX_SDK_REG_KEY=`reg query 'HKLM\Software\Microsoft\DirectX' //s | grep 'Microsoft DirectX SDK' | head -n 1`
    fi
    MOZ_DIRECTX_SDK_PATH=`reg query "$MOZ_DIRECTX_SDK_REG_KEY" //v InstallPath | grep REG_SZ | sed 's/.*\([[a-zA-Z]]\)\\:\\\\/\\1\\:\\\\/' | sed 's,\\\\,/,g'`

    if test -n "$MOZ_DIRECTX_SDK_PATH" &&
       test -f "$MOZ_DIRECTX_SDK_PATH"/lib/$MOZ_D3D_CPU_SUFFIX/dxguid.lib ; then
      AC_MSG_RESULT([Found DirectX SDK via registry, using $MOZ_DIRECTX_SDK_PATH])
    else
      AC_MSG_RESULT([DirectX SDK not found.])
      MOZ_DIRECTX_SDK_PATH=
    fi

    # Check that our DirectX SDK is acceptable.
    if test -n "$MOZ_DIRECTX_SDK_PATH"; then
      if test -n "`echo $MOZ_DIRECTX_SDK_REG_KEY | grep 'February 2010'`" ; then
        AC_MSG_RESULT([Found the February 2010 DirectX SDK, which is unacceptable to ANGLE.])
        MOZ_DIRECTX_SDK_PATH=
      fi
    fi

    if test -n "$MOZ_DIRECTX_SDK_PATH"; then
      # Find a D3D compiler DLL in the DirectX SDK, if we didn't find one already.
      # Get the SDK numeric version (e.g. 43) by looking at the dependencies of d3dx9.lib
      MOZ_D3DX9_VERSION=`dumpbin //headers "$MOZ_DIRECTX_SDK_PATH"/lib/$MOZ_D3D_CPU_SUFFIX/d3dx9.lib | egrep d3dx9_[[0-9]][[0-9]]\.dll | head -n1 | sed 's/.*\([[0-9]][[0-9]]\).*/\\1/g'`

      if test -n "$MOZ_D3DX9_VERSION" ; then
        MOZ_D3DCOMPILER_XP_CAB=`find "$MOZ_DIRECTX_SDK_PATH"/Redist -name *D3DCompiler_${MOZ_D3DX9_VERSION}_${MOZ_D3D_CPU_SUFFIX}.cab | head -n1`

        if test -n "$MOZ_D3DCOMPILER_XP_CAB"; then
          MOZ_D3DCOMPILER_XP_DLL=D3DCompiler_$MOZ_D3DX9_VERSION.dll
        else
          AC_MSG_RESULT([Couldn't find a CAB containing the D3D compiler DLL.])
          AC_MSG_ERROR([DirectX SDK at "$MOZ_DIRECTX_SDK_PATH" appears broken.])
          MOZ_DIRECTX_SDK_PATH=
        fi
      else
        AC_MSG_RESULT([Couldn't determine the D3DX9 version for the DirectX SDK.])
        MOZ_DIRECTX_SDK_PATH=
      fi
    else
      AC_MSG_RESULT([Couldn't find an acceptable DirectX SDK for ANGLE, needed for d3dcompiler_43.])
    fi
  fi

  ######################################
  # Check that we found what we needed.
  MOZ_FOUND_A_D3D_COMPILER=
  MOZ_FOUND_BOTH_D3D_COMPILERS=1

  if test -n "$MOZ_D3DCOMPILER_VISTA_DLL"; then
    MOZ_FOUND_A_D3D_COMPILER=1
    AC_MSG_RESULT([Found d3dcompiler DLL for Vista+: $MOZ_D3DCOMPILER_VISTA_DLL])
  else
    MOZ_FOUND_BOTH_D3D_COMPILERS=
  fi

  if test -n "$MOZ_D3DCOMPILER_XP_DLL"; then
    MOZ_FOUND_A_D3D_COMPILER=1
    AC_MSG_RESULT([Found d3dcompiler DLL for XP: $MOZ_D3DCOMPILER_XP_DLL])
  else
    MOZ_FOUND_BOTH_D3D_COMPILERS=
  fi

  if test -z "$CROSS_COMPILE"; then
    if test -z "MOZ_FOUND_A_D3D_COMPILER"; then
      AC_MSG_ERROR([Couldn't find an acceptable D3D compiler DLL.])
    fi

    if test -n "$MOZ_REQUIRE_ALL_D3DCS" -a -z "$MOZ_FOUND_BOTH_D3D_COMPILERS"; then
      AC_MSG_ERROR([Both D3D compilers _43 and _46+ are required by --enable-require-d3d-compilers.])
      AC_MSG_ERROR([  Install Windows SDK 8.0+, as well as DirectX SDK (June 2010 version or newer), or reconfigure without this flag.])
    fi
  fi
fi


dnl ========================================================
dnl Gamepad support
dnl ========================================================
MOZ_GAMEPAD=
MOZ_GAMEPAD_BACKEND=stub

# Gamepad DOM is built on supported platforms by default.
case "$OS_TARGET" in
     Darwin|WINNT|Linux)
       MOZ_GAMEPAD=1
       ;;
     Android)
       if test "$MOZ_WIDGET_TOOLKIT" != "gonk"; then
         MOZ_GAMEPAD=1
       fi
       ;;
     *)
       ;;
esac

MOZ_ARG_DISABLE_BOOL(gamepad,
[  --disable-gamepad   Disable gamepad support],
    MOZ_GAMEPAD=,
    MOZ_GAMEPAD=1)

if test "$MOZ_GAMEPAD"; then
    case "$OS_TARGET" in
    Darwin)
        MOZ_GAMEPAD_BACKEND=cocoa
        ;;
    WINNT)
        MOZ_GAMEPAD_BACKEND=windows
        ;;
    Linux)
        MOZ_CHECK_HEADER([linux/joystick.h])
        if test "$ac_cv_header_linux_joystick_h" != "yes"; then
          AC_MSG_ERROR([Can't find header linux/joystick.h, needed for gamepad support. Please install Linux kernel headers or reconfigure with --disable-gamepad to disable gamepad support.])
        fi
        MOZ_GAMEPAD_BACKEND=linux
        ;;
    Android)
        MOZ_GAMEPAD_BACKEND=android
        ;;
    *)
        ;;
   esac

  AC_DEFINE(MOZ_GAMEPAD)
fi
AC_SUBST(MOZ_GAMEPAD)
AC_SUBST(MOZ_GAMEPAD_BACKEND)

dnl ========================================================
dnl = libjpeg-turbo configuration
dnl ========================================================
MOZ_LIBJPEG_TURBO=
if test -z "$MOZ_NATIVE_JPEG"; then
    MOZ_LIBJPEG_TURBO=1
fi

MOZ_ARG_DISABLE_BOOL(libjpeg_turbo,
[ --disable-libjpeg-turbo  Disable optimized jpeg decoding routines],
    MOZ_LIBJPEG_TURBO=,
    MOZ_LIBJPEG_TURBO=1)

if test "$MOZ_NATIVE_JPEG" = 1 -a "$MOZ_LIBJPEG_TURBO" = 1; then
    AC_MSG_ERROR([cannot use --with-system-jpeg with --enable-libjpeg-turbo.])
fi

dnl Detect if we can use yasm to compile libjpeg-turbo's optimized assembly
dnl files.

if test -n "$MOZ_LIBJPEG_TURBO"; then

  dnl Do we support libjpeg-turbo on this platform?
  case "$OS_ARCH:$OS_TEST" in
  Darwin:i?86)
    LIBJPEG_TURBO_ASFLAGS="-f macho32 -rnasm -pnasm -DPIC -DMACHO"
    LIBJPEG_TURBO_X86_ASM=1
  ;;
  Darwin:x86_64)
    LIBJPEG_TURBO_ASFLAGS="-f macho64 -rnasm -pnasm -D__x86_64__ -DPIC -DMACHO"
    LIBJPEG_TURBO_X64_ASM=1
  ;;
  WINNT:x86|WINNT:i?86)
    LIBJPEG_TURBO_ASFLAGS="-f win32 -rnasm -pnasm -DPIC -DWIN32"
    LIBJPEG_TURBO_X86_ASM=1
  ;;
  WINNT:x86_64)
    LIBJPEG_TURBO_ASFLAGS="-f win64 -rnasm -pnasm -D__x86_64__ -DPIC -DWIN64 -DMSVC"
    LIBJPEG_TURBO_X64_ASM=1
  ;;
  *:arm*)
    LIBJPEG_TURBO_ASFLAGS="-march=armv7-a -mfpu=neon"
    LIBJPEG_TURBO_ARM_ASM=1
  ;;
  *:aarch64*)
    LIBJPEG_TURBO_ASFLAGS="-march=armv8-a"
    LIBJPEG_TURBO_ARM64_ASM=1
  ;;
  *:mips*)
    LIBJPEG_TURBO_ASFLAGS="-mdspr2"
    LIBJPEG_TURBO_MIPS_ASM=1
  ;;
  *:x86|*:i?86)
    if $CC -E -dM -</dev/null | grep -q __ELF__; then
      LIBJPEG_TURBO_ASFLAGS="-f elf32 -rnasm -pnasm -DPIC -DELF"
      LIBJPEG_TURBO_X86_ASM=1
    fi
  ;;
  *:x86_64)
    if $CC -E -dM -</dev/null | grep -q __ELF__; then
      LIBJPEG_TURBO_ASFLAGS="-f elf64 -rnasm -pnasm -D__x86_64__ -DPIC -DELF"
      LIBJPEG_TURBO_X64_ASM=1
    fi
  ;;
  esac

fi

dnl If we're on an x86 or x64 system which supports libjpeg-turbo's asm routines
dnl and --disable-libjpeg-turbo wasn't passed, check for Yasm, and error out if
dnl it doesn't exist or we have too old of a version.
if test -n "$LIBJPEG_TURBO_X86_ASM" -o -n "$LIBJPEG_TURBO_X64_ASM" ; then
    LIBJPEG_TURBO_AS=$YASM

    if test -z "$LIBJPEG_TURBO_AS" ; then
        AC_MSG_ERROR([Yasm is required to build with libjpeg-turbo's optimized JPEG decoding routines, but you do not appear to have Yasm installed.  Either install it or configure with --disable-libjpeg-turbo to use the pure C JPEG decoder.  See https://developer.mozilla.org/en/YASM for more details.])
    fi

    dnl Check that we have the right yasm version.  We require 1.0.1 or newer
    dnl on Linux and 1.1 or newer everywhere else.
    if test "$OS_ARCH" = "Linux" ; then
        if test "$_YASM_MAJOR_VERSION" -lt "1" -o \( "$_YASM_MAJOR_VERSION" -eq "1" -a "$_YASM_MINOR_VERSION" -eq "0" -a "$_YASM_RELEASE" -lt "1" \) ; then
            AC_MSG_ERROR([Yasm 1.0.1 or greater is required to build with libjpeg-turbo's optimized JPEG decoding routines, but you appear to have version $_YASM_MAJOR_VERSION.$_YASM_MINOR_VERSION.$_YASM_RELEASE.  Upgrade to the newest version or configure with --disable-libjpeg-turbo to use the pure C JPEG decoder.  See https://developer.mozilla.org/en/YASM for more details.])
        fi
    else
        if test "$_YASM_MAJOR_VERSION" -lt "1" -o \( "$_YASM_MAJOR_VERSION" -eq "1" -a "$_YASM_MINOR_VERSION" -lt "1" \) ; then
            AC_MSG_ERROR([Yasm 1.1 or greater is required to build with libjpeg-turbo's optimized JPEG decoding routines, but you appear to have version $_YASM_MAJOR_VERSION.$_YASM_MINOR_VERSION.  Upgrade to the newest version or configure with --disable-libjpeg-turbo to use the pure C JPEG decoder.  See https://developer.mozilla.org/en/YASM for more details.])
        fi
    fi
fi

dnl If we're on an ARM system which supports libjpeg-turbo's asm routines and
dnl --disable-libjpeg-turbo wasn't passed, use the C compiler as the assembler.
if test -n "$LIBJPEG_TURBO_ARM_ASM" ; then
    echo "Using $AS as the assembler for ARM code."
    LIBJPEG_TURBO_AS=$AS
fi

if test -n "$LIBJPEG_TURBO_X86_ASM"; then
    AC_DEFINE(LIBJPEG_TURBO_X86_ASM)
elif test -n "$LIBJPEG_TURBO_X64_ASM"; then
    AC_DEFINE(LIBJPEG_TURBO_X64_ASM)
elif test -n "$LIBJPEG_TURBO_ARM_ASM"; then
    AC_DEFINE(LIBJPEG_TURBO_ARM_ASM)
elif test -n "$MOZ_LIBJPEG_TURBO"; then
    dnl Warn if we're not building the optimized routines, even though the user
    dnl didn't specify --disable-libjpeg-turbo.
    AC_MSG_WARN([No assembler or assembly support for libjpeg-turbo.  Using unoptimized C routines.])
fi

dnl ========================================================
dnl = Enable compilation of specific extension modules
dnl ========================================================

MOZ_ARG_ENABLE_STRING(extensions,
[  --enable-extensions     Enable extensions],
[ for option in `echo $enableval | sed 's/,/ /g'`; do
    if test "$option" = "yes" -o "$option" = "all"; then
        AC_MSG_ERROR([--enable-extensions=$option is no longer supported.])
    elif test "$option" = "no" -o "$option" = "none"; then
        MOZ_EXTENSIONS=""
    elif test "$option" = "default"; then
        MOZ_EXTENSIONS="$MOZ_EXTENSIONS $MOZ_EXTENSIONS_DEFAULT"
    elif test `echo "$option" | grep -c \^-` != 0; then
        option=`echo $option | sed 's/^-//'`
        MOZ_EXTENSIONS=`echo "$MOZ_EXTENSIONS" | sed "s/ ${option}//"`
    else
        MOZ_EXTENSIONS="$MOZ_EXTENSIONS $option"
    fi
done],
    MOZ_EXTENSIONS="$MOZ_EXTENSIONS_DEFAULT")

if test -z "$MOZ_ENABLE_GIO" -a `echo "$MOZ_EXTENSIONS" | grep -c gio` -ne 0; then
    # Suppress warning on non-X11 platforms
    if test -n "$MOZ_X11"; then
        AC_MSG_WARN([Removing gio from MOZ_EXTENSIONS due to --disable-gio.])
    fi
    MOZ_EXTENSIONS=`echo $MOZ_EXTENSIONS | sed -e 's|gio||'`
fi

dnl Do not build gio with libxul based apps
if test -n "$LIBXUL_SDK_DIR" -a `echo "$MOZ_EXTENSIONS" | grep -c gio` -ne 0; then
    MOZ_EXTENSIONS=`echo $MOZ_EXTENSIONS | sed -e 's|gio||'`
fi

if test `echo "$MOZ_EXTENSIONS" | grep -c gio` -ne 0; then
    MOZ_GIO_COMPONENT=1
    MOZ_EXTENSIONS=`echo $MOZ_EXTENSIONS | sed -e 's|gio||'`
fi
AC_SUBST(MOZ_GIO_COMPONENT)

dnl Remove dupes
MOZ_EXTENSIONS=`$PYTHON ${srcdir}/build/unix/uniq.py ${MOZ_EXTENSIONS}`

dnl Ensure every extension exists, to avoid mostly-inscrutable error messages
dnl when trying to build a nonexistent extension.
for extension in $MOZ_EXTENSIONS; do
    if test ! -d "${srcdir}/extensions/${extension}"; then
        AC_MSG_ERROR([Unrecognized extension provided to --enable-extensions: ${extension}.])
    fi
done

if test -n "$MOZ_USE_NATIVE_POPUP_WINDOWS"; then
  AC_DEFINE(MOZ_USE_NATIVE_POPUP_WINDOWS)
fi

dnl ========================================================
dnl Build Freetype in the tree
dnl ========================================================
MOZ_ARG_ENABLE_BOOL(tree-freetype,
[  --enable-tree-freetype  Enable Tree FreeType],
    MOZ_TREE_FREETYPE=1,
    MOZ_TREE_FREETYPE= )
if test -n "$MOZ_TREE_FREETYPE"; then
   if test -n "$_WIN32_MSVC"; then
      AC_ERROR("building with in-tree freetype is not supported on MSVC")
   fi
   AC_DEFINE(MOZ_TREE_FREETYPE)
   AC_SUBST(MOZ_TREE_FREETYPE)
   MOZ_ENABLE_CAIRO_FT=1
   FT_FONT_FEATURE="#define CAIRO_HAS_FT_FONT 1"
   FT2_CFLAGS='-I$(topsrcdir)/modules/freetype2/include'
   CAIRO_FT_CFLAGS='-I$(topsrcdir)/modules/freetype2/include'
   CAIRO_FT_OSLIBS=''
   AC_DEFINE(HAVE_FT_BITMAP_SIZE_Y_PPEM)
   AC_DEFINE(HAVE_FT_GLYPHSLOT_EMBOLDEN)
   AC_DEFINE(HAVE_FT_LOAD_SFNT_TABLE)
   AC_SUBST_LIST(CAIRO_FT_CFLAGS)
fi

dnl ========================================================
dnl Installer
dnl ========================================================
dnl Abort Windows build if the required major version and
dnl minimum minor version of Unicode NSIS isn't in the path
dnl (unless in case of cross compiling, for which Unicode
dnl is not yet sufficient).
if test "$OS_ARCH" = "WINNT"; then
    MIN_NSIS_MAJOR_VER=2
    MIN_NSIS_MINOR_VER=46
    MOZ_PATH_PROGS(MAKENSISU, $MAKENSISU makensisu-3.0a2.exe makensisu-2.46.exe makensis)
    if test -n "$MAKENSISU" -a "$MAKENSISU" != ":"; then
      AC_MSG_RESULT([yes])
      MAKENSISU_VER=`"$MAKENSISU" -version 2>/dev/null`
      changequote(,)
      MAKENSISU_PARSED_VER=`echo "$MAKENSISU_VER" | sed -e '/-Unicode/!s/.*//g' -e 's/^v\([0-9]\+\.[0-9]\+\).*\-Unicode$/\1/g'`
      changequote([,])
      if test "$MAKENSISU_PARSED_VER" = ""; then
          changequote(,)
          MAKENSISU_PARSED_VER=`echo "$MAKENSISU_VER" | sed -e 's/^v\([0-9]\+\.[0-9]\+\).*$/\1/g'`
          changequote([,])
      fi
      MAKENSISU_MAJOR_VER=0
      MAKENSISU_MINOR_VER=0
      if test ! "$MAKENSISU_PARSED_VER" = ""; then
          MAKENSISU_MAJOR_VER=`echo $MAKENSISU_PARSED_VER | $AWK -F\. '{ print $1 }'`
          MAKENSISU_MINOR_VER=`echo $MAKENSISU_PARSED_VER | $AWK -F\. '{ print $2 }'`
      fi
      AC_MSG_CHECKING([for Unicode NSIS version $MIN_NSIS_MAJOR_VER.$MIN_NSIS_MINOR_VER or greater])
      if test "$MAKENSISU_MAJOR_VER" -eq $MIN_NSIS_MAJOR_VER -a \
              "$MAKENSISU_MINOR_VER" -ge $MIN_NSIS_MINOR_VER ||
         test "$MAKENSISU_MAJOR_VER" -gt $MIN_NSIS_MAJOR_VER; then
          AC_MSG_RESULT([yes])
      else
          AC_MSG_RESULT([no])
          if test -z "$CROSS_COMPILE"; then
            AC_MSG_ERROR([To build the installer you must have the latest MozillaBuild or Unicode NSIS version $MIN_NSIS_MAJOR_VER.$MIN_NSIS_MINOR_VER or greater in your path.])
          else
            MAKENSISU=
          fi
      fi
    elif test -z "$CROSS_COMPILE"; then
      AC_MSG_ERROR([To build the installer you must have the latest MozillaBuild or Unicode NSIS version $MIN_NSIS_MAJOR_VER.$MIN_NSIS_MINOR_VER or greater in your path.])
    else
      MAKENSISU=
    fi
fi

dnl ========================================================
dnl Web App Runtime
dnl ========================================================
MOZ_ARG_DISABLE_BOOL(webapp-runtime,
[  --disable-webapp-runtime  Disable Web App Runtime],
    MOZ_WEBAPP_RUNTIME=,
    MOZ_WEBAPP_RUNTIME=1)
if test "$MOZ_WIDGET_TOOLKIT" != "windows" -a "$MOZ_WIDGET_TOOLKIT" != "cocoa" -a -z "$MOZ_WIDGET_GTK" ; then
    MOZ_WEBAPP_RUNTIME=
fi
if test "$OS_ARCH" = "WINNT" -a -z "$MAKENSISU" -a -n "$CROSS_COMPILE"; then
    MOZ_WEBAPP_RUNTIME=
fi
AC_SUBST(MOZ_WEBAPP_RUNTIME)
if test "$MOZ_WEBAPP_RUNTIME"; then
    AC_DEFINE(MOZ_WEBAPP_RUNTIME)
fi

AC_CHECK_PROGS(TAR, gnutar gtar tar, "")
if test -z "$TAR"; then
    AC_MSG_ERROR([no tar archiver found in \$PATH])
fi
AC_SUBST(TAR)

AC_CHECK_PROGS(WGET, wget, "")
AC_SUBST(WGET)

dnl ========================================================
dnl Signing
dnl ========================================================

if test -n "$MOZ_SIGN_CMD"; then
    AC_DEFINE(MOZ_SIGNING)
fi

dnl ========================================================
dnl Maintenance Service
dnl ========================================================

MOZ_ARG_ENABLE_BOOL(maintenance-service,
[  --enable-maintenance-service       Enable building of maintenanceservice],
    MOZ_MAINTENANCE_SERVICE=1,
    MOZ_MAINTENANCE_SERVICE= )

if test -n "$MOZ_MAINTENANCE_SERVICE"; then
  if test "$OS_ARCH" = "WINNT"; then
    AC_DEFINE(MOZ_MAINTENANCE_SERVICE)
  else
    AC_MSG_ERROR([Can only build with --enable-maintenance-service with a Windows target])
  fi
fi

dnl ========================================================
dnl Bundled fonts on desktop platforms
dnl ========================================================

MOZ_ARG_ENABLE_BOOL(bundled-fonts,
[  --enable-bundled-fonts  Enable support for bundled fonts on desktop platforms],
    MOZ_BUNDLED_FONTS=1,
    MOZ_BUNDLED_FONTS=)

if test -n "$MOZ_BUNDLED_FONTS"; then
  AC_DEFINE(MOZ_BUNDLED_FONTS)
fi

dnl ========================================================
dnl Verify MAR signatures
dnl ========================================================

MOZ_ARG_ENABLE_BOOL(verify-mar,
[  --enable-verify-mar     Enable verifying MAR signatures],
    MOZ_VERIFY_MAR_SIGNATURE=1,
    MOZ_VERIFY_MAR_SIGNATURE= )

if test -n "$MOZ_VERIFY_MAR_SIGNATURE"; then
  if test "$OS_ARCH" = "WINNT"; then
    AC_DEFINE(MOZ_VERIFY_MAR_SIGNATURE)
  else
    AC_MSG_ERROR([Can only build with --enable-verify-mar with a Windows target])
  fi
fi

dnl ========================================================
dnl Enable building the signmar program.
dnl This option is much different than the --enable-verify-mar option.
dnl --enable-verify-mar is for enabling the verification check on MAR
dnl files in the updater.  The --enable-signmar option is for building
dnl the signmar program.
dnl ========================================================

MOZ_ARG_ENABLE_BOOL(signmar,
[  --enable-signmar     Enable building the signmar program],
    MOZ_ENABLE_SIGNMAR=1,
    MOZ_ENABLE_SIGNMAR= )

if test -n "$MOZ_ENABLE_SIGNMAR"; then
  AC_DEFINE(MOZ_ENABLE_SIGNMAR)
fi

dnl ========================================================
dnl Updater
dnl ========================================================

MOZ_ARG_DISABLE_BOOL(updater,
[  --disable-updater       Disable building of updater],
    MOZ_UPDATER=,
    MOZ_UPDATER=1 )

if test -n "$MOZ_UPDATER"; then
    AC_DEFINE(MOZ_UPDATER)
fi

# tools/update-packaging is not checked out by default.
MOZ_ARG_ENABLE_BOOL(update-packaging,
[  --enable-update-packaging
                          Enable tools/update-packaging],
    MOZ_UPDATE_PACKAGING=1,
    MOZ_UPDATE_PACKAGING= )
AC_SUBST(MOZ_UPDATE_PACKAGING)

dnl ========================================================
dnl build the tests by default
dnl ========================================================
MOZ_ARG_DISABLE_BOOL(tests,
[  --disable-tests         Do not build test libraries & programs],
    ENABLE_TESTS=,
    ENABLE_TESTS=1 )

if test -n "$ENABLE_TESTS"; then
    GTEST_HAS_RTTI=0
    AC_DEFINE(ENABLE_TESTS)
    AC_DEFINE_UNQUOTED(GTEST_HAS_RTTI, 0)
    AC_SUBST(GTEST_HAS_RTTI)
    if test -n "$_WIN32_MSVC"; then
          AC_DEFINE_UNQUOTED(_VARIADIC_MAX, 10)
    fi
    if test "${OS_TARGET}" = "Android"; then
        AC_DEFINE(GTEST_OS_LINUX_ANDROID)
        AC_DEFINE(GTEST_USE_OWN_TR1_TUPLE)
        AC_DEFINE_UNQUOTED(GTEST_HAS_CLONE, 0)
        AC_SUBST(GTEST_OS_LINUX_ANDROID)
        AC_SUBST(GTEST_USE_OWN_TR1_TUPLE)
        AC_SUBST(GTEST_HAS_CLONE)
    fi
fi

dnl ========================================================
dnl parental controls (for Windows Vista)
dnl ========================================================
MOZ_ARG_DISABLE_BOOL(parental-controls,
[  --disable-parental-controls
                          Do not build parental controls],
   MOZ_DISABLE_PARENTAL_CONTROLS=1,
   MOZ_DISABLE_PARENTAL_CONTROLS=)
if test -n "$MOZ_DISABLE_PARENTAL_CONTROLS"; then
    AC_DEFINE(MOZ_DISABLE_PARENTAL_CONTROLS)
fi

AC_SUBST(MOZ_DISABLE_PARENTAL_CONTROLS)

dnl ========================================================
dnl = Disable smartcard support
dnl ========================================================
if test -n "$MOZ_NO_SMART_CARDS"; then
    AC_DEFINE(MOZ_NO_SMART_CARDS)
fi
AC_SUBST(MOZ_NO_SMART_CARDS)

dnl ========================================================
dnl = Disable EV certificate verification
dnl ========================================================
if test -n "$MOZ_NO_EV_CERTS"; then
    AC_DEFINE(MOZ_NO_EV_CERTS)
fi
AC_SUBST(MOZ_NO_EV_CERTS)

dnl ========================================================
dnl = Disable libpkix
dnl ========================================================
if test -n "$NSS_NO_LIBPKIX"; then
    AC_DEFINE(NSS_NO_LIBPKIX)
fi
AC_SUBST(NSS_NO_LIBPKIX)

dnl ========================================================
dnl = Sandboxing support
dnl ========================================================
MOZ_ARG_DISABLE_BOOL(sandbox,
[  --disable-sandbox        Disable sandboxing support],
    MOZ_SANDBOX=,
    MOZ_SANDBOX=1)

dnl ========================================================
dnl = Content process sandboxing
dnl ========================================================
if test -n "$gonkdir"; then
    MOZ_CONTENT_SANDBOX=$MOZ_SANDBOX
fi

case "$OS_TARGET:$NIGHTLY_BUILD" in
WINNT:1)
    MOZ_CONTENT_SANDBOX=$MOZ_SANDBOX
    ;;
Darwin:1)
    MOZ_CONTENT_SANDBOX=$MOZ_SANDBOX
    ;;
esac

MOZ_ARG_ENABLE_BOOL(content-sandbox,
[  --enable-content-sandbox Enable sandboxing support for content-processes
  --disable-content-sandbox Disable sandboxing support for content-processes],
    MOZ_CONTENT_SANDBOX=1,
    MOZ_CONTENT_SANDBOX=)

if test -n "$MOZ_CONTENT_SANDBOX" -a -z "$MOZ_SANDBOX"; then
    AC_MSG_ERROR([--enable-content-sandbox and --disable-sandbox are conflicting options])
fi

if test -n "$MOZ_CONTENT_SANDBOX"; then
    AC_DEFINE(MOZ_CONTENT_SANDBOX)
fi

AC_SUBST(MOZ_CONTENT_SANDBOX)

dnl ========================================================
dnl = Goanna Media Plugin sandboxing
dnl ========================================================
case $OS_TARGET in
WINNT)
    MOZ_GMP_SANDBOX=$MOZ_SANDBOX
    ;;
Linux)
    case $CPU_ARCH in
    x86_64|x86)
        MOZ_GMP_SANDBOX=$MOZ_SANDBOX
        ;;
    esac
    ;;
Darwin)
    MOZ_GMP_SANDBOX=$MOZ_SANDBOX
    ;;
esac

if test -n "$MOZ_GMP_SANDBOX"; then
    AC_DEFINE(MOZ_GMP_SANDBOX)
fi

AC_SUBST(MOZ_GMP_SANDBOX)

if test -z "$MOZ_CONTENT_SANDBOX" -a -z "$MOZ_GMP_SANDBOX"; then
    MOZ_SANDBOX=
fi

if test -n "$MOZ_SANDBOX"; then
    AC_DEFINE(MOZ_SANDBOX)
fi

AC_SUBST(MOZ_SANDBOX)


dnl ========================================================
dnl =
dnl = Module specific options
dnl =
dnl ========================================================
MOZ_ARG_HEADER(Individual module options)

dnl ========================================================
dnl = Disable feed handling components
dnl ========================================================
MOZ_ARG_DISABLE_BOOL(feeds,
[  --disable-feeds         Disable feed handling and processing components],
    MOZ_FEEDS=,
    MOZ_FEEDS=1 )
if test -n "$MOZ_FEEDS"; then
    AC_DEFINE(MOZ_FEEDS)
else
    if test "$MOZ_BUILD_APP" = "browser"; then
        AC_MSG_ERROR([Cannot build Firefox with --disable-feeds.])
    fi
fi

dnl ========================================================
dnl Check for sqlite
dnl ========================================================

MOZ_NATIVE_SQLITE=
MOZ_ARG_ENABLE_BOOL(system-sqlite,
[  --enable-system-sqlite  Use system sqlite (located with pkgconfig)],
MOZ_NATIVE_SQLITE=1,
MOZ_NATIVE_SQLITE= )

if test -n "$MOZ_NATIVE_SQLITE"
then
    dnl ============================
    dnl === SQLite Version check ===
    dnl ============================
    dnl Check to see if the system SQLite package is new enough.
    PKG_CHECK_MODULES(SQLITE, sqlite3 >= $SQLITE_VERSION)

    dnl ==================================
    dnl === SQLITE_SECURE_DELETE check ===
    dnl ==================================
    dnl Check to see if the system SQLite package is compiled with
    dnl SQLITE_SECURE_DELETE enabled.
    AC_MSG_CHECKING(for SQLITE_SECURE_DELETE support in system SQLite)
    _SAVE_CFLAGS="$CFLAGS"
    CFLAGS="$CFLAGS $SQLITE_CFLAGS"
    _SAVE_LIBS="$LIBS"
    LIBS="$LIBS $SQLITE_LIBS"
    AC_CACHE_VAL(ac_cv_sqlite_secure_delete,[
        AC_TRY_RUN([
            #include "sqlite3.h"

            int main(int argc, char **argv){
              return !sqlite3_compileoption_used("SQLITE_SECURE_DELETE");
            }],
            ac_cv_sqlite_secure_delete=yes,
            ac_cv_sqlite_secure_delete=no,
            ac_cv_sqlite_secure_delete=no
        )
    ])
    AC_MSG_RESULT($ac_cv_sqlite_secure_delete)
    CFLAGS="$_SAVE_CFLAGS"
    LIBS="$_SAVE_LIBS"
    if test "x$ac_cv_sqlite_secure_delete" = "xno"; then
        AC_MSG_ERROR([System SQLite library is not compiled with SQLITE_SECURE_DELETE.])
    fi

    dnl ===============================
    dnl === SQLITE_THREADSAFE check ===
    dnl ===============================
    dnl Check to see if the system SQLite package is compiled with
    dnl SQLITE_THREADSAFE enabled.
    AC_MSG_CHECKING(for SQLITE_THREADSAFE support in system SQLite)
    _SAVE_CFLAGS="$CFLAGS"
    CFLAGS="$CFLAGS $SQLITE_CFLAGS"
    _SAVE_LIBS="$LIBS"
    LIBS="$LIBS $SQLITE_LIBS"
    AC_CACHE_VAL(ac_cv_sqlite_threadsafe,[
        AC_TRY_RUN([
            #include "sqlite3.h"

            int main(int argc, char **argv){
              return !sqlite3_compileoption_used("SQLITE_THREADSAFE=1");
            }],
            ac_cv_sqlite_threadsafe=yes,
            ac_cv_sqlite_threadsafe=no,
            ac_cv_sqlite_threadsafe=no
        )
    ])
    AC_MSG_RESULT($ac_cv_sqlite_threadsafe)
    CFLAGS="$_SAVE_CFLAGS"
    LIBS="$_SAVE_LIBS"
    if test "x$ac_cv_sqlite_threadsafe" = "xno"; then
        AC_MSG_ERROR([System SQLite library is not compiled with SQLITE_THREADSAFE.])
    fi

    dnl ================================
    dnl === SQLITE_ENABLE_FTS3 check ===
    dnl ================================
    dnl check to see if the system SQLite package is compiled with
    dnl SQLITE_ENABLE_FTS3 enabled.
    AC_MSG_CHECKING(for SQLITE_ENABLE_FTS3 support in system SQLite)
    _SAVE_CFLAGS="$CFLAGS"
    CFLAGS="$CFLAGS $SQLITE_CFLAGS"
    _SAVE_LIBS="$LIBS"
    LIBS="$LIBS $SQLITE_LIBS"
    AC_CACHE_VAL(ac_cv_sqlite_enable_fts3,[
        AC_TRY_RUN([
            #include "sqlite3.h"

            int main(int argc, char **argv){
              return !sqlite3_compileoption_used("SQLITE_ENABLE_FTS3");
            }],
            ac_cv_sqlite_enable_fts3=yes,
            ac_cv_sqlite_enable_fts3=no,
            ac_cv_sqlite_enable_fts3=no
        )
    ])
    AC_MSG_RESULT($ac_cv_sqlite_enable_fts3)
    CFLAGS="$_SAVE_CFLAGS"
    LIBS="$_SAVE_LIBS"
    if test "x$ac_cv_sqlite_enable_fts3" = "xno"; then
        AC_MSG_ERROR([System SQLite library is not compiled with SQLITE_ENABLE_FTS3.])
    fi

    dnl =========================================
    dnl === SQLITE_ENABLE_UNLOCK_NOTIFY check ===
    dnl =========================================
    dnl check to see if the system SQLite package is compiled with
    dnl SQLITE_ENABLE_UNLOCK_NOTIFY enabled.
    AC_MSG_CHECKING(for SQLITE_ENABLE_UNLOCK_NOTIFY support in system SQLite)
    _SAVE_CFLAGS="$CFLAGS"
    CFLAGS="$CFLAGS $SQLITE_CFLAGS"
    _SAVE_LIBS="$LIBS"
    LIBS="$LIBS $SQLITE_LIBS"
    AC_CACHE_VAL(ac_cv_sqlite_enable_unlock_notify,[
        AC_TRY_RUN([
            #include "sqlite3.h"

            int main(int argc, char **argv){
              return !sqlite3_compileoption_used("SQLITE_ENABLE_UNLOCK_NOTIFY");
            }],
            ac_cv_sqlite_enable_unlock_notify=yes,
            ac_cv_sqlite_enable_unlock_notify=no,
            ac_cv_sqlite_enable_unlock_notify=no
        )
    ])
    AC_MSG_RESULT($ac_cv_sqlite_enable_unlock_notify)
    CFLAGS="$_SAVE_CFLAGS"
    LIBS="$_SAVE_LIBS"
    if test "x$ac_cv_sqlite_enable_unlock_notify" = "xno"; then
        AC_MSG_ERROR([System SQLite library is not compiled with SQLITE_ENABLE_UNLOCK_NOTIFY.])
    fi
fi

if test -n "$MOZ_NATIVE_SQLITE"; then
    AC_DEFINE(MOZ_NATIVE_SQLITE)
fi
AC_SUBST(MOZ_NATIVE_SQLITE)

dnl ========================================================
dnl = Enable help viewer (off by default)
dnl ========================================================
if test -n "$MOZ_HELP_VIEWER"; then
     dnl Do this if defined in confvars.sh
     AC_DEFINE(MOZ_HELP_VIEWER)
fi

dnl ========================================================
dnl = Enable safe browsing (anti-phishing)
dnl ========================================================
MOZ_ARG_ENABLE_BOOL(safe-browsing,
[  --enable-safe-browsing  Enable safe browsing (anti-phishing) implementation],
    MOZ_SAFE_BROWSING=1,
    MOZ_SAFE_BROWSING= )
if test -n "$MOZ_SAFE_BROWSING"; then
    AC_DEFINE(MOZ_SAFE_BROWSING)
fi
AC_SUBST(MOZ_SAFE_BROWSING)

dnl ========================================================
dnl = Enable url-classifier
dnl ========================================================
dnl Implicitly enabled by default if building with safe-browsing
if test -n "$MOZ_SAFE_BROWSING"; then
    MOZ_URL_CLASSIFIER=1
fi
MOZ_ARG_ENABLE_BOOL(url-classifier,
[  --enable-url-classifier Enable url classifier module],
    MOZ_URL_CLASSIFIER=1,
    MOZ_URL_CLASSIFIER= )
if test -n "$MOZ_URL_CLASSIFIER"; then
    AC_DEFINE(MOZ_URL_CLASSIFIER)
fi
AC_SUBST(MOZ_URL_CLASSIFIER)

dnl ========================================================
dnl = Disable zipwriter
dnl ========================================================
MOZ_ARG_DISABLE_BOOL(zipwriter,
[  --disable-zipwriter     Disable zipwriter component],
    MOZ_ZIPWRITER=,
    MOZ_ZIPWRITER=1 )
AC_SUBST(MOZ_ZIPWRITER)

dnl ========================================================
dnl GL provider
dnl ========================================================
MOZ_GL_PROVIDER=
MOZ_ARG_WITH_STRING(gl-provider,
[  --with-gl-provider=ID
                          Set GL provider backend type],
[ val=`echo $withval`
    MOZ_GL_PROVIDER="$val"])

if test -n "$MOZ_GL_PROVIDER"; then
MOZ_GL_DEFAULT_PROVIDER=$MOZ_GL_PROVIDER
AC_SUBST(MOZ_GL_PROVIDER)
AC_DEFINE_UNQUOTED(MOZ_GL_PROVIDER, GLContextProvider$MOZ_GL_PROVIDER)
fi
AC_SUBST(MOZ_GL_DEFAULT_PROVIDER)
AC_DEFINE_UNQUOTED(GL_PROVIDER_$MOZ_GL_DEFAULT_PROVIDER)

dnl ========================================================
dnl = faststripe theme
dnl ========================================================
MOZ_ARG_ENABLE_BOOL(faststripe,
[  --enable-faststripe     Use faststripe theme],
    MOZ_THEME_FASTSTRIPE=1,
    MOZ_THEME_FASTSTRIPE= )
AC_SUBST(MOZ_THEME_FASTSTRIPE)

dnl ========================================================
dnl =
dnl = Feature options that require extra sources to be pulled
dnl =
dnl ========================================================
dnl MOZ_ARG_HEADER(Features that require extra sources)

dnl ========================================================
dnl =
dnl = Runtime debugging and Optimization Options
dnl =
dnl ========================================================
MOZ_ARG_HEADER(Runtime debugging and Optimizations)

dnl ========================================================
dnl enable mobile optimizations
dnl ========================================================
MOZ_ARG_ENABLE_BOOL(mobile-optimize,
[  --enable-mobile-optimize
                          Enable mobile optimizations],
    MOZ_GFX_OPTIMIZE_MOBILE=1)

AC_SUBST(MOZ_GFX_OPTIMIZE_MOBILE)

if test "$MOZ_GFX_OPTIMIZE_MOBILE"; then
    # We ignore paint will resample on mobile for performance.
    # We may want to revisit this later.
    MOZ_IGNORE_PAINT_WILL_RESAMPLE=1

    AC_DEFINE(MOZ_GFX_OPTIMIZE_MOBILE)
    AC_DEFINE(MOZ_IGNORE_PAINT_WILL_RESAMPLE)
fi

dnl ========================================================
dnl = Enable code optimization. ON by default.
dnl ========================================================
if test -z "$MOZ_OPTIMIZE_FLAGS"; then
    MOZ_OPTIMIZE_FLAGS="-O"
fi

MOZ_ARG_ENABLE_STRING(optimize,
[  --disable-optimize      Disable compiler optimization
  --enable-optimize=[OPT] Specify compiler optimization flags [OPT=-O]],
[ if test "$enableval" != "no"; then
    MOZ_OPTIMIZE=1
    if test -n "$enableval" -a "$enableval" != "yes"; then
        MOZ_OPTIMIZE_FLAGS=`echo "$enableval" | sed -e 's|\\\ | |g'`
        MOZ_OPTIMIZE=2
    fi
else
    MOZ_OPTIMIZE=
fi ], MOZ_OPTIMIZE=1)

MOZ_SET_FRAMEPTR_FLAGS

if test "$COMPILE_ENVIRONMENT"; then
if test -n "$MOZ_OPTIMIZE"; then
    AC_MSG_CHECKING([for valid optimization flags])
    _SAVE_CFLAGS=$CFLAGS
    CFLAGS="$CFLAGS $MOZ_OPTIMIZE_FLAGS"
    AC_TRY_COMPILE([#include <stdio.h>],
        [printf("Hello World\n");],
        _results=yes,
        _results=no)
    AC_MSG_RESULT([$_results])
    if test "$_results" = "no"; then
        AC_MSG_ERROR([These compiler flags are invalid: $MOZ_OPTIMIZE_FLAGS])
    fi
    CFLAGS=$_SAVE_CFLAGS
fi
fi # COMPILE_ENVIRONMENT

AC_SUBST(MOZ_OPTIMIZE)
AC_SUBST(MOZ_FRAMEPTR_FLAGS)
AC_SUBST(MOZ_OPTIMIZE_FLAGS)
AC_SUBST(MOZ_OPTIMIZE_LDFLAGS)
AC_SUBST(MOZ_ALLOW_HEAP_EXECUTE_FLAGS)
AC_SUBST(MOZ_PGO)
AC_SUBST(MOZ_PGO_OPTIMIZE_FLAGS)

dnl ========================================================
dnl = Enable NS_StackWalk.
dnl ========================================================

# On Windows, NS_StackWalk will only work correctly if we have frame pointers
# available. That will only be true for non-optimized builds, debug builds or
# builds with --enable-profiling in the .mozconfig (which is turned on in
# Nightly by default.)
case "$OS_TARGET" in
WINNT)
    if test -z "$MOZ_OPTIMIZE" -o -n "$MOZ_PROFILING" -o -n "$MOZ_DEBUG"; then
        MOZ_STACKWALKING=1
    else
        MOZ_STACKWALKING=
    fi
    ;;
*)
    MOZ_STACKWALKING=1
    ;;
esac

if test -n "$MOZ_STACKWALKING"; then
    AC_DEFINE(MOZ_STACKWALKING)
fi

AC_SUBST(MOZ_STACKWALKING)

dnl ========================================================
dnl = Disable treating compiler warnings as errors
dnl ========================================================
if test -z "$MOZ_ENABLE_WARNINGS_AS_ERRORS"; then
   WARNINGS_AS_ERRORS=''
elif test "$GNU_CC"; then
    # Prevent the following GCC warnings from being treated as errors:
    # -Wuninitialized - too many false positives
    # -Wmaybe-uninitialized - too many false positives
    # -Wdeprecated-declarations - we don't want our builds held hostage when a
    #   platform-specific API becomes deprecated.
    # -Warray-bounds - false positives depending on optimization
    MOZ_C_SUPPORTS_WARNING(-W, no-error=uninitialized, ac_c_has_noerror_uninitialized)
    MOZ_CXX_SUPPORTS_WARNING(-W, no-error=uninitialized, ac_cxx_has_noerror_uninitialized)
    MOZ_C_SUPPORTS_WARNING(-W, no-error=maybe-uninitialized, ac_c_has_noerror_maybe_uninitialized)
    MOZ_CXX_SUPPORTS_WARNING(-W, no-error=maybe-uninitialized, ac_cxx_has_noerror_maybe_uninitialized)
    MOZ_C_SUPPORTS_WARNING(-W, no-error=deprecated-declarations, ac_c_has_noerror_deprecated_declarations)
    MOZ_CXX_SUPPORTS_WARNING(-W, no-error=deprecated-declarations, ac_cxx_has_noerror_deprecated_declarations)
    MOZ_C_SUPPORTS_WARNING(-W, no-error=array-bounds, ac_c_has_noerror_array_bounds)
    MOZ_CXX_SUPPORTS_WARNING(-W, no-error=array-bounds, ac_cxx_has_noerror_array_bounds)

    if test -n "$MOZ_PGO"; then
        MOZ_C_SUPPORTS_WARNING(-W, no-error=coverage-mismatch, ac_c_has_noerror_coverage_mismatch)
        MOZ_CXX_SUPPORTS_WARNING(-W, no-error=coverage-mismatch, ac_cxx_has_noerror_coverage_mismatch)
    fi
fi

dnl ========================================================
dnl = Disable runtime logging checks
dnl ========================================================
MOZ_ARG_DISABLE_BOOL(logging,
[  --disable-logging       Disable logging facilities],
    NS_DISABLE_LOGGING=1,
    NS_DISABLE_LOGGING= )
if test "$NS_DISABLE_LOGGING"; then
    AC_DEFINE(NS_DISABLE_LOGGING)
else
    AC_DEFINE(MOZ_LOGGING)
    AC_DEFINE(FORCE_PR_LOG)
fi

dnl ========================================================
dnl = This will enable logging of addref, release, ctor, dtor.
dnl ========================================================
_ENABLE_LOGREFCNT=42
MOZ_ARG_ENABLE_BOOL(logrefcnt,
[  --enable-logrefcnt      Enable logging of refcounts (default=debug) ],
    _ENABLE_LOGREFCNT=1,
    _ENABLE_LOGREFCNT= )
if test "$_ENABLE_LOGREFCNT" = "1"; then
    AC_DEFINE(FORCE_BUILD_REFCNT_LOGGING)
elif test -z "$_ENABLE_LOGREFCNT"; then
    AC_DEFINE(NO_BUILD_REFCNT_LOGGING)
fi

dnl ========================================================
dnl moz_aproximate_location
dnl ========================================================
MOZ_ARG_ENABLE_BOOL(approximate_location,
[ --enable-approximate-location    Enable approximate location ],
    MOZ_APPROX_LOCATION=1,
    MOZ_APPROX_LOCATION= )
if test -n "$MOZ_APPROX_LOCATION"; then
    AC_DEFINE(MOZ_APPROX_LOCATION)
fi

dnl ========================================================
dnl moz_gps_debug
dnl ========================================================
MOZ_ARG_ENABLE_BOOL(gps_debug,
[ --enable-gps-debug    Enable gps specific debug messages ],
    MOZ_GPS_DEBUG=1,
    MOZ_GPS_DEBUG= )
if test -n "$MOZ_GPS_DEBUG"; then
    AC_DEFINE(MOZ_GPS_DEBUG)
fi
if test -n "$MOZ_DEBUG"; then
    AC_DEFINE(MOZ_GPS_DEBUG)
fi

dnl ========================================================
dnl moz_dump_painting
dnl ========================================================
MOZ_ARG_ENABLE_BOOL(dump-painting,
[  --enable-dump-painting          Enable paint debugging.],
    MOZ_DUMP_PAINTING=1,
    MOZ_DUMP_PAINTING= )
if test -n "$MOZ_DUMP_PAINTING"; then
    AC_DEFINE(MOZ_DUMP_PAINTING)
    AC_DEFINE(MOZ_LAYERS_HAVE_LOG)
fi
if test -n "$MOZ_DEBUG"; then
    AC_DEFINE(MOZ_DUMP_PAINTING)
fi

dnl ========================================================
dnl = Enable DMD
dnl ========================================================

MOZ_ARG_ENABLE_BOOL(dmd,
[  --enable-dmd            Enable DMD; also enables jemalloc and replace-malloc],
    MOZ_DMD=1,
    MOZ_DMD= )

if test "$MOZ_DMD"; then
    AC_DEFINE(MOZ_DMD)

    if test "${CPU_ARCH}" = "arm"; then
        CFLAGS="$CFLAGS -funwind-tables"
        CXXFLAGS="$CXXFLAGS -funwind-tables"
    fi

    MOZ_MEMORY=1                        # DMD enables jemalloc
    MOZ_REPLACE_MALLOC=1                # DMD enables replace-malloc
fi
AC_SUBST(MOZ_DMD)

dnl ========================================================
dnl = Enable jemalloc
dnl ========================================================
MOZ_ARG_ENABLE_BOOL(jemalloc,
[  --enable-jemalloc       Replace memory allocator with jemalloc],
    MOZ_MEMORY=1,
    MOZ_MEMORY=)

case "${OS_TARGET}" in
Android|WINNT|Darwin)
  MOZ_GLUE_IN_PROGRAM=
  ;;
*)
  dnl On !Android !Windows !OSX, we only want to link executables against mozglue
  MOZ_GLUE_IN_PROGRAM=1
  ;;
esac

dnl ========================================================
dnl = Enable full jemalloc lib
dnl ========================================================
MOZ_ARG_ENABLE_BOOL(jemalloc-lib,
[  --enable-jemalloc-lib       Use the full jemalloc lib],
    MOZ_JEMALLOC3=1,
    MOZ_JEMALLOC3= )

if test -n "$MOZ_JEMALLOC3" -a -z "$MOZ_MEMORY"; then
    dnl We need jemalloc enabled to use jemalloc3
    AC_MSG_ERROR([--enable-jemalloc-lib requires --enable-jemalloc])
fi

dnl ========================================================
dnl = Enable dynamic replacement of malloc implementation
dnl ========================================================
if test -n "$NIGHTLY_BUILD" -a -n "$MOZ_MEMORY"; then
  # Enable on central for the debugging opportunities it adds.
  MOZ_REPLACE_MALLOC=1
fi
MOZ_ARG_ENABLE_BOOL(replace-malloc,
[  --enable-replace-malloc   Enable ability to dynamically replace the malloc implementation],
    MOZ_REPLACE_MALLOC=1,
    MOZ_REPLACE_MALLOC= )

if test -n "$MOZ_REPLACE_MALLOC" -a -z "$MOZ_MEMORY"; then
    dnl We don't want to enable jemalloc unconditionally because it may be a
    dnl deliberate choice not to enable it (bug 702250, for instance)
    AC_MSG_ERROR([--enable-replace-malloc requires --enable-jemalloc])
elif test -n "$MOZ_REPLACE_MALLOC"; then
    AC_DEFINE(MOZ_REPLACE_MALLOC)
    MOZ_NATIVE_JEMALLOC=

    dnl Replace-malloc Mac linkage quirks
    if test -n "$MACOSX_DEPLOYMENT_TARGET"; then
        AC_CACHE_CHECK([how to do weak dynamic linking],
            ac_cv_weak_dynamic_linking,
            [echo 'extern void foo() __attribute__((weak_import));int bar() { if (foo) foo(); return 0; }' > conftest.c
             if AC_TRY_COMMAND([${CC-cc} -o conftest${DLL_SUFFIX} $CFLAGS -dynamiclib $LDFLAGS -Wl,-U,_foo conftest.c $LIBS 1>&5]) &&
                test -s conftest${DLL_SUFFIX}; then
                 dnl There are several ways the linker can put link edit rules in a binary:
                 dnl - classic info only (for OSX < 10.6)
                 dnl - dyld info only
                 dnl - both
                 if "$OTOOL" -l conftest${DLL_SUFFIX} 2> /dev/null | grep "LC_DYLD_INFO_ONLY" > /dev/null; then
                     _CLASSIC_INFO=
                 else
                     _CLASSIC_INFO=1
                 fi
                 if "$OTOOL" -l conftest${DLL_SUFFIX} 2> /dev/null | grep "LC_DYLD_INFO" > /dev/null; then
                     _DYLD_INFO=1
                 else
                     _DYLD_INFO=
                 fi
                 dnl With classic info, we need to build with -flat_namespace.
                 dnl With dyld info, Xcode 4.5 does the right thing without additional flags,
                 dnl but Xcode < 4.5 requires a dummy library and -flat_namespace because it
                 dnl forgets to set the weak flag in the dyld info.
                 dnl See http://glandium.org/blog/?p=2764 for more details.
                 dnl
                 dnl Values for ac_cv_weak_dynamic_linking, and subsequently
                 dnl MOZ_REPLACE_MALLOC_LINKAGE are thus:
                 dnl - "flat namespace" when -flat_namespace alone is needed
                 dnl - "dummy library" when a dummy library and -flat_namespace are needed
                 dnl - "compiler support" when nothing is needed
                 if test -n "$_DYLD_INFO" && dyldinfo -bind conftest${DLL_SUFFIX} 2> /dev/null | grep "_foo (weak import)" > /dev/null; then
                     if test -n "$_CLASSIC_INFO"; then
                         ac_cv_weak_dynamic_linking="flat namespace"
                     else
                         ac_cv_weak_dynamic_linking="compiler support"
                     fi
                 else
                     if test -n "$_DYLD_INFO"; then
                         ac_cv_weak_dynamic_linking="dummy library"
                     else
                         ac_cv_weak_dynamic_linking="flat namespace"
                     fi
                 fi
             else
                 AC_ERROR([couldn't compile a simple C file])
             fi
             rm -rf conftest*])
        MOZ_REPLACE_MALLOC_LINKAGE="$ac_cv_weak_dynamic_linking"
    fi
fi
AC_SUBST(MOZ_REPLACE_MALLOC)
AC_SUBST(MOZ_REPLACE_MALLOC_LINKAGE)

dnl ========================================================
dnl = Jemalloc build setup
dnl ========================================================
if test -z "$MOZ_MEMORY"; then
  if test -n "$MOZ_JEMALLOC3" -a -z "$MOZ_REPLACE_MALLOC"; then
    MOZ_NATIVE_JEMALLOC=1
    AC_CHECK_FUNCS(mallctl nallocx,,
      [MOZ_NATIVE_JEMALLOC=
       break])
    if test -n "$MOZ_NATIVE_JEMALLOC"; then
      MOZ_MEMORY=1
      AC_DEFINE(MOZ_MEMORY)
      AC_DEFINE(MOZ_JEMALLOC3)
      AC_DEFINE(MOZ_NATIVE_JEMALLOC)
    fi
  fi
  case "${target}" in
    *-mingw*)
      if test -z "$WIN32_REDIST_DIR" -a -z "$MOZ_DEBUG"; then
        AC_MSG_WARN([When not building jemalloc, you need to set WIN32_REDIST_DIR to the path to the Visual C++ Redist (usually VCINSTALLDIR\redist\x86\Microsoft.VC80.CRT, for VC++ v8) if you intend to distribute your build.])
      fi
      ;;
  esac
else
  AC_DEFINE(MOZ_MEMORY)
  if test -n "$MOZ_JEMALLOC3"; then
    AC_DEFINE(MOZ_JEMALLOC3)
  fi
  if test "x$MOZ_DEBUG" = "x1"; then
    AC_DEFINE(MOZ_MEMORY_DEBUG)
  fi
  dnl The generic feature tests that determine how to compute ncpus are long and
  dnl complicated.  Therefore, simply define special cpp variables for the
  dnl platforms we have special knowledge of.
  case "${target}" in
  *-darwin*)
    AC_DEFINE(MOZ_MEMORY_DARWIN)
    ;;
  *-*freebsd*)
    AC_DEFINE(MOZ_MEMORY_BSD)
    ;;
  *-android*|*-linuxandroid*)
    AC_DEFINE(MOZ_MEMORY_LINUX)
    AC_DEFINE(MOZ_MEMORY_ANDROID)
    if test -n "$gonkdir"; then
      AC_DEFINE(MOZ_MEMORY_GONK)
    fi
    ;;
  *-*linux*)
    AC_DEFINE(MOZ_MEMORY_LINUX)
    ;;
  *-netbsd*)
    AC_DEFINE(MOZ_MEMORY_BSD)
    ;;
  *-solaris*)
    AC_DEFINE(MOZ_MEMORY_SOLARIS)
    ;;
  *-mingw*)
    AC_DEFINE(MOZ_MEMORY_WINDOWS)
    export MOZ_NO_DEBUG_RTL=1
    WIN32_CRT_LIBS="msvcrt.lib msvcprt.lib"
    dnl Look for a broken crtdll.obj
    WIN32_CRTDLL_FULLPATH=`lib -nologo -list $WIN32_CRT_LIBS | grep crtdll\\.obj`
    lib -NOLOGO -OUT:crtdll.obj $WIN32_CRT_LIBS -EXTRACT:$WIN32_CRTDLL_FULLPATH
    if grep -q '__imp__\{0,1\}free' crtdll.obj; then
      MOZ_CRT=1
    fi
    rm crtdll.obj
    ;;
  *)
    AC_MSG_ERROR([--enable-jemalloc not supported on ${target}])
    ;;
  esac
fi # MOZ_MEMORY
AC_SUBST(MOZ_MEMORY)
AC_SUBST(MOZ_JEMALLOC3)
AC_SUBST(MOZ_NATIVE_JEMALLOC)
AC_SUBST(MOZ_CRT)
export MOZ_CRT
AC_SUBST(MOZ_GLUE_IN_PROGRAM)
AC_SUBST_LIST(WIN32_CRT_LIBS)

# Allow the application to provide a subconfigure script.
# This should be after 'export MOZ_NO_DEBUG_RTL=1' since
# ldap/c-sdk/configure refers to the enviroment value.
if test -f "${srcdir}/${MOZ_BUILD_APP}/configure.in" ; then
  do_output_subdirs() {
    if test -n "$_subconfigure_subdirs"; then
      AC_MSG_ERROR([Cannot specify more than one sub-sub-configure])
     fi
    _subconfigure_subdir="$1"
    _subconfigure_config_args="$ac_configure_args"
  }
  tmpscript=`$PYTHON -c 'import os, tempfile; print tempfile.mktemp(prefix="subscript.").replace(os.sep, "/")'` || exit 1
  m4 "${srcdir}/build/autoconf/subconfigure.m4" \
     "${srcdir}/build/autoconf/altoptions.m4" \
     "${srcdir}/${MOZ_BUILD_APP}/configure.in" > $tmpscript
  . $tmpscript
  rm -f $tmpscript
fi

dnl We need to wrap dlopen and related functions on Android because we use
dnl our own linker.
if test "$OS_TARGET" = Android; then
    MOZ_GLUE_WRAP_LDFLAGS="${MOZ_GLUE_WRAP_LDFLAGS} -Wl,--wrap=PR_GetEnv,--wrap=PR_SetEnv"
    if test "$MOZ_WIDGET_TOOLKIT" = gonk -a -n "$MOZ_NUWA_PROCESS"; then
        MOZ_GLUE_WRAP_LDFLAGS="${MOZ_GLUE_WRAP_LDFLAGS} -Wl,--wrap=pthread_create,--wrap=epoll_wait,--wrap=poll,--wrap=pthread_cond_timedwait,--wrap=pthread_cond_wait,--wrap=epoll_create,--wrap=epoll_ctl,--wrap=close,--wrap=pthread_key_create,--wrap=pthread_key_delete,--wrap=socketpair,--wrap=pthread_self,--wrap=pthread_mutex_lock,--wrap=pthread_mutex_trylock,--wrap=pthread_join,--wrap=pipe,--wrap=pipe2"
    fi
    if test "$MOZ_WIDGET_TOOLKIT" = android; then
        MOZ_GLUE_WRAP_LDFLAGS="${MOZ_GLUE_WRAP_LDFLAGS} -Wl,--wrap=getaddrinfo,--wrap=freeaddrinfo,--wrap=gai_strerror"
    fi
fi

AC_SUBST_LIST(MOZ_GLUE_WRAP_LDFLAGS)
export MOZ_GLUE_WRAP_LDFLAGS

dnl ========================================================
dnl = Enable using the clang plugin to build
dnl ========================================================

MOZ_CONFIG_CLANG_PLUGIN

dnl ========================================================
dnl = Enable stripping of libs & executables
dnl ========================================================
MOZ_ARG_ENABLE_BOOL(strip,
[  --enable-strip          Enable stripping of libs & executables ],
    ENABLE_STRIP=1,
    ENABLE_STRIP= )

dnl ========================================================
dnl = Enable stripping of libs & executables when packaging
dnl ========================================================
MOZ_ARG_ENABLE_BOOL(install-strip,
[  --enable-install-strip  Enable stripping of libs & executables when packaging ],
    PKG_SKIP_STRIP= ,
    PKG_SKIP_STRIP=1)

dnl ========================================================
dnl = --disable-elf-hack
dnl ========================================================

USE_ELF_HACK=1
MOZ_ARG_DISABLE_BOOL(elf-hack,
[  --disable-elf-hack      Disable elf hacks],
    [USE_ELF_HACK=],
    [USE_ELF_HACK=1])

# Only enable elfhack where supported
if test "$USE_ELF_HACK" = 1; then
    case "${HOST_OS_ARCH},${OS_ARCH}" in
    Linux,Linux)
        case "${CPU_ARCH}" in
        arm | x86 | x86_64)
            USE_ELF_HACK=1
            ;;
        *)
            USE_ELF_HACK=
            ;;
        esac
        ;;
    *)
        USE_ELF_HACK=
        ;;
    esac
fi

if test -n "$COMPILE_ENVIRONMENT" -a -n "$USE_ELF_HACK"; then
    dnl PT_GNU_RELRO segment makes the dynamic linker set a read-only flag on
    dnl memory addresses it maps to. The result is that by the time elfhack
    dnl kicks in, it is not possible to apply relocations because of that,
    dnl thus elfhack effectively skips relocations inside the PT_GNU_RELRO
    dnl segment. It makes elfhack mostly useless, so considering the problems
    dnl we have we PT_GNU_RELRO (e.g. bug 664366), and until elfhack can deal
    dnl with PT_GNU_RELRO segments, it's just simpler to disable elfhack when
    dnl the linker creates PT_GNU_RELRO segments. However, when we do want
    dnl elfhack enabled, disable PT_GNU_RELRO instead.
    AC_CACHE_CHECK([whether linker creates PT_GNU_RELRO segments],
        LINK_WITH_PT_GNU_RELRO,
        [echo "int main() {return 0;}" > conftest.${ac_ext}
         if AC_TRY_COMMAND(${CC-cc} -o conftest${ac_exeext} $LDFLAGS conftest.${ac_ext} $LIBS 1>&2) &&
            test -s conftest${ac_exeext}; then
            if ${TOOLCHAIN_PREFIX}readelf -l conftest${ac_exeext} | grep GNU_RELRO > /dev/null; then
                LINK_WITH_PT_GNU_RELRO=yes
            else
                LINK_WITH_PT_GNU_RELRO=no
            fi
         else
             dnl We really don't expect to get here, but just in case
             AC_ERROR([couldn't compile a simple C file])
         fi
         rm -rf conftest*])
    if test "$LINK_WITH_PT_GNU_RELRO" = yes; then
        if test "$USE_ELF_HACK" = F; then
            AC_MSG_CHECKING([for -z norelro option to ld])
            _SAVE_LDFLAGS=$LDFLAGS
            LDFLAGS="$LDFLAGS -Wl,-z,norelro"
            AC_TRY_LINK(,,AC_MSG_RESULT([yes])
                        [NSPR_LDFLAGS="$NSPR_LDFLAGS -Wl,-z,norelro"],
                        AC_ERROR([--enable-elf-hack is not compatible with a linker creating a PT_GNU_RELRO segment and that doesn't support the "-z norelro" option.]))
            USE_ELF_HACK=1
        else
            AC_MSG_WARN([Disabling elfhack])
            USE_ELF_HACK=
        fi
    fi
fi

dnl ========================================================
dnl = libstdc++ compatibility hacks
dnl ========================================================

STDCXX_COMPAT=
MOZ_ARG_ENABLE_BOOL(stdcxx-compat,
[  --enable-stdcxx-compat  Enable compatibility with older libstdc++],
    STDCXX_COMPAT=1)

if test -n "$STDCXX_COMPAT"; then
   eval $(CXX="$CXX" HOST_CXX="$HOST_CXX" $PYTHON -m mozbuild.configure.libstdcxx)
   AC_SUBST(MOZ_LIBSTDCXX_TARGET_VERSION)
   AC_SUBST(MOZ_LIBSTDCXX_HOST_VERSION)
   CXXFLAGS="$CXXFLAGS -D_GLIBCXX_USE_CXX11_ABI=0"
   HOST_CXXFLAGS="$HOST_CXXFLAGS -D_GLIBCXX_USE_CXX11_ABI=0"
fi

dnl ========================================================
dnl =
dnl = Profiling and Instrumenting
dnl =
dnl ========================================================
MOZ_ARG_HEADER(Profiling and Instrumenting)

dnl ========================================================
dnl = Enable runtime visual profiling logger
dnl ========================================================
MOZ_ARG_ENABLE_BOOL(visual-event-tracer,
[  --enable-visual-event-tracer   Enable visual event tracer instrumentation],
    MOZ_VISUAL_EVENT_TRACER=1,
    MOZ_VISUAL_EVENT_TRACER=)
if test -n "$MOZ_VISUAL_EVENT_TRACER"; then
    AC_DEFINE(MOZ_VISUAL_EVENT_TRACER)
fi

dnl ========================================================
dnl = Enable TaskTracer
dnl ========================================================
MOZ_ARG_ENABLE_BOOL(tasktracer,
[  --enable-tasktracer       Set compile flags necessary for using TaskTracer],
    MOZ_TASK_TRACER=1,
    MOZ_TASK_TRACER= )
if test "$MOZ_WIDGET_TOOLKIT" = "gonk" -a -n "$MOZ_TASK_TRACER"; then
    AC_DEFINE(MOZ_TASK_TRACER)
    AC_SUBST(MOZ_TASK_TRACER)
fi

dnl ========================================================
dnl Turn on reflow counting
dnl ========================================================
MOZ_ARG_ENABLE_BOOL(reflow-perf,
[  --enable-reflow-perf    Enable reflow performance tracing],
    MOZ_REFLOW_PERF=1,
    MOZ_REFLOW_PERF= )
if test -n "$MOZ_REFLOW_PERF"; then
    AC_DEFINE(MOZ_REFLOW_PERF)
fi

dnl ========================================================
dnl = Offer a way to disable the startup cache
dnl ========================================================

MOZ_ARG_DISABLE_BOOL(startupcache,
[  --disable-startupcache          Disable startup cache ],
    MOZ_DISABLE_STARTUPCACHE=1,
    MOZ_DISABLE_STARTUPCACHE=)

dnl bug 988880: disable startup cache on b2g
if test -n "$MOZ_B2G"; then
  MOZ_DISABLE_STARTUPCACHE=1
fi
if test -n "$MOZ_DISABLE_STARTUPCACHE"; then
  AC_DEFINE(MOZ_DISABLE_STARTUPCACHE)
fi
AC_SUBST(MOZ_DISABLE_STARTUPCACHE)

dnl ========================================================
dnl = Don't precompile the startup cache
dnl ========================================================
MOZ_DISABLE_PRECOMPILED_STARTUPCACHE=

MOZ_ARG_DISABLE_BOOL(precompiled-startupcache,
[  --disable-precompiled-startupcache      Don't precompile the startup cache ],
    MOZ_DISABLE_PRECOMPILED_STARTUPCACHE=1,
	MOZ_DISABLE_PRECOMPILED_STARTUPCACHE= )

if test -n "$MOZ_DISABLE_PRECOMPILED_STARTUPCACHE"; then
  AC_DEFINE(MOZ_DISABLE_PRECOMPILED_STARTUPCACHE)
fi

AC_SUBST(MOZ_DISABLE_PRECOMPILED_STARTUPCACHE)

dnl ========================================================
dnl = Enable Radio Interface for B2G (Gonk usually)
dnl ========================================================
MOZ_ARG_ENABLE_BOOL(b2g-ril,
[  --enable-b2g-ril      Set compile flags necessary for testing B2G Radio Interface Layer via network sockets ],
    MOZ_B2G_RIL=1,
    MOZ_B2G_RIL=,
    MOZ_B2G_RIL=$_PLATFORM_HAVE_RIL )
if test -n "$MOZ_B2G_RIL"; then
    if test -n "$_PLATFORM_HAVE_RIL"; then
        AC_DEFINE(MOZ_B2G_RIL)
    else
        AC_MSG_ERROR([b2g-ril cannot be enabled because target platform doesn't support it.])
    fi
fi
AC_SUBST(MOZ_B2G_RIL)

dnl ========================================================
dnl = Enable Radio FM for B2G (Gonk usually)
dnl ========================================================
if test -n "$MOZ_B2G_FM"; then
    AC_DEFINE(MOZ_B2G_FM)
fi
AC_SUBST(MOZ_B2G_FM)

dnl ========================================================
dnl = Enable Bluetooth Interface for B2G (Gonk usually)
dnl ========================================================
MOZ_ARG_ENABLE_BOOL(b2g-bt,
[  --enable-b2g-bt      Set compile flags necessary for compiling Bluetooth API for B2G ],
    MOZ_B2G_BT=1,
    MOZ_B2G_BT= )
if test -n "$MOZ_B2G_BT"; then
    AC_DEFINE(MOZ_B2G_BT)
fi
AC_SUBST(MOZ_B2G_BT)
AC_SUBST(MOZ_B2G_BT_BLUEZ)
AC_SUBST(MOZ_B2G_BT_BLUEDROID)
AC_SUBST(MOZ_B2G_BT_DAEMON)

dnl ========================================================
dnl = Enable NFC Interface for B2G (Gonk usually)
dnl ========================================================
MOZ_ARG_ENABLE_BOOL(nfc,
[  --enable-nfc         Set compile flags necessary for compiling NFC API ],
    MOZ_NFC=1,
    MOZ_NFC= )
if test -n "$MOZ_NFC"; then
   AC_DEFINE(MOZ_NFC)
fi
AC_SUBST(MOZ_NFC)

dnl ========================================================
dnl = Enable Pico Speech Synthesis (Gonk usually)
dnl ========================================================
MOZ_ARG_ENABLE_BOOL(synth-pico,
[  --enable-synth-pico  Set compile flags necessary for compiling Pico Web Speech API ],
    MOZ_SYNTH_PICO=1,
    MOZ_SYNTH_PICO= )
if test -n "$MOZ_SYNTH_PICO"; then
    AC_DEFINE(MOZ_SYNTH_PICO)
fi
AC_SUBST(MOZ_SYNTH_PICO)

dnl ========================================================
dnl = Enable Support for Time Manager API
dnl ========================================================
if test -n "$MOZ_TIME_MANAGER"; then
    AC_DEFINE(MOZ_TIME_MANAGER)
fi
AC_SUBST(MOZ_TIME_MANAGER)

dnl ========================================================
dnl = Enable Camera Interface for B2G (Gonk usually)
dnl ========================================================
MOZ_ARG_ENABLE_BOOL(b2g-camera,
[  --enable-b2g-camera      Set compile flags necessary for compiling camera API for B2G ],
    MOZ_B2G_CAMERA=1,
    MOZ_B2G_CAMERA= )
if test -n "$MOZ_B2G_CAMERA"; then
   AC_DEFINE(MOZ_B2G_CAMERA)
fi
AC_SUBST(MOZ_B2G_CAMERA)

dnl ========================================================
dnl = Enable Support for Payment API
dnl ========================================================
if test -n "$MOZ_PAY"; then
    AC_DEFINE(MOZ_PAY)
fi
AC_SUBST(MOZ_PAY)

dnl ========================================================
dnl = Enable Browser Support for Activities
dnl ========================================================
if test -n "$MOZ_ACTIVITIES"; then
    AC_DEFINE(MOZ_ACTIVITIES)
fi
AC_SUBST(MOZ_ACTIVITIES)

dnl ========================================================
dnl = Enable Support for AudioChannelManager API
dnl ========================================================
if test -n "$MOZ_AUDIO_CHANNEL_MANAGER"; then
    AC_DEFINE(MOZ_AUDIO_CHANNEL_MANAGER)
fi
AC_SUBST(MOZ_AUDIO_CHANNEL_MANAGER)

dnl ========================================================
dnl = Enable Support for Secure Element API
dnl ========================================================
   MOZ_SECUREELEMENT=1,
if test -n "$MOZ_SECUREELEMENT"; then
   AC_DEFINE(MOZ_SECUREELEMENT)
fi
 AC_SUBST(MOZ_SECUREELEMENT)

dnl ========================================================
dnl = Support for demangling undefined symbols
dnl ========================================================
if test -z "$SKIP_LIBRARY_CHECKS"; then
    AC_LANG_SAVE
    AC_LANG_CPLUSPLUS
    AC_CHECK_FUNCS(__cxa_demangle, HAVE_DEMANGLE=1, HAVE_DEMANGLE=)
    AC_LANG_RESTORE
fi

# Demangle only for debug or DMD builds
MOZ_DEMANGLE_SYMBOLS=
if test "$HAVE_DEMANGLE" && test "$MOZ_DEBUG" -o "$MOZ_DMD"; then
    MOZ_DEMANGLE_SYMBOLS=1
    AC_DEFINE(MOZ_DEMANGLE_SYMBOLS)
fi
AC_SUBST(MOZ_DEMANGLE_SYMBOLS)

dnl ========================================================
dnl = Support for gcc stack unwinding (from gcc 3.3)
dnl ========================================================
if test -z "$SKIP_LIBRARY_CHECKS"; then
    AC_LANG_SAVE
    AC_LANG_CPLUSPLUS
    MOZ_CHECK_HEADER(unwind.h, AC_CHECK_FUNCS(_Unwind_Backtrace))
    AC_LANG_RESTORE
fi

dnl ========================================================
dnl JIT observers
dnl ========================================================

MOZ_ARG_WITH_STRING(jitreport-granularity,
[  --jitreport-granularity=N
                           Default granularity at which to report JIT code
                           to external tools
                             0 - no info
                             1 - code ranges for whole functions only
                             2 - per-line information
                             3 - per-op information],
  JITREPORT_GRANULARITY=$withval,
  JITREPORT_GRANULARITY=3)

AC_DEFINE_UNQUOTED(JS_DEFAULT_JITREPORT_GRANULARITY, $JITREPORT_GRANULARITY)

dnl ========================================================
dnl =
dnl = Misc. Options
dnl =
dnl ========================================================
MOZ_ARG_HEADER(Misc. Options)

dnl ========================================================
dnl update xterm title
dnl ========================================================
MOZ_ARG_ENABLE_BOOL(xterm-updates,
[  --enable-xterm-updates  Update XTERM titles with current command.],
    MOZ_UPDATE_XTERM=1,
    MOZ_UPDATE_XTERM= )

dnl =========================================================
dnl = Chrome format
dnl =========================================================
MOZ_ARG_ENABLE_STRING([chrome-format],
[  --enable-chrome-format=jar|flat|omni
                          Select FORMAT of chrome files during packaging],
    MOZ_CHROME_FILE_FORMAT=`echo $enableval | tr A-Z a-z`)

if test -z "$MOZ_CHROME_FILE_FORMAT"; then
    MOZ_CHROME_FILE_FORMAT=jar
fi

if test "$MOZ_CHROME_FILE_FORMAT" = "symlink"; then
    AC_MSG_ERROR([--enable-chrome-format=symlink has been deprecated. It is now used by default in $DIST/bin on platforms that support it])
fi

if test "$MOZ_CHROME_FILE_FORMAT" != "jar" &&
    test "$MOZ_CHROME_FILE_FORMAT" != "flat" &&
    test "$MOZ_CHROME_FILE_FORMAT" != "omni"; then
    AC_MSG_ERROR([--enable-chrome-format must be set to either jar, flat, or omni])
fi

dnl =========================================================
dnl Enable support for revamped devtools Performance Tools
dnl =========================================================

MOZ_ARG_ENABLE_BOOL(devtools-perf,
[  --enable-devtools-perf Set compile flags necessary for compiling devtools perftools],
MOZ_DEVTOOLS_PERFTOOLS=1,
MOZ_DEVTOOLS_PERFTOOLS= )
if test -n "$MOZ_DEVTOOLS_PERFTOOLS"; then
  AC_DEFINE(MOZ_DEVTOOLS_PERFTOOLS)
fi
AC_SUBST(MOZ_DEVTOOLS_PERFTOOLS)

dnl =========================================================
dnl Omnijar packaging (bug 552121)
dnl =========================================================
dnl Omnijar packaging is compatible with flat packaging.
dnl In unpackaged builds, omnijar looks for files as if
dnl things were flat packaged. After packaging, all files
dnl are loaded from a single jar. MOZ_CHROME_FILE_FORMAT
dnl is set to flat since putting files into jars is only
dnl done during packaging with omnijar.
if test "$MOZ_CHROME_FILE_FORMAT" = "omni"; then
    MOZ_OMNIJAR=1
    AC_DEFINE(MOZ_OMNIJAR)
fi
MOZ_PACKAGER_FORMAT="$MOZ_CHROME_FILE_FORMAT"
if test "$OS_ARCH" = "WINNT" -o "$MOZ_WIDGET_TOOLKIT" = "android"; then
    MOZ_CHROME_FILE_FORMAT=flat
else
    MOZ_CHROME_FILE_FORMAT=symlink
fi

if test "$MOZ_WIDGET_TOOLKIT" = "android"; then
    dnl Fennec's static resources live in the assets/ folder of the
    dnl APK.  Adding a path to the name here works because we only
    dnl have one omnijar file in the final package (which is not the
    dnl case on desktop), and necessitates some contortions during
    dnl packaging so that the resources in the omnijar are considered
    dnl as rooted at / and not as rooted at assets/ (which again is
    dnl not the case on desktop: there are omnijars rooted at webrtc/,
    dnl etc). packager.mk handles changing the rooting of the single
    dnl omnijar.
    OMNIJAR_NAME=assets/omni.ja
else
    OMNIJAR_NAME=omni.ja
fi

AC_SUBST(OMNIJAR_NAME)
AC_SUBST(MOZ_OMNIJAR)
AC_SUBST(MOZ_PACKAGER_FORMAT)

dnl ========================================================
dnl = Define default location for MOZILLA_FIVE_HOME
dnl ========================================================
MOZ_ARG_WITH_STRING(default-mozilla-five-home,
[  --with-default-mozilla-five-home
                          Set the default value for MOZILLA_FIVE_HOME],
[ val=`echo $withval`
  AC_DEFINE_UNQUOTED(MOZ_DEFAULT_MOZILLA_FIVE_HOME,"$val") ])

dnl ========================================================
dnl = Location of the mozilla user directory (default is ~/.mozilla).],
dnl ========================================================
MOZ_ARG_WITH_STRING(user-appdir,
[  --with-user-appdir=DIR  Set user-specific appdir (default=.mozilla)],
[ val=`echo $withval`
if echo "$val" | grep "\/" >/dev/null; then
    AC_MSG_ERROR("Homedir must be single relative path.")
else
    MOZ_USER_DIR="$val"
fi])

AC_DEFINE_UNQUOTED(MOZ_USER_DIR,"$MOZ_USER_DIR")

dnl ========================================================
dnl = Doxygen configuration
dnl ========================================================
dnl Use commas to specify multiple dirs to this arg
MOZ_DOC_INPUT_DIRS='./dist/include ./dist/idl'
MOZ_ARG_WITH_STRING(doc-input-dirs,
[  --with-doc-input-dirs=DIRS
                          Header/idl dirs to create docs from],
[ MOZ_DOC_INPUT_DIRS=`echo "$withval" | sed "s/,/ /g"` ] )
AC_SUBST(MOZ_DOC_INPUT_DIRS)

dnl Use commas to specify multiple dirs to this arg
MOZ_DOC_INCLUDE_DIRS='./dist/include ./dist/include/nspr'
MOZ_ARG_WITH_STRING(doc-include-dirs,
[  --with-doc-include-dirs=DIRS
                          Include dirs to preprocess doc headers],
[ MOZ_DOC_INCLUDE_DIRS=`echo "$withval" | sed "s/,/ /g"` ] )
AC_SUBST(MOZ_DOC_INCLUDE_DIRS)

MOZ_DOC_OUTPUT_DIR='./dist/docs'
MOZ_ARG_WITH_STRING(doc-output-dir,
[  --with-doc-output-dir=DIR
                          Dir to generate docs into],
[ MOZ_DOC_OUTPUT_DIR=$withval ] )
AC_SUBST(MOZ_DOC_OUTPUT_DIR)

if test -z "$SKIP_COMPILER_CHECKS"; then
dnl ========================================================
dnl =
dnl = Compiler Options
dnl =
dnl ========================================================
MOZ_ARG_HEADER(Compiler Options)

dnl ========================================================
dnl Check for gcc -pipe support
dnl ========================================================
AC_MSG_CHECKING([for -pipe support])
if test -n "$GNU_CC" -a -n "$GNU_CXX"; then
    dnl Any gcc that supports firefox supports -pipe.
    CFLAGS="$CFLAGS -pipe"
    CXXFLAGS="$CXXFLAGS -pipe"
    AC_MSG_RESULT([yes])
else
    AC_MSG_RESULT([no])
fi

dnl ========================================================
dnl Profile guided optimization (gcc checks)
dnl ========================================================
dnl Test for profiling options
dnl Under gcc 3.4+, use -fprofile-generate/-fprofile-use

_SAVE_CFLAGS="$CFLAGS"
CFLAGS="$CFLAGS -fprofile-generate -fprofile-correction"

AC_MSG_CHECKING([whether C compiler supports -fprofile-generate])
AC_TRY_COMPILE([], [return 0;],
               [ PROFILE_GEN_CFLAGS="-fprofile-generate"
                 result="yes" ], result="no")
AC_MSG_RESULT([$result])

if test $result = "yes"; then
  PROFILE_GEN_LDFLAGS="-fprofile-generate"
  PROFILE_USE_CFLAGS="-fprofile-use -fprofile-correction -Wcoverage-mismatch"
  PROFILE_USE_LDFLAGS="-fprofile-use"
fi

CFLAGS="$_SAVE_CFLAGS"

if test -n "$INTEL_CC"; then
  PROFILE_GEN_CFLAGS="-prof-gen -prof-dir ."
  PROFILE_GEN_LDFLAGS=
  PROFILE_USE_CFLAGS="-prof-use -prof-dir ."
  PROFILE_USE_LDFLAGS=
fi

dnl Sun Studio on Solaris
if test "$SOLARIS_SUNPRO_CC"; then
  PROFILE_GEN_CFLAGS="-xprofile=collect:$_objdir/$enable_application"
  PROFILE_GEN_LDFLAGS="-xprofile=collect:$_objdir/$enable_application"
  PROFILE_USE_CFLAGS="-xprofile=use:$_objdir/$enable_application"
  PROFILE_USE_LDFLAGS="-xprofile=use:$_objdir/$enable_application"
fi

AC_SUBST(PROFILE_GEN_CFLAGS)
AC_SUBST(PROFILE_GEN_LDFLAGS)
AC_SUBST(PROFILE_USE_CFLAGS)
AC_SUBST(PROFILE_USE_LDFLAGS)

dnl =============================================
dnl Support for -fno-integrated-as (recent clang)
dnl =============================================
dnl Under clang 3.4+, use -fno-integrated-as to
dnl build libvpx's vp8_asm_enc_offsets.c

_SAVE_CFLAGS="$CFLAGS"
CFLAGS="$CFLAGS -fno-integrated-as -S"

AC_MSG_CHECKING([whether C compiler supports -fno-integrated-as])
AC_TRY_COMPILE([], [return 0;],
               [ NO_INTEGRATED_AS_CFLAGS="-fno-integrated-as"
                 result="yes" ], result="no")
AC_MSG_RESULT([$result])

CFLAGS="$_SAVE_CFLAGS"

AC_SUBST(NO_INTEGRATED_AS_CFLAGS)

fi # ! SKIP_COMPILER_CHECKS

AC_DEFINE(CPP_THROW_NEW, [throw()])
AC_LANG_C

if test "$COMPILE_ENVIRONMENT"; then
MOZ_EXPAND_LIBS
fi # COMPILE_ENVIRONMENT

dnl ========================================================
dnl =
dnl = Build depencency options
dnl =
dnl ========================================================
MOZ_ARG_HEADER(Build dependencies)

if test "$GNU_CC" -a "$GNU_CXX"; then
  _DEPEND_CFLAGS='-MD -MP -MF $(MDDEPDIR)/$(@F).pp'
dnl Sun Studio on Solaris use -xM instead of -MD, see config/rules.mk
elif test "$SOLARIS_SUNPRO_CC"; then
  _DEPEND_CFLAGS=
else
  dnl Don't override this for MSVC
  if test -z "$_WIN32_MSVC"; then
    _USE_CPP_INCLUDE_FLAG=
    _DEFINES_CFLAGS='$(ACDEFINES) -D_MOZILLA_CONFIG_H_ -DMOZILLA_CLIENT'
    _DEFINES_CXXFLAGS='$(ACDEFINES) -D_MOZILLA_CONFIG_H_ -DMOZILLA_CLIENT'
  else
    echo '#include <stdio.h>' > dummy-hello.c
    changequote(,)
    dnl This output is localized, split at the first double space or colon and space.
    _CL_PREFIX_REGEX="^\([^:]*:.*[ :] \)\(.*\\\stdio.h\)$"
    CL_INCLUDES_PREFIX=`${CC} -showIncludes -c -Fonul dummy-hello.c 2>&1 | sed -ne 's/'"$_CL_PREFIX_REGEX"'/\1/p'`
    _CL_STDIO_PATH=`${CC} -showIncludes -c -Fonul dummy-hello.c 2>&1 | sed -ne 's/'"$_CL_PREFIX_REGEX"'/\2/p'`
    changequote([,])
    if ! test -e "$_CL_STDIO_PATH"; then
        AC_MSG_ERROR([Unable to parse cl -showIncludes prefix. This compiler's locale has an unsupported formatting.])
    fi
    if test -z "$CL_INCLUDES_PREFIX"; then
        AC_MSG_ERROR([Cannot find cl -showIncludes prefix.])
    fi
    AC_SUBST(CL_INCLUDES_PREFIX)
    rm -f dummy-hello.c

    dnl Make sure that the build system can handle non-ASCII characters
    dnl in environment variables to prevent it from breaking silently on
    dnl non-English systems.
    NONASCII=$'\241\241'
    AC_SUBST(NONASCII)
  fi
fi

dnl ========================================================
dnl =
dnl = Static Build Options
dnl =
dnl ========================================================
MOZ_ARG_HEADER(Static build options)

if test -n "$GKMEDIAS_SHARED_LIBRARY"; then
  AC_DEFINE(GKMEDIAS_SHARED_LIBRARY)
fi
AC_SUBST(GKMEDIAS_SHARED_LIBRARY)

if test -z "$MOZ_NATIVE_ZLIB"; then
if test -n "$JS_SHARED_LIBRARY" -o "$GKMEDIAS_SHARED_LIBRARY"; then
  ZLIB_IN_MOZGLUE=1
  AC_DEFINE(ZLIB_IN_MOZGLUE)
fi
fi

AC_SUBST(ZLIB_IN_MOZGLUE)

dnl ========================================================
dnl =
dnl = Standalone module options
dnl =
dnl ========================================================
MOZ_ARG_HEADER(Standalone module options (Not for building Mozilla))

dnl Check for GLib.
dnl ========================================================

if test -z "$SKIP_PATH_CHECKS"; then
if test -z "${GLIB_CFLAGS}" -o -z "${GLIB_LIBS}" ; then
    if test "$MOZ_ENABLE_GTK" ; then
        PKG_CHECK_MODULES(GLIB, glib-2.0 >= 1.3.7 gobject-2.0)
    fi
fi
fi

if test -z "${GLIB_GMODULE_LIBS}" \
   -a -n "${GLIB_CONFIG}"\
    -a "${GLIB_CONFIG}" != no\
; then
    GLIB_GMODULE_LIBS=`$GLIB_CONFIG gmodule --libs`
fi

AC_SUBST_LIST(GLIB_GMODULE_LIBS)

dnl ========================================================
dnl Graphics checks.
dnl ========================================================

if test "${OS_TARGET}" = "WINNT" -o \
        "${OS_ARCH}" = "Darwin" -o \
        "${MOZ_WIDGET_TOOLKIT}" = "android" -o \
        "${MOZ_WIDGET_TOOLKIT}" = "gonk" -o \
        "${MOZ_WIDGET_TOOLKIT}" = "gtk2" -o \
        "${MOZ_WIDGET_TOOLKIT}" = "gtk3"; then
    case "${CPU_ARCH}" in
    x86|x86_64|arm)
        MOZ_ENABLE_SKIA=1
        ;;
    *)
        MOZ_ENABLE_SKIA=
        ;;
    esac
else
MOZ_ENABLE_SKIA=
fi

MOZ_ARG_ENABLE_BOOL(skia,
[  --enable-skia   Enable use of Skia],
MOZ_ENABLE_SKIA=1,
MOZ_ENABLE_SKIA=)

MOZ_ARG_DISABLE_BOOL(skia-gpu,
[  --disable-skia-gpu  Disable use of Skia-GPU],
MOZ_DISABLE_SKIA_GPU=1,
MOZ_DISABLE_SKIA_GPU=)

if test "$USE_FC_FREETYPE"; then
    if test "$COMPILE_ENVIRONMENT"; then
        dnl ========================================================
        dnl = Check for freetype2 and its functionality
        dnl ========================================================
        PKG_CHECK_MODULES(FT2, freetype2 >= 6.1.0, _HAVE_FREETYPE2=1, _HAVE_FREETYPE2=)

        if test "$_HAVE_FREETYPE2"; then
            _SAVE_LIBS="$LIBS"
            _SAVE_CFLAGS="$CFLAGS"
            LIBS="$LIBS $FT2_LIBS"
            CFLAGS="$CFLAGS $FT2_CFLAGS"

            AC_CACHE_CHECK(for FT_Bitmap_Size.y_ppem,
                ac_cv_member_FT_Bitmap_Size_y_ppem,
                [AC_TRY_COMPILE([#include <ft2build.h>
                                 #include FT_FREETYPE_H],
                                [FT_Bitmap_Size s;
                                 if (sizeof s.y_ppem) return 0;
                                 return 1],
                                ac_cv_member_FT_Bitmap_Size_y_ppem=yes,
                                ac_cv_member_FT_Bitmap_Size_y_ppem=no)])
            if test "$ac_cv_member_FT_Bitmap_Size_y_ppem" = yes; then
                HAVE_FT_BITMAP_SIZE_Y_PPEM=1
            else
                HAVE_FT_BITMAP_SIZE_Y_PPEM=0
            fi
            AC_DEFINE_UNQUOTED(HAVE_FT_BITMAP_SIZE_Y_PPEM,
                               $HAVE_FT_BITMAP_SIZE_Y_PPEM,
                               [FT_Bitmap_Size structure includes y_ppem field])

            AC_CHECK_FUNCS(FT_GlyphSlot_Embolden FT_Load_Sfnt_Table)

            LIBS="$_SAVE_LIBS"
            CFLAGS="$_SAVE_CFLAGS"
        fi

        _SAVE_CPPFLAGS="$CPPFLAGS"
        CPPFLAGS="$CPPFLAGS $FT2_CFLAGS $XCFLAGS"
        MOZ_CHECK_HEADERS([fontconfig/fcfreetype.h], ,
            [AC_MSG_ERROR(Can't find header fontconfig/fcfreetype.h.)], [#include <fontconfig/fontconfig.h>])
        CPPFLAGS="$_SAVE_CPPFLAGS"
    else
        AC_DEFINE(HAVE_FONTCONFIG_FCFREETYPE_H)
    fi

    PKG_CHECK_MODULES(_FONTCONFIG, fontconfig,
    [
        if test "$MOZ_PANGO"; then
            MOZ_PANGO_CFLAGS="$MOZ_PANGO_CFLAGS $_FONTCONFIG_CFLAGS"
            MOZ_PANGO_LIBS="$MOZ_PANGO_LIBS $_FONTCONFIG_LIBS"
        else
            FT2_CFLAGS="$FT2_CFLAGS $_FONTCONFIG_CFLAGS"
            FT2_LIBS="$FT2_LIBS $_FONTCONFIG_LIBS"
        fi
    ])
fi

dnl ========================================================
dnl Check for pixman and cairo
dnl ========================================================

if test "$MOZ_WIDGET_TOOLKIT" = "gtk3" ; then
  # cairo-gtk3 can be build with system-cairo only
  MOZ_TREE_CAIRO=
else
  MOZ_TREE_CAIRO=1
fi

MOZ_ARG_ENABLE_BOOL(system-cairo,
[  --enable-system-cairo   Use system cairo (located with pkgconfig)],
MOZ_TREE_CAIRO=,
MOZ_TREE_CAIRO=1 )

MOZ_TREE_PIXMAN=1
MOZ_ARG_ENABLE_BOOL(system-pixman,
[ --enable-system-pixman Use system pixman (located with pkgconfig)],
MOZ_TREE_PIXMAN=,
MOZ_TREE_PIXMAN=force,
MOZ_TREE_PIXMAN=1 )

# System cairo depends on system pixman
if test "$MOZ_TREE_PIXMAN" = "force"; then
    if test -z "$MOZ_TREE_CAIRO"; then
        AC_MSG_ERROR([--disable-system-pixman is incompatible with --enable-system-cairo.])
    else
        MOZ_TREE_PIXMAN=1
    fi
elif test -z "$MOZ_TREE_CAIRO"; then
    MOZ_TREE_PIXMAN=
fi

if test "$MOZ_TREE_PIXMAN"; then
    AC_DEFINE(MOZ_TREE_PIXMAN)
else
    PKG_CHECK_MODULES(PIXMAN, pixman-1 >= 0.19.2)
    MOZ_PIXMAN_CFLAGS="$PIXMAN_CFLAGS"
    MOZ_PIXMAN_LIBS="$PIXMAN_LIBS"
fi
AC_SUBST(MOZ_PIXMAN_CFLAGS)
AC_SUBST_LIST(MOZ_PIXMAN_LIBS)

# Check for headers defining standard int types.
if test -n "$COMPILE_ENVIRONMENT"; then
    MOZ_CHECK_HEADERS(stdint.h inttypes.h sys/int_types.h)

    if test "${ac_cv_header_inttypes_h}" = "yes"; then
        HAVE_INTTYPES_H=1
    fi
fi

AC_SUBST(HAVE_INTTYPES_H)

if test "$MOZ_TREE_CAIRO"; then
    MOZ_CAIRO_CFLAGS='-I$(LIBXUL_DIST)/include/cairo'
    AC_DEFINE(MOZ_TREE_CAIRO)

    if test "$OS_ARCH" = "WINNT"; then
        # For now we assume that we will have a uint64_t available through
        # one of the above headers or mozstdint.h.
        AC_DEFINE(HAVE_UINT64_T)
    fi

    # Define macros for cairo-features.h
    TEE_SURFACE_FEATURE="#define CAIRO_HAS_TEE_SURFACE 1"
    if test "$MOZ_X11"; then
        XLIB_SURFACE_FEATURE="#define CAIRO_HAS_XLIB_SURFACE 1"
        XLIB_XRENDER_SURFACE_FEATURE="#define CAIRO_HAS_XLIB_XRENDER_SURFACE 1"
        PS_SURFACE_FEATURE="#define CAIRO_HAS_PS_SURFACE 1"
    fi
    if test "$_HAVE_FREETYPE2"; then
        FT_FONT_FEATURE="#define CAIRO_HAS_FT_FONT 1"
        MOZ_ENABLE_CAIRO_FT=1
        CAIRO_FT_CFLAGS="$FT2_CFLAGS"
    fi

    case "$MOZ_WIDGET_TOOLKIT" in
      qt)
        QT_SURFACE_FEATURE="#define CAIRO_HAS_QT_SURFACE 1"
        ;;
      cocoa | uikit)
        QUARTZ_SURFACE_FEATURE="#define CAIRO_HAS_QUARTZ_SURFACE 1"
        QUARTZ_IMAGE_SURFACE_FEATURE="#define CAIRO_HAS_QUARTZ_IMAGE_SURFACE 1"
        QUARTZ_FONT_FEATURE="#define CAIRO_HAS_QUARTZ_FONT 1"
        ;;
      windows)
        WIN32_D2D_SURFACE_FEATURE="#define CAIRO_HAS_D2D_SURFACE 1"
        WIN32_DWRITE_FONT_FEATURE="#define CAIRO_HAS_DWRITE_FONT 1"
        WIN32_FONT_FEATURE="#define CAIRO_HAS_WIN32_FONT 1"
        WIN32_SURFACE_FEATURE="#define CAIRO_HAS_WIN32_SURFACE 1"
        MOZ_ENABLE_D2D_SURFACE=1
        MOZ_ENABLE_DWRITE_FONT=1

        MOZ_CHECK_HEADER(d3d9.h, MOZ_ENABLE_D3D9_LAYER=1)

        dnl D3D10 Layers depend on D2D Surfaces.
        if test -n "$WIN32_D2D_SURFACE_FEATURE"; then
          MOZ_CHECK_HEADER(d3d10.h, MOZ_ENABLE_D3D10_LAYER=1)
        fi
        ;;
      gtk3)
        AC_MSG_ERROR([cairo-gtk3 toolkit is incompatible with in-tree cairo. Please add --enable-system-cairo to your build config.])
        ;;
    esac
    if test "$USE_FC_FREETYPE"; then
        FC_FONT_FEATURE="#define CAIRO_HAS_FC_FONT 1"
    fi
    AC_SUBST(MOZ_ENABLE_CAIRO_FT)
    AC_SUBST(MOZ_ENABLE_DWRITE_FONT)
    AC_SUBST(MOZ_ENABLE_D2D_SURFACE)
    AC_SUBST(MOZ_ENABLE_D3D9_LAYER)
    AC_SUBST(MOZ_ENABLE_D3D10_LAYER)

    AC_SUBST(PS_SURFACE_FEATURE)
    AC_SUBST(PDF_SURFACE_FEATURE)
    AC_SUBST(SVG_SURFACE_FEATURE)
    AC_SUBST(XLIB_SURFACE_FEATURE)
    AC_SUBST(XLIB_XRENDER_SURFACE_FEATURE)
    AC_SUBST(QUARTZ_SURFACE_FEATURE)
    AC_SUBST(QUARTZ_IMAGE_SURFACE_FEATURE)
    AC_SUBST(WIN32_SURFACE_FEATURE)
    AC_SUBST(OS2_SURFACE_FEATURE)
    AC_SUBST(DIRECTFB_SURFACE_FEATURE)
    AC_SUBST(FT_FONT_FEATURE)
    AC_SUBST(FC_FONT_FEATURE)
    AC_SUBST(WIN32_FONT_FEATURE)
    AC_SUBST(WIN32_DWRITE_FONT_FEATURE)
    AC_SUBST(WIN32_D2D_SURFACE_FEATURE)
    AC_SUBST(QUARTZ_FONT_FEATURE)
    AC_SUBST(PNG_FUNCTIONS_FEATURE)
    AC_SUBST(QT_SURFACE_FEATURE)
    AC_SUBST(TEE_SURFACE_FEATURE)

    MOZ_CAIRO_OSLIBS='${CAIRO_FT_OSLIBS}'

    if test "$MOZ_X11"; then
        MOZ_CAIRO_OSLIBS="$MOZ_CAIRO_OSLIBS $XLDFLAGS -lXrender"
    fi

    CAIRO_FEATURES_H=gfx/cairo/cairo/src/cairo-features.h
else
    PKG_CHECK_MODULES(CAIRO, cairo >= $CAIRO_VERSION)
    MOZ_CAIRO_CFLAGS="$CAIRO_CFLAGS"
    MOZ_CAIRO_LIBS="$CAIRO_LIBS"
    PKG_CHECK_MODULES(CAIRO_TEE, cairo-tee >= $CAIRO_VERSION)
    if test "$MOZ_X11"; then
        PKG_CHECK_MODULES(CAIRO_XRENDER, cairo-xlib-xrender >= $CAIRO_VERSION)
        MOZ_CAIRO_LIBS="$MOZ_CAIRO_LIBS $XLDFLAGS $CAIRO_XRENDER_LIBS"
        MOZ_CAIRO_OSLIBS="$MOZ_CAIRO_LIBS"
        MOZ_CAIRO_CFLAGS="$MOZ_CAIRO_CFLAGS $CAIRO_XRENDER_CFLAGS"
    fi
fi

AC_SUBST(MOZ_TREE_CAIRO)
AC_SUBST_LIST(MOZ_CAIRO_CFLAGS)
AC_SUBST_LIST(MOZ_CAIRO_LIBS)
AC_SUBST_LIST(MOZ_CAIRO_OSLIBS)
AC_SUBST(MOZ_TREE_PIXMAN)

dnl ========================================================
dnl Skia
dnl ========================================================
if test "$MOZ_ENABLE_SKIA"; then
  AC_DEFINE(MOZ_ENABLE_SKIA)
  AC_DEFINE(USE_SKIA)
  if test "${MOZ_WIDGET_TOOLKIT}" = "android" -o x"$MOZ_WIDGET_TOOLKIT" = x"gonk"; then
    AC_DEFINE(SK_BUILD_FOR_ANDROID_NDK)
  fi

  if test "${CPU_ARCH}" != "ppc" -a "${CPU_ARCH}" != "ppc64" -a "${CPU_ARCH}" != "sparc" -a -z "$MOZ_DISABLE_SKIA_GPU" ; then
    MOZ_ENABLE_SKIA_GPU=1
    AC_DEFINE(USE_SKIA_GPU)
    AC_SUBST(MOZ_ENABLE_SKIA_GPU)
  fi
fi
AC_SUBST(MOZ_ENABLE_SKIA)

dnl ========================================================
dnl disable xul
dnl ========================================================
MOZ_ARG_DISABLE_BOOL(xul,
[  --disable-xul           Disable XUL],
    MOZ_XUL= )
if test "$MOZ_XUL"; then
  AC_DEFINE(MOZ_XUL)
else
  dnl remove extensions that require XUL
  MOZ_EXTENSIONS=`echo $MOZ_EXTENSIONS | sed -e 's/inspector//' -e 's/irc//' -e 's/tasks//'`
fi

AC_SUBST(MOZ_XUL)

dnl ========================================================
dnl disable profile locking
dnl   do no use this in applications that can have more than
dnl   one process accessing the profile directory.
dnl ========================================================
MOZ_ARG_DISABLE_BOOL(profilelocking,
[  --disable-profilelocking
                          Disable profile locking],
    MOZ_PROFILELOCKING=,
    MOZ_PROFILELOCKING=1 )
if test "$MOZ_PROFILELOCKING"; then
  AC_DEFINE(MOZ_PROFILELOCKING)
fi

dnl ========================================================
dnl necko configuration options
dnl ========================================================

dnl
dnl option to disable various necko protocols
dnl
MOZ_ARG_ENABLE_STRING(necko-protocols,
[  --enable-necko-protocols[={http,ftp,default,all,none}]
                          Enable/disable specific protocol handlers],
[ for option in `echo $enableval | sed 's/,/ /g'`; do
    if test "$option" = "yes" -o "$option" = "all"; then
        NECKO_PROTOCOLS="$NECKO_PROTOCOLS $NECKO_PROTOCOLS_DEFAULT"
    elif test "$option" = "no" -o "$option" = "none"; then
        NECKO_PROTOCOLS=""
    elif test "$option" = "default"; then
        NECKO_PROTOCOLS="$NECKO_PROTOCOLS $NECKO_PROTOCOLS_DEFAULT"
    elif test `echo "$option" | grep -c \^-` != 0; then
        option=`echo $option | sed 's/^-//'`
        NECKO_PROTOCOLS=`echo "$NECKO_PROTOCOLS" | sed "s/ ${option}//"`
    else
        NECKO_PROTOCOLS="$NECKO_PROTOCOLS $option"
    fi
done],
    NECKO_PROTOCOLS="$NECKO_PROTOCOLS_DEFAULT")
dnl Remove dupes
NECKO_PROTOCOLS=`$PYTHON ${srcdir}/build/unix/uniq.py ${NECKO_PROTOCOLS}`
AC_SUBST_SET(NECKO_PROTOCOLS)
for p in $NECKO_PROTOCOLS; do
    AC_DEFINE_UNQUOTED(NECKO_PROTOCOL_$p)
    _NON_GLOBAL_ACDEFINES="$_NON_GLOBAL_ACDEFINES NECKO_PROTOCOL_$p"
done

dnl
dnl option to disable necko's wifi scanner
dnl

case "$OS_TARGET" in
  Android)
    if test -n "$gonkdir"; then
      NECKO_WIFI=1
    fi
    ;;
  Darwin|DragonFly|FreeBSD|SunOS|WINNT)
    NECKO_WIFI=1
    ;;
  Linux)
    NECKO_WIFI=1
    NECKO_WIFI_DBUS=1
    ;;
esac

MOZ_ARG_DISABLE_BOOL(necko-wifi,
[  --disable-necko-wifi    Disable necko wifi scanner],
    NECKO_WIFI=,
    NECKO_WIFI=1)

if test "$NECKO_WIFI"; then
  if test -z "$MOZ_ENABLE_DBUS" -a -n "$NECKO_WIFI_DBUS"; then
    AC_MSG_ERROR([Necko WiFi scanning needs DBus on your platform, remove --disable-dbus or use --disable-necko-wifi])
  fi
  AC_DEFINE(NECKO_WIFI)
  _NON_GLOBAL_ACDEFINES="$_NON_GLOBAL_ACDEFINES NECKO_WIFI"
fi
AC_SUBST(NECKO_WIFI)
AC_SUBST(NECKO_WIFI_DBUS)

dnl
dnl option to disable cookies
dnl
MOZ_ARG_DISABLE_BOOL(cookies,
[  --disable-cookies       Disable cookie support],
    NECKO_COOKIES=,
    NECKO_COOKIES=1)
AC_SUBST(NECKO_COOKIES)
if test "$NECKO_COOKIES"; then
    AC_DEFINE(NECKO_COOKIES)
    _NON_GLOBAL_ACDEFINES="$_NON_GLOBAL_ACDEFINES NECKO_COOKIES"
fi

dnl
dnl Always build Marionette if not Android or B2G
dnl
if test "$OS_TARGET" != Android -a x"$MOZ_WIDGET_TOOLKIT" != x"gonk"; then
    AC_DEFINE(ENABLE_MARIONETTE)
fi
AC_SUBST(ENABLE_MARIONETTE)
if test "$ENABLE_MARIONETTE"; then
    AC_DEFINE(ENABLE_MARIONETTE)
fi

dnl
dnl Build jsctypes on the platforms we can, unless it's explicitly disabled.
dnl
MOZ_ARG_DISABLE_BOOL(ctypes,
[  --disable-ctypes        Disable js-ctypes],
    BUILD_CTYPES=,
    BUILD_CTYPES=1)
AC_SUBST(BUILD_CTYPES)
if test "$BUILD_CTYPES"; then
    AC_DEFINE(BUILD_CTYPES)
fi

dnl Build Places if required
if test "$MOZ_PLACES"; then
  AC_DEFINE(MOZ_PLACES)
fi

dnl Build SocialAPI if required
if test "$MOZ_SOCIAL"; then
  AC_DEFINE(MOZ_SOCIAL)
fi

dnl Build Common JS modules provided by services.
AC_SUBST(MOZ_SERVICES_COMMON)
if test -n "$MOZ_SERVICES_COMMON"; then
  AC_DEFINE(MOZ_SERVICES_COMMON)
fi

dnl Build Services crypto component (used by Sync)
AC_SUBST(MOZ_SERVICES_CRYPTO)
if test -n "$MOZ_SERVICES_CRYPTO"; then
  AC_DEFINE(MOZ_SERVICES_CRYPTO)
fi

dnl Build Firefox Health Reporter Service
AC_SUBST(MOZ_SERVICES_HEALTHREPORT)
if test -n "$MOZ_SERVICES_HEALTHREPORT"; then
  AC_DEFINE(MOZ_SERVICES_HEALTHREPORT)
fi

dnl Build Services metrics component
AC_SUBST(MOZ_SERVICES_METRICS)
if test -n "$MOZ_SERVICES_METRICS"; then
  AC_DEFINE(MOZ_SERVICES_METRICS)
fi

dnl Build Notifications if required
AC_SUBST(MOZ_SERVICES_NOTIFICATIONS)
if test -n "$MOZ_SERVICES_NOTIFICATIONS"; then
  AC_DEFINE(MOZ_SERVICES_NOTIFICATIONS)
fi

dnl Build Sync Services if required
AC_SUBST(MOZ_SERVICES_SYNC)
if test -n "$MOZ_SERVICES_SYNC"; then
  AC_DEFINE(MOZ_SERVICES_SYNC)
fi

dnl Build Services/CloudSync if required
AC_SUBST(MOZ_SERVICES_CLOUDSYNC)
if test -n "$MOZ_SERVICES_CLOUDSYNC"; then
  AC_DEFINE(MOZ_SERVICES_CLOUDSYNC)
fi

dnl Build Captive Portal Detector if required
AC_SUBST(MOZ_CAPTIVEDETECT)
if test -n "$MOZ_CAPTIVEDETECT"; then
  AC_DEFINE(MOZ_CAPTIVEDETECT)
fi

dnl Build second screen and casting features for external devices if required
AC_SUBST(MOZ_DEVICES)
if test -n "$MOZ_DEVICES"; then
  AC_DEFINE(MOZ_DEVICES)
fi

dnl ========================================================
if test "$MOZ_DEBUG" -o "$MOZ_DMD"; then
    MOZ_COMPONENTS_VERSION_SCRIPT_LDFLAGS=
fi

dnl ========================================================
dnl =
dnl = Maintainer debug option (no --enable equivalent)
dnl =
dnl ========================================================

AC_SUBST(AR)
AC_SUBST(AR_FLAGS)
AC_SUBST(AR_LIST)
AC_SUBST(AR_EXTRACT)
AC_SUBST(AR_DELETE)
AC_SUBST(AS)
AC_SUBST(ASFLAGS)
AC_SUBST(AS_DASH_C_FLAG)
AC_SUBST(LD)
AC_SUBST(RC)
AC_SUBST(RCFLAGS)
AC_SUBST(MC)
AC_SUBST(WINDRES)
AC_SUBST(IMPLIB)
AC_SUBST(FILTER)
AC_SUBST(BIN_FLAGS)
AC_SUBST(MOZ_WIDGET_TOOLKIT)
AC_SUBST(MOZ_UPDATE_XTERM)
AC_SUBST(MOZ_AUTH_EXTENSION)
AC_SUBST(MOZ_PERMISSIONS)
AC_SUBST(MOZ_PREF_EXTENSIONS)
AC_SUBST(MOZ_DEBUG)
AC_SUBST(MOZ_DEBUG_SYMBOLS)
AC_SUBST(MOZ_DEBUG_ENABLE_DEFS)
AC_SUBST(MOZ_DEBUG_DISABLE_DEFS)
AC_SUBST(MOZ_DEBUG_LDFLAGS)
AC_SUBST(WARNINGS_AS_ERRORS)
AC_SUBST(MOZ_EXTENSIONS)
AC_SUBST(MOZ_JPROF)
AC_SUBST(MOZ_SHARK)
AC_SUBST(MOZ_INSTRUMENTS)
AC_SUBST(MOZ_CALLGRIND)
AC_SUBST(MOZ_VTUNE)
AC_SUBST(MOZ_PROFILING)
AC_SUBST(LIBICONV)
AC_SUBST(MOZ_PLACES)
AC_SUBST(MOZ_SOCIAL)
AC_SUBST(MOZ_TOOLKIT_SEARCH)
AC_SUBST(MOZ_FEEDS)
AC_SUBST(NS_PRINTING)
AC_SUBST(MOZ_HELP_VIEWER)
AC_SUBST(TOOLCHAIN_PREFIX)

AC_SUBST(JAVA)
AC_SUBST(JAVAC)
AC_SUBST(JAVAH)
AC_SUBST(JAR)
AC_SUBST(JARSIGNER)
AC_SUBST(KEYTOOL)

AC_SUBST(MOZ_PROFILELOCKING)

AC_SUBST(ENABLE_TESTS)
AC_SUBST(MOZ_UNIVERSALCHARDET)
AC_SUBST(ACCESSIBILITY)
AC_SUBST(MOZ_SPELLCHECK)
AC_SUBST(MOZ_ANDROID_APZ)
AC_SUBST(MOZ_ANDROID_ANR_REPORTER)
AC_SUBST(MOZ_MAINTENANCE_SERVICE)
AC_SUBST(MOZ_STUB_INSTALLER)
AC_SUBST(MOZ_VERIFY_MAR_SIGNATURE)
AC_SUBST(MOZ_ENABLE_SIGNMAR)
AC_SUBST(MOZ_UPDATER)

AC_SUBST(MOZ_ANGLE_RENDERER)
AC_SUBST(MOZ_D3D_CPU_SUFFIX)
AC_SUBST(MOZ_HAS_WINSDK_WITH_D3D)
AC_SUBST(MOZ_D3DCOMPILER_VISTA_DLL)
AC_SUBST(MOZ_D3DCOMPILER_VISTA_DLL_PATH)
AC_SUBST(MOZ_DIRECTX_SDK_PATH)
AC_SUBST(MOZ_D3DCOMPILER_XP_DLL)
AC_SUBST(MOZ_D3DCOMPILER_XP_CAB)

AC_SUBST(MOZ_METRO)

AC_SUBST(MOZ_ANDROID_HISTORY)
AC_SUBST(MOZ_WEBSMS_BACKEND)
AC_SUBST(MOZ_ANDROID_BEAM)
AC_SUBST(MOZ_LOCALE_SWITCHER)
AC_SUBST(MOZ_DISABLE_GECKOVIEW)
AC_SUBST(MOZ_ANDROID_GECKOLIBS_AAR)
AC_SUBST(MOZ_ANDROID_READING_LIST_SERVICE)
AC_SUBST(MOZ_ANDROID_SEARCH_ACTIVITY)
AC_SUBST(MOZ_ANDROID_SHARE_OVERLAY)
AC_SUBST(MOZ_ANDROID_TAB_QUEUE)
AC_SUBST(MOZ_ANDROID_MLS_STUMBLER)
AC_SUBST(MOZ_ANDROID_DOWNLOADS_INTEGRATION)
AC_SUBST(ENABLE_STRIP)
AC_SUBST(PKG_SKIP_STRIP)
AC_SUBST(STRIP_FLAGS)
AC_SUBST(USE_ELF_HACK)
AC_SUBST(INCREMENTAL_LINKER)
AC_SUBST(MOZ_COMPONENTS_VERSION_SCRIPT_LDFLAGS)
AC_SUBST(MOZ_COMPONENT_NSPR_LIBS)

AC_SUBST(MOZ_FIX_LINK_PATHS)

AC_SUBST(USE_DEPENDENT_LIBS)

AC_SUBST(MOZ_BUILD_ROOT)

AC_SUBST(MOZ_POST_DSO_LIB_COMMAND)
AC_SUBST(MOZ_POST_PROGRAM_COMMAND)
AC_SUBST(MOZ_LINKER_EXTRACT)

AC_SUBST(MOZ_JSDOWNLOADS)
if test -n "$MOZ_JSDOWNLOADS"; then
  AC_DEFINE(MOZ_JSDOWNLOADS)
fi

dnl ========================================================
dnl = Mac bundle name prefix
dnl ========================================================
MOZ_ARG_WITH_STRING(macbundlename-prefix,
[  --with-macbundlename-prefix=prefix
                          Prefix for MOZ_MACBUNDLE_NAME],
[ MOZ_MACBUNDLE_NAME_PREFIX="$withval"])

MOZ_MACBUNDLE_NAME=`echo $MOZ_APP_DISPLAYNAME | tr -d ' '`
if test "$MOZ_MACBUNDLE_NAME_PREFIX"; then
  MOZ_MACBUNDLE_NAME="${MOZ_MACBUNDLE_NAME_PREFIX}${MOZ_MACBUNDLE_NAME}"
fi

if test "$MOZ_DEBUG"; then
  MOZ_MACBUNDLE_NAME=${MOZ_MACBUNDLE_NAME}Debug.app
else
  MOZ_MACBUNDLE_NAME=${MOZ_MACBUNDLE_NAME}.app
fi
AC_SUBST(MOZ_MACBUNDLE_NAME)

dnl Mac bundle identifier (based on MOZ_APP_DISPLAYNAME)
MOZ_MACBUNDLE_ID=`echo $MOZ_APP_DISPLAYNAME | tr '[A-Z]' '[a-z]'`
MOZ_MACBUNDLE_ID=${MOZ_DISTRIBUTION_ID}.${MOZ_MACBUNDLE_ID}
if test "$MOZ_DEBUG"; then
  MOZ_MACBUNDLE_ID=${MOZ_MACBUNDLE_ID}debug
fi

AC_DEFINE_UNQUOTED(MOZ_MACBUNDLE_ID,$MOZ_MACBUNDLE_ID)
AC_SUBST(MOZ_MACBUNDLE_ID)

dnl ========================================================
dnl = Child Process Name for IPC
dnl ========================================================
if test "$MOZ_WIDGET_TOOLKIT" != "android"; then
  MOZ_CHILD_PROCESS_NAME="plugin-container${BIN_SUFFIX}"
else
  # We want to let Android unpack the file at install time, but it only does
  # so if the file is named libsomething.so. The lib/ path is also required
  # because the unpacked file will be under the lib/ subdirectory and will
  # need to be executed from that path.
  MOZ_CHILD_PROCESS_NAME="lib/libplugin-container.so"
fi
MOZ_CHILD_PROCESS_BUNDLE="plugin-container.app/Contents/MacOS/"

AC_SUBST(MOZ_CHILD_PROCESS_NAME)
AC_SUBST(MOZ_CHILD_PROCESS_BUNDLE)

# The following variables are available to branding and application
# configuration ($BRANDING/configure.sh and $APPLICATION/confvars.sh):
# - MOZ_APP_VENDOR: Used for application.ini's "Vendor" field, which also
# impacts profile location and user-visible fields.
# - MOZ_APP_BASENAME: Typically stays consistent for multiple branded
# versions of a given application (e.g. Aurora and Firefox both use
# "Firefox"), but may vary for full rebrandings (e.g. Iceweasel). Used
# for application.ini's "Name" field, which controls profile location in
# the absence of a "Profile" field (see below), and various system
# integration hooks (Unix remoting, Windows MessageWindow name, etc.)
# - MOZ_APP_DISPLAYNAME: Used in user-visible fields (DLL properties,
# Mac Bundle name, Updater, Installer), it is typically used for nightly
# builds (e.g. Aurora for Firefox).
# - MOZ_APP_VERSION: Defines the application version number.
# - MOZ_APP_NAME: Used for e.g. the binary program file name. If not set,
# defaults to a lowercase form of MOZ_APP_BASENAME.
# - MOZ_APP_REMOTINGNAME: Used for the internal program name, which affects
# profile name and remoting. If not set, defaults to MOZ_APP_NAME.
# - MOZ_APP_PROFILE: When set, used for application.ini's
# "Profile" field, which controls profile location.
# - MOZ_APP_ID: When set, used for application.ini's "ID" field.
# - MOZ_PROFILE_MIGRATOR: When set, enables profile migrator.

if test -z "$MOZ_APP_NAME"; then
   MOZ_APP_NAME=`echo $MOZ_APP_BASENAME | tr A-Z a-z`
fi

if test -z "$MOZ_APP_REMOTINGNAME"; then
   MOZ_APP_REMOTINGNAME=$MOZ_APP_NAME
fi

# For extensions and langpacks, we require a max version that is compatible
# across security releases. MOZ_APP_MAXVERSION is our method for doing that.
# 24.0a1 and 24.0a2 aren't affected
# 24.0 becomes 24.*
# 24.1.1 becomes 24.*
IS_ALPHA=`echo $MOZ_APP_VERSION | grep a`
if test -z "$IS_ALPHA"; then
  changequote(,)
  if test "$(basename $MOZ_BUILD_APP)" = "suite"; then
    MOZ_APP_MAXVERSION=`echo $MOZ_APP_VERSION | sed "s|\(^[0-9]*\.[0-9]*\).*|\1|"`.*
  else
    MOZ_APP_MAXVERSION=`echo $MOZ_APP_VERSION | sed "s|\(^[0-9]*\).*|\1|"`.*
  fi
  changequote([,])
else
  MOZ_APP_MAXVERSION=$MOZ_APP_VERSION
fi

MOZ_B2G_VERSION=${MOZ_B2G_VERSION:-"1.0.0"}
AC_DEFINE_UNQUOTED(MOZ_B2G_VERSION,"$MOZ_B2G_VERSION")
AC_DEFINE_UNQUOTED(MOZ_B2G_OS_NAME,"$MOZ_B2G_OS_NAME")

AC_SUBST(MOZ_APP_NAME)
AC_SUBST(MOZ_APP_REMOTINGNAME)
AC_SUBST(MOZ_APP_DISPLAYNAME)
AC_SUBST(MOZ_APP_BASENAME)
AC_SUBST(MOZ_APP_VENDOR)
AC_SUBST(MOZ_APP_PROFILE)
AC_SUBST(MOZ_APP_ID)
AC_SUBST(MAR_CHANNEL_ID)
AC_SUBST(ACCEPTED_MAR_CHANNEL_IDS)
AC_SUBST(MOZ_PROFILE_MIGRATOR)
AC_DEFINE_UNQUOTED(MOZ_APP_UA_NAME, "$MOZ_APP_UA_NAME")
AC_SUBST(MOZ_APP_UA_NAME)
AC_DEFINE_UNQUOTED(MOZ_APP_UA_VERSION, "$MOZ_APP_VERSION")
AC_SUBST(MOZ_APP_VERSION)
AC_SUBST(MOZ_APP_MAXVERSION)
AC_DEFINE_UNQUOTED(FIREFOX_VERSION,$FIREFOX_VERSION)
AC_SUBST(FIREFOX_VERSION)
AC_SUBST(MOZ_UA_OS_AGNOSTIC)
if test -n "$MOZ_UA_OS_AGNOSTIC"; then
  AC_DEFINE(MOZ_UA_OS_AGNOSTIC)
fi

AC_DEFINE_UNQUOTED(MOZ_UA_BUILDID, "$MOZ_UA_BUILDID")
AC_SUBST(MOZ_UA_BUILDID)

AC_SUBST(MOZ_APP_STATIC_INI)

AC_SUBST(MOZ_PKG_SPECIAL)

AC_SUBST(MOZILLA_OFFICIAL)

# Build revisions should always be present in official builds
if test "$MOZILLA_OFFICIAL"; then
    MOZ_INCLUDE_SOURCE_INFO=1
fi

AC_SUBST(MOZ_INCLUDE_SOURCE_INFO)

AC_DEFINE_UNQUOTED(MOZ_TELEMETRY_DISPLAY_REV, 2)
AC_SUBST(MOZ_TELEMETRY_DISPLAY_REV)

if test "$MOZ_TELEMETRY_REPORTING"; then
    AC_DEFINE(MOZ_TELEMETRY_REPORTING)

    # Enable Telemetry by default for nightly and aurora channels
    if test -z "$RELEASE_BUILD"; then
      AC_DEFINE(MOZ_TELEMETRY_ON_BY_DEFAULT)
    fi
fi

dnl If we have any service that uploads data (and requires data submission
dnl policy alert), set MOZ_DATA_REPORTING.
dnl We need SUBST for build system and DEFINE for xul preprocessor.
if test -n "$MOZ_TELEMETRY_REPORTING" || test -n "$MOZ_SERVICES_HEALTHREPORT"; then
  MOZ_DATA_REPORTING=1
  AC_DEFINE(MOZ_DATA_REPORTING)
  AC_SUBST(MOZ_DATA_REPORTING)
fi

dnl win32 options
AC_SUBST(MOZ_BROWSE_INFO)
AC_SUBST(MOZ_TOOLS_DIR)
AC_SUBST(WIN32_REDIST_DIR)
AC_SUBST(MAKENSISU)

dnl Echo the CFLAGS to remove extra whitespace.
CFLAGS=`echo \
    $_WARNINGS_CFLAGS \
    $CFLAGS`

CXXFLAGS=`echo \
    $_WARNINGS_CXXFLAGS \
    $CXXFLAGS`

COMPILE_CFLAGS=`echo \
    $_DEFINES_CFLAGS \
    $_DEPEND_CFLAGS \
    $COMPILE_CFLAGS`

COMPILE_CXXFLAGS=`echo \
    $_DEFINES_CXXFLAGS \
    $_DEPEND_CFLAGS \
    $COMPILE_CXXFLAGS`

HOST_CFLAGS=`echo \
    $HOST_CFLAGS \
    $_DEPEND_CFLAGS`

HOST_CXXFLAGS=`echo \
    $HOST_CXXFLAGS \
    $_DEPEND_CFLAGS`

AC_SUBST(MOZ_NATIVE_JPEG)
AC_SUBST(MOZ_NATIVE_PNG)
AC_SUBST(MOZ_NATIVE_BZ2)

AC_SUBST(MOZ_JPEG_CFLAGS)
AC_SUBST_LIST(MOZ_JPEG_LIBS)
AC_SUBST(MOZ_BZ2_CFLAGS)
AC_SUBST_LIST(MOZ_BZ2_LIBS)
AC_SUBST(MOZ_PNG_CFLAGS)
AC_SUBST_LIST(MOZ_PNG_LIBS)

if test "$MOZ_WIDGET_TOOLKIT" = gonk -a -n "$MOZ_NUWA_PROCESS"; then
    export MOZ_NUWA_PROCESS
    AC_DEFINE(MOZ_NUWA_PROCESS)
fi
AC_SUBST(MOZ_NUWA_PROCESS)
if test "$MOZ_WIDGET_TOOLKIT" = gonk -a -n "$MOZ_B2G_LOADER"; then
    if test -z "$MOZ_NUWA_PROCESS"; then
       AC_MSG_ERROR([B2G loader works with Nuwa]);
    fi
    export MOZ_B2G_LOADER
    AC_DEFINE(MOZ_B2G_LOADER)
fi
AC_SUBST(MOZ_B2G_LOADER)

AC_SUBST(NSPR_CFLAGS)
AC_SUBST(MOZ_NATIVE_NSPR)

AC_SUBST(NSS_CFLAGS)
AC_SUBST(MOZ_NATIVE_NSS)
AC_SUBST(NSS_DISABLE_DBM)

OS_CFLAGS="$CFLAGS"
OS_CXXFLAGS="$CXXFLAGS"
OS_CPPFLAGS="$CPPFLAGS"
OS_COMPILE_CFLAGS="$COMPILE_CFLAGS"
OS_COMPILE_CXXFLAGS="$COMPILE_CXXFLAGS"
OS_LDFLAGS="$LDFLAGS"
OS_LIBS="$LIBS"
AC_SUBST(OS_CFLAGS)
AC_SUBST(OS_CXXFLAGS)
AC_SUBST(OS_CPPFLAGS)
AC_SUBST(OS_COMPILE_CFLAGS)
AC_SUBST(OS_COMPILE_CXXFLAGS)
AC_SUBST(OS_LDFLAGS)
AC_SUBST(OS_LIBS)
AC_SUBST(CROSS_COMPILE)
AC_SUBST(WCHAR_CFLAGS)

AC_SUBST(HOST_CC)
AC_SUBST(HOST_CXX)
AC_SUBST(HOST_CFLAGS)
AC_SUBST(HOST_CXXFLAGS)
AC_SUBST(HOST_LDFLAGS)
AC_SUBST(HOST_OPTIMIZE_FLAGS)
AC_SUBST(HOST_AR)
AC_SUBST(HOST_AR_FLAGS)
AC_SUBST(HOST_LD)
AC_SUBST(HOST_RANLIB)
AC_SUBST(HOST_NSPR_MDCPUCFG)
AC_SUBST(HOST_BIN_SUFFIX)
AC_SUBST(HOST_OS_ARCH)

AC_SUBST(TARGET_CPU)
AC_SUBST(TARGET_VENDOR)
AC_SUBST(TARGET_OS)
AC_SUBST(TARGET_NSPR_MDCPUCFG)
AC_SUBST(TARGET_MD_ARCH)
AC_SUBST(TARGET_XPCOM_ABI)
AC_SUBST(OS_TARGET)
AC_SUBST(OS_ARCH)
AC_SUBST(OS_RELEASE)
AC_SUBST(OS_TEST)
AC_SUBST(CPU_ARCH)
AC_SUBST(INTEL_ARCHITECTURE)
AC_SUBST(HAVE_TOOLCHAIN_SUPPORT_MSSSE3)
AC_SUBST(HAVE_TOOLCHAIN_SUPPORT_MSSE4_1)
AC_SUBST(HAVE_X86_AVX2)
AC_SUBST(GCC_USE_GNU_LD)

AC_SUBST(MOZ_CHROME_FILE_FORMAT)

AC_SUBST(WRAP_LDFLAGS)
AC_SUBST(MKSHLIB)
AC_SUBST(MKCSHLIB)
AC_SUBST(MKSHLIB_FORCE_ALL)
AC_SUBST(MKSHLIB_UNFORCE_ALL)
AC_SUBST(DSO_CFLAGS)
AC_SUBST(DSO_PIC_CFLAGS)
AC_SUBST(DSO_LDOPTS)
AC_SUBST(LIB_PREFIX)
AC_SUBST(DLL_PREFIX)
AC_SUBST(DLL_SUFFIX)
AC_DEFINE_UNQUOTED(MOZ_DLL_SUFFIX, "$DLL_SUFFIX")
AC_SUBST(LIB_SUFFIX)
AC_SUBST(OBJ_SUFFIX)
AC_SUBST(BIN_SUFFIX)
AC_SUBST(ASM_SUFFIX)
AC_SUBST(IMPORT_LIB_SUFFIX)
AC_SUBST(USE_N32)
AC_SUBST(CC_VERSION)
AC_SUBST(CXX_VERSION)
AC_SUBST(MSMANIFEST_TOOL)
AC_SUBST(NS_ENABLE_TSF)
AC_SUBST(WIN32_CONSOLE_EXE_LDFLAGS)
AC_SUBST(WIN32_GUI_EXE_LDFLAGS)

AC_SUBST(MOZ_WAVE)
AC_SUBST(MOZ_VORBIS)
AC_SUBST(MOZ_TREMOR)
AC_SUBST(MOZ_WEBM)
AC_SUBST(MOZ_WMF)
AC_SUBST(MOZ_FFMPEG)
AC_SUBST(MOZ_FMP4)
AC_SUBST(MOZ_DIRECTSHOW)
AC_SUBST(MOZ_ANDROID_OMX)
AC_SUBST(MOZ_APPLEMEDIA)
AC_SUBST(MOZ_OMX_PLUGIN)
AC_SUBST(MOZ_VPX_ERROR_CONCEALMENT)
AC_SUBST(MOZ_VPX)
AC_SUBST(VPX_AS)
AC_SUBST(VPX_ASFLAGS)
AC_SUBST(VPX_DASH_C_FLAG)
AC_SUBST(VPX_AS_CONVERSION)
AC_SUBST(VPX_ASM_SUFFIX)
AC_SUBST(VPX_X86_ASM)
AC_SUBST(VPX_ARM_ASM)
AC_SUBST(VPX_NEED_OBJ_INT_EXTRACT)
AC_SUBST(MOZ_INSTRUMENT_EVENT_LOOP)
AC_SUBST(MOZ_CODE_COVERAGE)
AC_SUBST(LIBJPEG_TURBO_AS)
AC_SUBST(LIBJPEG_TURBO_ASFLAGS)
AC_SUBST(LIBJPEG_TURBO_X86_ASM)
AC_SUBST(LIBJPEG_TURBO_X64_ASM)
AC_SUBST(LIBJPEG_TURBO_ARM_ASM)
AC_SUBST(LIBJPEG_TURBO_ARM64_ASM)
AC_SUBST(LIBJPEG_TURBO_MIPS_ASM)

AC_SUBST(MOZ_PACKAGE_JSSHELL)
AC_SUBST(MOZ_FOLD_LIBS)
AC_SUBST(SOCORRO_SYMBOL_UPLOAD_TOKEN_FILE)

AC_SUBST(MOZ_ENABLE_SZIP)
AC_SUBST(MOZ_SZIP_FLAGS)

AC_DEFINE(MOZ_PHOENIX_EXTENSIONS)
AC_SUBST(MOZ_PHOENIX_EXTENSIONS)

dnl Host JavaScript runtime, if any, to use during cross compiles.
AC_SUBST(JS_BINARY)

if test "$MOZ_DEBUG"; then
    MOZ_EM_DEBUG=1
fi
AC_SUBST(MOZ_EM_DEBUG)

AC_SUBST(NSS_EXTRA_SYMBOLS_FILE)

if test -n "$COMPILE_ENVIRONMENT"; then
AC_CHECK_FUNCS(posix_fadvise posix_fallocate)

dnl Check for missing components
if test "$MOZ_X11"; then
    if test "$WITHOUT_X11"; then
        AC_MSG_ERROR([--without-x specified and MOZ_X11 still defined])
    fi
    dnl ====================================================
    dnl = Check if X headers exist
    dnl ====================================================
    _SAVE_CFLAGS=$CFLAGS
    CFLAGS="$CFLAGS $XCFLAGS"
    AC_TRY_COMPILE([
        #include <stdio.h>
        #include <stdlib.h>
        #include <X11/Xlib.h>
        #include <X11/Intrinsic.h>
        #include <X11/extensions/XShm.h>
    ],
    [
        Display *dpy = 0;
        if ((dpy = XOpenDisplay(NULL)) == NULL) {
            fprintf(stderr, ": can't open %s\n", XDisplayName(NULL));
            exit(1);
        }
    ], [],
    [ AC_MSG_ERROR([Can't find X headers (install libxt-dev (Debian/Ubuntu), libXt-devel (Fedora), or xorg-x11-libXt-devel (SuSE)).]) ])
    CFLAGS="$_SAVE_CFLAGS"

    if test -n "$MISSING_X"; then
        AC_MSG_ERROR([ Could not find the following X libraries: $MISSING_X ]);
    fi

fi # MOZ_X11

fi # COMPILE_ENVIRONMENT

dnl Set various defines and substitutions
dnl ========================================================

if test "$OS_ARCH" != "WINNT"; then
  AC_DEFINE(XP_UNIX)
fi

if test "$MOZ_DEBUG"; then
    AC_DEFINE(MOZ_REFLOW_PERF)
    AC_DEFINE(MOZ_REFLOW_PERF_DSP)
fi

if test "$ACCESSIBILITY" -a "$MOZ_ENABLE_GTK" ; then
    AC_DEFINE(MOZ_ACCESSIBILITY_ATK)
    ATK_FULL_VERSION=`$PKG_CONFIG --modversion atk`
    ATK_MAJOR_VERSION=`echo ${ATK_FULL_VERSION} | $AWK -F\. '{ print $1 }'`
    ATK_MINOR_VERSION=`echo ${ATK_FULL_VERSION} | $AWK -F\. '{ print $2 }'`
    ATK_REV_VERSION=`echo ${ATK_FULL_VERSION} | $AWK -F\. '{ print $3 }'`
    AC_DEFINE_UNQUOTED(ATK_MAJOR_VERSION, $ATK_MAJOR_VERSION)
    AC_DEFINE_UNQUOTED(ATK_MINOR_VERSION, $ATK_MINOR_VERSION)
    AC_DEFINE_UNQUOTED(ATK_REV_VERSION, $ATK_REV_VERSION)
fi

if test -n "$MOZ_DEV_EDITION"; then
    AC_DEFINE(MOZ_DEV_EDITION)
fi

if test "$MOZ_DEBUG"; then
    A11Y_LOG=1
fi
case "$MOZ_UPDATE_CHANNEL" in
aurora|beta|release|esr)
    ;;
*)
    A11Y_LOG=1
    ;;
esac
AC_SUBST(A11Y_LOG)
if test -n "$A11Y_LOG"; then
    AC_DEFINE(A11Y_LOG)
fi

AC_SUBST(MOZILLA_VERSION)

AC_SUBST(ac_configure_args)

dnl Spit out some output
dnl ========================================================

dnl The following defines are used by xpcom
_NON_GLOBAL_ACDEFINES="$_NON_GLOBAL_ACDEFINES
CPP_THROW_NEW
HAVE_CPP_AMBIGUITY_RESOLVING_USING
HAVE_CPP_DYNAMIC_CAST_TO_VOID_PTR
HAVE_CPP_PARTIAL_SPECIALIZATION
HAVE_GETPAGESIZE
HAVE_ICONV
HAVE_ICONV_WITH_CONST_INPUT
HAVE_MBRTOWC
HAVE_WCRTOMB
HAVE_STATVFS64
HAVE_STATVFS
HAVE_STATFS64
HAVE_STATFS
HAVE_SYS_STATVFS_H
HAVE_SYS_STATFS_H
HAVE_SYS_VFS_H
HAVE_SYS_MOUNT_H
"

dnl ========================================================
dnl ICU Support
dnl ========================================================

# Internationalization isn't built or exposed by default in non-desktop
# builds.  Bugs to enable:
#
#   Android:  bug 864843
#   B2G:      bug 866301

if test "$MOZ_WIDGET_TOOLKIT" = "android" ||
   test "$MOZ_BUILD_APP" = "b2g" ||
   test "$MOZ_BUILD_APP" = "b2g/dev"; then
    _INTL_API=no
else
    _INTL_API=yes
fi

if test "$MOZ_WIDGET_TOOLKIT" = "cocoa"; then
    USE_ICU=1
fi

if test "$OS_TARGET" = WINNT; then
    MOZ_SHARED_ICU=1
fi

MOZ_CONFIG_ICU()

if test -z "$JS_SHARED_LIBRARY"; then
  AC_DEFINE(MOZ_STATIC_JS)
fi
AC_SUBST(JS_SHARED_LIBRARY)

MOZ_CREATE_CONFIG_STATUS()

# No need to run subconfigures when building with LIBXUL_SDK_DIR
if test "$COMPILE_ENVIRONMENT" -a -z "$LIBXUL_SDK_DIR"; then
  MOZ_SUBCONFIGURE_ICU()
  MOZ_SUBCONFIGURE_FFI()
fi

# Hack around an Apple bug that affects the egrep that comes with OS X 10.7.
# "env ARCHPREFERENCE=i386,x86_64 arch egrep" first tries to use the 32-bit
# Intel part of the egrep fat binary, even on 64-bit systems, and falls back on
# the 64-bit part if it's not a fat binary, as can happen with MacPorts. We
# (apparently) only need this hack when egrep's "pattern" is particularly long
# (as in the following code) and the first egrep on our $PATH is Apple's.  See
# bug 655339.
case "$host" in
*-apple-darwin11*)
    FIXED_EGREP="env ARCHPREFERENCE=i386,x86_64 arch egrep"
    ;;
*)
    FIXED_EGREP="egrep"
    ;;
esac

# Run jemalloc configure script

if test -z "$MOZ_NATIVE_JEMALLOC" -a "$MOZ_MEMORY" && test -n "$MOZ_JEMALLOC3" -o -n "$MOZ_REPLACE_MALLOC"; then
  ac_configure_args="--build=$build --host=$target --enable-stats --with-jemalloc-prefix=je_ --disable-valgrind"
  if test -n "$MOZ_REPLACE_MALLOC"; then
    # When using replace_malloc, we always want memalign and valloc exported from jemalloc.
    ac_configure_args="$ac_configure_args ac_cv_func_memalign=yes"
    ac_configure_args="$ac_configure_args ac_cv_func_valloc=yes"
  fi
  if test -n "$MOZ_JEMALLOC3"; then
    case "${OS_ARCH}" in
      WINNT|Darwin)
        # We want jemalloc functions to be kept hidden on both Mac and Windows
        # See memory/build/mozmemory_wrap.h for details.
        ac_configure_args="$ac_configure_args --without-export"
        ;;
    esac
  elif test "${OS_ARCH}" = Darwin; then
    # When building as a replace-malloc lib, disabling the zone allocator
    # forces to use pthread_atfork.
    ac_configure_args="$ac_configure_args --disable-zone-allocator"
  fi
  _MANGLE="malloc posix_memalign aligned_alloc calloc realloc free memalign valloc malloc_usable_size"
  JEMALLOC_WRAPPER=
  if test -z "$MOZ_REPLACE_MALLOC"; then
    case "$OS_ARCH" in
      Linux|DragonFly|FreeBSD|NetBSD|OpenBSD)
        MANGLE=$_MANGLE
        ;;
    esac
  elif test -z "$MOZ_JEMALLOC3"; then
    MANGLE=$_MANGLE
    JEMALLOC_WRAPPER=replace_
  fi
  if test -n "$MANGLE"; then
    MANGLED=
    for mangle in ${MANGLE}; do
      if test -n "$MANGLED"; then
        MANGLED="$mangle:$JEMALLOC_WRAPPER$mangle,$MANGLED"
      else
        MANGLED="$mangle:$JEMALLOC_WRAPPER$mangle"
      fi
    done
    ac_configure_args="$ac_configure_args --with-mangling=$MANGLED"
  fi
  unset CONFIG_FILES
  if test -z "$MOZ_TLS"; then
    ac_configure_args="$ac_configure_args --disable-tls"
  fi
  EXTRA_CFLAGS="$CFLAGS"
  for var in AS CC CXX CPP LD AR RANLIB STRIP CPPFLAGS EXTRA_CFLAGS LDFLAGS; do
    ac_configure_args="$ac_configure_args $var='`eval echo \\${${var}}`'"
  done
  if test "$CROSS_COMPILE"; then
    ac_configure_args="$ac_configure_args je_cv_static_page_shift=12"
  fi
  # Force disable DSS support in jemalloc.
  ac_configure_args="$ac_configure_args ac_cv_func_sbrk=false"

  # Make Linux builds munmap freed chunks instead of recycling them.
  ac_configure_args="$ac_configure_args --enable-munmap"

  if ! test -e memory/jemalloc; then
    mkdir -p memory/jemalloc
  fi

  AC_OUTPUT_SUBDIRS(memory/jemalloc/src)
  ac_configure_args="$_SUBDIR_CONFIG_ARGS"
fi

# Run freetype configure script

if test "$MOZ_TREE_FREETYPE"; then
   export CFLAGS="$CFLAGS $MOZ_DEBUG_FLAGS -std=c99"
   export CPPFLAGS="$CPPFLAGS $MOZ_DEBUG_FLAGS"
   export CXXFLAGS="$CXXFLAGS $MOZ_DEBUG_FLAGS"
   export LDFLAGS="$LDFLAGS $MOZ_DEBUG_LDFLAGS"
   # Spaces in the *_CFLAGS and *_LIBS variables are intentionally placed
   # to force freetype to use our settings rather than autodetecting
   if test -n "$MOZ_NATIVE_PNG"; then
     export LIBPNG_CFLAGS="$MOZ_PNG_CFLAGS "
   else
     export LIBPNG_CFLAGS="-I$_objdir/dist/include"
   fi
   export LIBPNG_LIBS="$MOZ_PNG_LIBS "
   export ZLIB_CFLAGS="$MOZ_ZLIB_CFLAGS "
   export ZLIB_LIBS="$MOZ_ZLIB_LIBS "
   export CONFIG_FILES="unix-cc.mk:unix-cc.in unix-def.mk:unix-def.in freetype-config freetype2.pc:freetype2.in"
   ac_configure_args="$ac_configure_args --host=$target --disable-shared --with-pic=yes --with-zlib=yes --without-bzip2 --with-png=yes --without-harfbuzz"

   if ! test -e modules; then
     mkdir modules
   fi
   # Only export CC, CXX and RANLIB for the subconfigure, and avoid spilling
   # that further down the road.
   (export CC CXX RANLIB;
    AC_OUTPUT_SUBDIRS(modules/freetype2)
   ) || exit 1
fi

if test -z "$direct_nspr_config"; then
    dnl ========================================================
    dnl = Setup a nice relatively clean build environment for
    dnl = sub-configures.
    dnl ========================================================
    CC="$_SUBDIR_CC"
    CXX="$_SUBDIR_CXX"
    CFLAGS="$_SUBDIR_CFLAGS"
    CPPFLAGS="$_SUBDIR_CPPFLAGS"
    CXXFLAGS="$_SUBDIR_CXXFLAGS"
    LDFLAGS="$_SUBDIR_LDFLAGS"
    HOST_CC="$_SUBDIR_HOST_CC"
    HOST_CFLAGS="$_SUBDIR_HOST_CFLAGS"
    HOST_CXXFLAGS="$_SUBDIR_HOST_CXXFLAGS"
    HOST_LDFLAGS="$_SUBDIR_HOST_LDFLAGS"
    RC=
fi

unset MAKEFILES
unset CONFIG_FILES

# Run all configure scripts specified by a subconfigure
if test -n "$_subconfigure_subdir"; then
  _save_srcdir="$srcdir"
  srcdir="$srcdir/.."
  _save_ac_configure_args="$ac_configure_args"
  ac_configure_args="$_subconfigure_config_args"
  AC_OUTPUT_SUBDIRS_NOW("$_subconfigure_subdir",$cache_file)
  ac_configure_args="$_save_ac_configure_args"
  srcdir="$_save_srcdir"
fi

# No need to run subconfigures when building with LIBXUL_SDK_DIR
if test "$COMPILE_ENVIRONMENT" -a -z "$LIBXUL_SDK_DIR"; then

export WRAP_LDFLAGS

MOZ_SUBCONFIGURE_NSPR()

dnl ========================================================
dnl = Setup a nice relatively clean build environment for
dnl = sub-configures.
dnl ========================================================
CC="$_SUBDIR_CC"
CXX="$_SUBDIR_CXX"
CFLAGS="$_SUBDIR_CFLAGS"
CPPFLAGS="$_SUBDIR_CPPFLAGS"
CXXFLAGS="$_SUBDIR_CXXFLAGS"
LDFLAGS="$_SUBDIR_LDFLAGS"
HOST_CC="$_SUBDIR_HOST_CC"
HOST_CFLAGS="$_SUBDIR_HOST_CFLAGS"
HOST_CXXFLAGS="$_SUBDIR_HOST_CXXFLAGS"
HOST_LDFLAGS="$_SUBDIR_HOST_LDFLAGS"
RC=

# Run the SpiderMonkey 'configure' script.
dist=$MOZ_BUILD_ROOT/dist
ac_configure_args="$_SUBDIR_CONFIG_ARGS"

# --with-system-nspr will have been converted into the relevant $NSPR_CFLAGS
# and $NSPR_LIBS.
ac_configure_args="`echo $ac_configure_args | sed -e 's/--with-system-nspr\S* *//'`"

ac_configure_args="$ac_configure_args --enable-threadsafe"

if test "$_INTL_API" = no; then
    ac_configure_args="$ac_configure_args --without-intl-api"
fi

if test "$BUILD_CTYPES"; then
    # Build js-ctypes on the platforms we can.
    ac_configure_args="$ac_configure_args --enable-ctypes"
fi
if test -z "$JS_SHARED_LIBRARY" ; then
    ac_configure_args="$ac_configure_args --disable-shared-js"
    if test -n "$MOZ_DISABLE_EXPORT_JS"; then
        ac_configure_args="$ac_configure_args --disable-export-js"
    fi
fi
if test -n "$NSPR_CFLAGS" -o -n "$NSPR_LIBS"; then
    ac_configure_args="$ac_configure_args --with-nspr-cflags='$NSPR_CFLAGS'"
    ac_configure_args="$ac_configure_args --with-nspr-libs='$NSPR_LIBS'"
fi
ac_configure_args="$ac_configure_args --prefix=$dist"
if test "$MOZ_MEMORY"; then
   ac_configure_args="$ac_configure_args --enable-jemalloc"
fi
if test -n "$MOZ_GLUE_IN_PROGRAM"; then
   export MOZ_GLUE_IN_PROGRAM
fi
if test -n "$ZLIB_IN_MOZGLUE"; then
   MOZ_ZLIB_LIBS=
fi
export MOZ_NATIVE_ZLIB
export MOZ_ZLIB_CFLAGS
export MOZ_ZLIB_LIBS
export MOZ_APP_NAME
export MOZ_APP_REMOTINGNAME
export DONT_POPULATE_VIRTUALENV=1
export PYTHON
export MOZILLA_CENTRAL_PATH=$_topsrcdir
export STLPORT_CPPFLAGS
export STLPORT_LIBS
export JS_STANDALONE=no
export MOZ_LINKER
export ZLIB_IN_MOZGLUE

if ! test -e js; then
    mkdir js
fi

AC_OUTPUT_SUBDIRS(js/src,$cache_file)
ac_configure_args="$_SUBDIR_CONFIG_ARGS"

fi # COMPILE_ENVIRONMENT && !LIBXUL_SDK_DIR

export WRITE_MOZINFO=1
dnl we need to run config.status after js/src subconfigure because we're
dnl traversing its moz.build and we need its config.status for that.
dnl However, writing our own config.status needs to happen before
dnl subconfigures because the setup surrounding subconfigures alters
dnl many AC_SUBSTed variables.
MOZ_RUN_CONFIG_STATUS()
unset WRITE_MOZINFO<|MERGE_RESOLUTION|>--- conflicted
+++ resolved
@@ -1660,11 +1660,7 @@
     _DEFINES_CXXFLAGS='-DMOZILLA_CLIENT -D_MOZILLA_CONFIG_H_ $(ACDEFINES)'
 fi
 
-<<<<<<< HEAD
-#FIXME: Work around breaking optimizations performed by GCC 6.x
-=======
 #FIXME: Work around breaking optimizations performed by GCC 6
->>>>>>> 32e3b10c
 if test "$GCC_MAJOR_VERSION" -eq "6" ; then
     CFLAGS="$CFLAGS -fno-delete-null-pointer-checks -fno-lifetime-dse -fno-schedule-insns2"
     CXXFLAGS="$CXXFLAGS -fno-delete-null-pointer-checks -fno-lifetime-dse -fno-schedule-insns2"
@@ -5615,25 +5611,6 @@
 dnl ========================================================
 dnl = Enable GStreamer
 dnl ========================================================
-<<<<<<< HEAD
-if test "$OS_TARGET" = "Linux"; then
-  MOZ_GSTREAMER=1
-  GST_API_VERSION=0.10
-fi
-
-MOZ_ARG_ENABLE_STRING(gstreamer,
-[ --enable-gstreamer[=0.10]     Enable GStreamer support],
-[ MOZ_GSTREAMER=1
-  # API version, eg 0.10, 1.0 etc
-  if test -z "$enableval" -o "$enableval" = "yes"; then
-    GST_API_VERSION=0.10
-  elif test "$enableval" = "no"; then
-    MOZ_GSTREAMER=
-  else
-    GST_API_VERSION=$enableval
-  fi],
-)
-=======
 case "$OS_TARGET" in
 WINNT|Darwin|Android)
     ;;
@@ -5641,7 +5618,6 @@
     MOZ_GSTREAMER=1
     ;;
 esac
->>>>>>> 32e3b10c
 
 MOZ_ARG_ENABLE_BOOL(gstreamer,
 [ --enable-gstreamer                  Enable GStreamer support],
